use dep::std::compat;
use dep::std::ec::consts::te::baby_jubjub;
use dep::std::ec::tecurve::affine::Point as TEPoint;
use dep::std::hash;
<<<<<<< HEAD
use dep::std::eddsa::eddsa_poseidon_verify;
fn main(msg: pub field, _priv_key_a: field, _priv_key_b: field) {
=======
use dep::std::eddsa::{eddsa_to_pub, eddsa_poseidon_verify, eddsa_verify_with_hasher};
use dep::std::hash::poseidon2::Poseidon2Hasher;
use dep::std::hash::pedersen::PedersenHasher;

fn main(msg: pub Field, _priv_key_a: Field, _priv_key_b: Field) {
>>>>>>> f3eee6c0
    // Skip this test for non-bn254 backends
    if compat::is_bn254() {
        let bjj = baby_jubjub();

        let pub_key_a = bjj.curve.mul(_priv_key_a, bjj.curve.gen);
        let pub_key_b = bjj.curve.mul(_priv_key_b, bjj.curve.gen);
        let (pub_key_a_x, pub_key_a_y) = eddsa_to_pub(_priv_key_a);
        let (pub_key_b_x, pub_key_b_y) = eddsa_to_pub(_priv_key_b);
        assert(TEPoint::new(pub_key_a_x, pub_key_a_y) == pub_key_a);
        assert(TEPoint::new(pub_key_b_x, pub_key_b_y) == pub_key_b);
        // Manually computed as fields can't use modulo. Importantantly the commitment is within
        // the subgroup order. Note that choice of hash is flexible for this step.
        // let r_a = hash::pedersen_commitment([_priv_key_a, msg])[0] % bjj.suborder; // modulus computed manually
        let r_a = 1414770703199880747815475415092878800081323795074043628810774576767372531818;
        // let r_b = hash::pedersen_commitment([_priv_key_b, msg])[0] % bjj.suborder; // modulus computed manually
        let r_b = 571799555715456644614141527517766533395606396271089506978608487688924659618;

        let r8_a = bjj.curve.mul(r_a, bjj.base8);
        let r8_b = bjj.curve.mul(r_b, bjj.base8);
        // let h_a: [Field; 6] = hash::poseidon::bn254::hash_5([
        //     r8_a.x,
        //     r8_a.y,
        //     pub_key_a.x,
        //     pub_key_a.y,
        //     msg,
        // ]);
        // let h_b: [Field; 6] = hash::poseidon::bn254::hash_5([
        //     r8_b.x,
        //     r8_b.y,
        //     pub_key_b.x,
        //     pub_key_b.y,
        //     msg,
        // ]);
        // let s_a = (r_a + _priv_key_a * h_a) % bjj.suborder; // modulus computed manually
        let s_a = 30333430637424319196043722294837632681219980330991241982145549329256671548;
        // let s_b = (r_b + _priv_key_b * h_b) % bjj.suborder; // modulus computed manually
        let s_b = 1646085314320208098241070054368798527940102577261034947654839408482102287019;
        // User A verifies their signature over the message
        assert(eddsa_poseidon_verify(pub_key_a.x, pub_key_a.y, s_a, r8_a.x, r8_a.y, msg));
        // User B's signature over the message can't be used with user A's pub key
        assert(!eddsa_poseidon_verify(pub_key_a.x, pub_key_a.y, s_b, r8_b.x, r8_b.y, msg));
        // User A's signature over the message can't be used with another message
        assert(!eddsa_poseidon_verify(pub_key_a.x, pub_key_a.y, s_a, r8_a.x, r8_a.y, msg + 1));
        // Using a different hash should fail
        let mut hasher = Poseidon2Hasher::default();
        assert(!eddsa_verify_with_hasher(pub_key_a.x, pub_key_a.y, s_a, r8_a.x, r8_a.y, msg, &mut hasher));
        // Using a different hash should fail
        let mut hasher = PedersenHasher::default();
        assert(!eddsa_verify_with_hasher(pub_key_a.x, pub_key_a.y, s_a, r8_a.x, r8_a.y, msg, &mut hasher));
    }
}<|MERGE_RESOLUTION|>--- conflicted
+++ resolved
@@ -2,16 +2,11 @@
 use dep::std::ec::consts::te::baby_jubjub;
 use dep::std::ec::tecurve::affine::Point as TEPoint;
 use dep::std::hash;
-<<<<<<< HEAD
-use dep::std::eddsa::eddsa_poseidon_verify;
-fn main(msg: pub field, _priv_key_a: field, _priv_key_b: field) {
-=======
 use dep::std::eddsa::{eddsa_to_pub, eddsa_poseidon_verify, eddsa_verify_with_hasher};
 use dep::std::hash::poseidon2::Poseidon2Hasher;
 use dep::std::hash::pedersen::PedersenHasher;
 
-fn main(msg: pub Field, _priv_key_a: Field, _priv_key_b: Field) {
->>>>>>> f3eee6c0
+fn main(msg: pub field, _priv_key_a: field, _priv_key_b: field) {
     // Skip this test for non-bn254 backends
     if compat::is_bn254() {
         let bjj = baby_jubjub();
