--- conflicted
+++ resolved
@@ -165,8 +165,6 @@
 
     pub fn write_memory_at(&mut self, ptr: usize, value: Value) {
         self.memory.write(MemoryAddress(ptr), value);
-<<<<<<< HEAD
-=======
     }
 
     /// Returns the VM's current call stack, including the actual program
@@ -177,7 +175,6 @@
             .map(|program_counter| program_counter.to_usize())
             .chain(std::iter::once(self.program_counter))
             .collect()
->>>>>>> f76e1257
     }
 
     /// Process a single opcode and modify the program counter.
@@ -410,7 +407,6 @@
             ) if *type_size == size => {
                 let start = self.memory.read_ref(pointer_index);
                 self.read_slice_of_values_from_memory(start, size, value_types).into()
-<<<<<<< HEAD
             }
             (
                 ValueOrArray::HeapVector(HeapVector { pointer: pointer_index, size: size_index }),
@@ -420,17 +416,6 @@
                 let size = self.memory.read(size_index).to_usize();
                 self.read_slice_of_values_from_memory(start, size, value_types).into()
             }
-=======
-            }
-            (
-                ValueOrArray::HeapVector(HeapVector { pointer: pointer_index, size: size_index }),
-                HeapValueType::Vector { value_types },
-            ) => {
-                let start = self.memory.read_ref(pointer_index);
-                let size = self.memory.read(size_index).to_usize();
-                self.read_slice_of_values_from_memory(start, size, value_types).into()
-            }
->>>>>>> f76e1257
             _ => {
                 unreachable!("Unexpected value type {value_type:?} for input {input:?}");
             }
@@ -634,26 +619,15 @@
         opcodes.push(equal_cmp_opcode);
         opcodes.push(Opcode::Jump { location: 3 });
         opcodes.push(Opcode::JumpIf { condition: MemoryAddress::from(2), location: 4 });
-<<<<<<< HEAD
-
-        let mut vm = VM::new(calldata, &opcodes, vec![], &DummyBlackBoxSolver);
-=======
 
         let mut vm = VM::new(calldata, &opcodes, vec![], &DummyBlackBoxSolver);
 
         let status = vm.process_opcode();
         assert_eq!(status, VMStatus::InProgress);
->>>>>>> f76e1257
 
         let status = vm.process_opcode();
         assert_eq!(status, VMStatus::InProgress);
 
-<<<<<<< HEAD
-        let status = vm.process_opcode();
-        assert_eq!(status, VMStatus::InProgress);
-
-=======
->>>>>>> f76e1257
         let output_cmp_value = vm.memory.read(MemoryAddress::from(2));
         assert_eq!(output_cmp_value, Value::from(true));
 
@@ -746,7 +720,6 @@
 
         let mov_opcode =
             Opcode::Mov { destination: MemoryAddress::from(2), source: MemoryAddress::from(0) };
-<<<<<<< HEAD
 
         let opcodes = &[calldata_copy, mov_opcode];
         let mut vm = VM::new(calldata, opcodes, vec![], &DummyBlackBoxSolver);
@@ -755,16 +728,6 @@
         assert_eq!(status, VMStatus::InProgress);
 
         let status = vm.process_opcode();
-=======
-
-        let opcodes = &[calldata_copy, mov_opcode];
-        let mut vm = VM::new(calldata, opcodes, vec![], &DummyBlackBoxSolver);
-
-        let status = vm.process_opcode();
-        assert_eq!(status, VMStatus::InProgress);
-
-        let status = vm.process_opcode();
->>>>>>> f76e1257
         assert_eq!(status, VMStatus::Finished { return_data_offset: 0, return_data_size: 0 });
 
         let VM { memory, .. } = vm;
