--- conflicted
+++ resolved
@@ -24,50 +24,6 @@
     Failed(BlackBoxFunc, String),
 }
 
-<<<<<<< HEAD
-/// This component will generate outputs for Blackbox function calls where the underlying [`acir::BlackBoxFunc`]
-/// doesn't have a canonical Rust implementation.
-///
-/// Returns an [`BlackBoxResolutionError`] if the backend does not support the given [`acir::BlackBoxFunc`].
-pub trait BlackBoxFunctionSolver {
-    fn schnorr_verify(
-        &self,
-        public_key_x: &FieldElement,
-        public_key_y: &FieldElement,
-        signature: &[u8],
-        message: &[u8],
-    ) -> Result<bool, BlackBoxResolutionError>;
-    fn pedersen_commitment(
-        &self,
-        inputs: &[FieldElement],
-        domain_separator: u32,
-    ) -> Result<(FieldElement, FieldElement), BlackBoxResolutionError>;
-    fn pedersen_hash(
-        &self,
-        inputs: &[FieldElement],
-        domain_separator: u32,
-    ) -> Result<FieldElement, BlackBoxResolutionError>;
-    fn fixed_base_scalar_mul(
-        &self,
-        low: &FieldElement,
-        high: &FieldElement,
-    ) -> Result<(FieldElement, FieldElement), BlackBoxResolutionError>;
-    fn ec_add(
-        &self,
-        input1_x: &FieldElement,
-        input1_y: &FieldElement,
-        input2_x: &FieldElement,
-        input2_y: &FieldElement,
-    ) -> Result<(FieldElement, FieldElement), BlackBoxResolutionError>;
-    fn ec_double(
-        &self,
-        input_x: &FieldElement,
-        input_x: &FieldElement,
-    ) -> Result<(FieldElement, FieldElement), BlackBoxResolutionError>;
-}
-
-=======
->>>>>>> 420a5c74
 pub fn sha256(inputs: &[u8]) -> Result<[u8; 32], BlackBoxResolutionError> {
     generic_hash_256::<Sha256>(inputs)
         .map_err(|err| BlackBoxResolutionError::Failed(BlackBoxFunc::SHA256, err))
