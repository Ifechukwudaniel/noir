[workspace]

members = [
    "compiler/noirc_evaluator",
    "compiler/noirc_frontend",
    "compiler/noirc_errors",
    "compiler/noirc_driver",
    "compiler/noirc_printable_type",
    "compiler/fm",
    "compiler/wasm",
    # Utility crates used by the Noir compiler
    "compiler/utils/arena",
    "compiler/utils/iter-extended",
    # Crates related to tooling built ontop of the Noir compiler
    "tooling/backend_interface",
    "tooling/bb_abstraction_leaks",
    "tooling/lsp",
    "tooling/nargo",
    "tooling/nargo_cli",
    "tooling/nargo_toml",
    "tooling/noirc_abi",
    "tooling/noirc_abi_wasm",
    # ACVM
    "acvm-repo/acir_field",
    "acvm-repo/acir",
    "acvm-repo/acvm",
    "acvm-repo/acvm_js",
    "acvm-repo/stdlib",
    "acvm-repo/brillig",
    "acvm-repo/brillig_vm",
    "acvm-repo/blackbox_solver",
    "acvm-repo/barretenberg_blackbox_solver",
]
default-members = ["tooling/nargo_cli"]
resolver = "2"

[workspace.package]
# x-release-please-start-version
version = "0.14.1"
# x-release-please-end
authors = ["The Noir Team <team@noir-lang.org>"]
edition = "2021"
rust-version = "1.66"
license = "MIT OR Apache-2.0"
repository = "https://github.com/noir-lang/noir/"

[workspace.dependencies]
arena = { path = "compiler/utils/arena" }
fm = { path = "compiler/fm" }
iter-extended = { path = "compiler/utils/iter-extended" }
nargo = { path = "tooling/nargo" }
nargo_cli = { path = "tooling/nargo_cli" }
nargo_toml = { path = "tooling/nargo_toml" }
noir_lsp = { path = "tooling/lsp" }
noirc_abi = { path = "tooling/noirc_abi" }
bb_abstraction_leaks = { path = "tooling/bb_abstraction_leaks" }
noirc_driver = { path = "compiler/noirc_driver" }
noirc_errors = { path = "compiler/noirc_errors" }
noirc_evaluator = { path = "compiler/noirc_evaluator" }
noirc_frontend = { path = "compiler/noirc_frontend" }
noirc_printable_type = { path = "compiler/noirc_printable_type" }
noir_wasm = { path = "compiler/wasm" }
cfg-if = "1.0.0"
clap = { version = "4.3.19", features = ["derive"] }
codespan = { version = "0.11.1", features = ["serialization"] }
codespan-lsp = "0.11.1"
codespan-reporting = "0.11.1"
chumsky = { git = "https://github.com/jfecher/chumsky", rev = "ad9d312", default-features = false, features = [
    "ahash",
    "std",
] }
dirs = "4"
lsp-types = "0.94"
serde = { version = "1.0.136", features = ["derive"] }
serde_json = "1.0"
smol_str = "0.1.17"
thiserror = "1.0.21"
toml = "0.7.2"
tower = "0.4"
url = "2.2.0"
wasm-bindgen = { version = "=0.2.86", features = ["serde-serialize"] }
wasm-bindgen-test = "0.3.33"
base64 = "0.21.2"
fxhash = "0.2.1"
<<<<<<< HEAD
=======
acir = { path = "acvm-repo/acir", default-features = false }
acvm = { path = "acvm-repo/acvm" }
acir_field = { path = "acvm-repo/acir_field", default-features = false }
stdlib = { package = "acvm_stdlib", path = "acvm-repo/stdlib", default-features = false }
brillig = { path = "acvm-repo/brillig", default-features = false }
brillig_vm = { path = "acvm-repo/brillig_vm", default-features = false }
acvm_blackbox_solver = { path = "acvm-repo/blackbox_solver", default-features = false }
barretenberg_blackbox_solver = { path = "acvm-repo/barretenberg_blackbox_solver", default-features = false }

bincode = "1.3.3"

hex = "0.4.2"
num-bigint = "0.4"
num-traits = "0.2"

[profile.dev]
# This is required to be able to run `cargo test` in acvm_js due to the `locals exceeds maximum` error.
# See https://ritik-mishra.medium.com/resolving-the-wasm-pack-error-locals-exceed-maximum-ec3a9d96685b
opt-level = 1
>>>>>>> c5568782
<|MERGE_RESOLUTION|>--- conflicted
+++ resolved
@@ -82,8 +82,6 @@
 wasm-bindgen-test = "0.3.33"
 base64 = "0.21.2"
 fxhash = "0.2.1"
-<<<<<<< HEAD
-=======
 acir = { path = "acvm-repo/acir", default-features = false }
 acvm = { path = "acvm-repo/acvm" }
 acir_field = { path = "acvm-repo/acir_field", default-features = false }
@@ -102,5 +100,4 @@
 [profile.dev]
 # This is required to be able to run `cargo test` in acvm_js due to the `locals exceeds maximum` error.
 # See https://ritik-mishra.medium.com/resolving-the-wasm-pack-error-locals-exceed-maximum-ec3a9d96685b
-opt-level = 1
->>>>>>> c5568782
+opt-level = 1