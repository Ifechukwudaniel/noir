--- conflicted
+++ resolved
@@ -24,14 +24,6 @@
   Tx,
   TxHash,
 } from '@aztec/types';
-<<<<<<< HEAD
-import { SiblingPath } from '@aztec/merkle-tree';
-import { InMemoryTxPool, P2P, createP2PClient } from '@aztec/p2p';
-import { SequencerClient, getCombinedHistoricTreeRoots } from '@aztec/sequencer-client';
-import { Tx, TxHash } from '@aztec/types';
-import { L2LogsSource } from '@aztec/types';
-=======
->>>>>>> 3d5943a0
 import {
   MerkleTrees,
   ServerWorldStateSynchroniser,
