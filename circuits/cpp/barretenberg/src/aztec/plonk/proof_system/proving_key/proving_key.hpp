--- conflicted
+++ resolved
@@ -9,7 +9,6 @@
 
 namespace waffle {
 
-<<<<<<< HEAD
 struct proving_key_data {
     uint32_t n;
     uint32_t num_public_inputs;
@@ -32,20 +31,15 @@
 
 struct proving_key {
   public:
+    enum LookupType {
+        NONE,
+        ABSOLUTE_LOOKUP,
+        RELATIVE_LOOKUP,
+    };
+
     proving_key(proving_key_data&& data, std::shared_ptr<ProverReferenceString> const& crs);
 
     proving_key(const size_t num_gates, const size_t num_inputs, std::shared_ptr<ProverReferenceString> const& crs);
-=======
-enum LookupType {
-    NONE,
-    ABSOLUTE_LOOKUP,
-    RELATIVE_LOOKUP,
-};
-
-struct proving_key {
-  public:
-        proving_key(const size_t num_gates, const size_t num_inputs, std::shared_ptr<ProverReferenceString> const& crs);
->>>>>>> 31f3e8bf
 
     proving_key(const proving_key& other);
 
