--- conflicted
+++ resolved
@@ -25,13 +25,8 @@
   "module": "lib/index.mjs",
   "exports": {
     "require": "./lib/index.cjs",
-<<<<<<< HEAD
-    "default": "./lib/index.mjs",
-    "types": "./lib/index.d.ts"
-=======
     "types": "./lib/index.d.ts",
     "default": "./lib/index.mjs"
->>>>>>> 5e43bb68
   },
   "types": "lib/index.d.ts",
   "scripts": {
