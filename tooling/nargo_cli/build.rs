use std::fs::File;
use std::io::Write;
use std::path::{Path, PathBuf};
use std::{env, fs};

const GIT_COMMIT: &&str = &"GIT_COMMIT";

fn main() {
    // Only use build_data if the environment variable isn't set.
    if std::env::var(GIT_COMMIT).is_err() {
        build_data::set_GIT_COMMIT();
        build_data::set_GIT_DIRTY();
        build_data::no_debug_rebuilds();
    }

    let out_dir = env::var("OUT_DIR").unwrap();
    let destination = Path::new(&out_dir).join("execute.rs");
    let mut test_file = File::create(destination).unwrap();

    // Try to find the directory that Cargo sets when it is running; otherwise fallback to assuming the CWD
    // is the root of the repository and append the crate path
    let root_dir = match std::env::var("CARGO_MANIFEST_DIR") {
        Ok(dir) => PathBuf::from(dir).parent().unwrap().parent().unwrap().to_path_buf(),
        Err(_) => std::env::current_dir().unwrap(),
    };
    let test_dir = root_dir.join("test_programs");

    // Rebuild if the tests have changed
    println!("cargo:rerun-if-changed=tests");
    println!("cargo:rerun-if-changed={}", test_dir.as_os_str().to_str().unwrap());

    generate_execution_success_tests(&mut test_file, &test_dir);
    generate_execution_failure_tests(&mut test_file, &test_dir);
    generate_noir_test_success_tests(&mut test_file, &test_dir);
    generate_noir_test_failure_tests(&mut test_file, &test_dir);
    generate_compile_success_empty_tests(&mut test_file, &test_dir);
    generate_compile_success_contract_tests(&mut test_file, &test_dir);
    generate_compile_failure_tests(&mut test_file, &test_dir);
}

/// Some tests are explicitly ignored in brillig due to them failing.
/// These should be fixed and removed from this list.
const IGNORED_BRILLIG_TESTS: [&str; 11] = [
    // Takes a very long time to execute as large loops do not get simplified.
    "regression_4709",
    // bit sizes for bigint operation doesn't match up.
    "bigint",
    // ICE due to looking for function which doesn't exist.
    "fold_after_inlined_calls",
    "fold_basic",
    "fold_basic_nested_call",
    "fold_call_witness_condition",
    "fold_complex_outputs",
    "fold_distinct_return",
    "fold_fibonacci",
    "fold_numeric_generic_poseidon",
    // Expected to fail as test asserts on which runtime it is in.
    "is_unconstrained",
];

/// Certain features are only available in the elaborator.
/// We skip these tests for non-elaborator code since they are not
/// expected to work there. This can be removed once the old code is removed.
<<<<<<< HEAD
const IGNORED_COMPTIME_TESTS: [&str; 2] = ["macros", "comptime_slice_equality"];
=======
const IGNORED_NEW_FEATURE_TESTS: [&str; 2] = ["macros", "wildcard_type"];
>>>>>>> 9db65d87

fn generate_execution_success_tests(test_file: &mut File, test_data_dir: &Path) {
    let test_sub_dir = "execution_success";
    let test_data_dir = test_data_dir.join(test_sub_dir);

    let test_case_dirs =
        fs::read_dir(test_data_dir).unwrap().flatten().filter(|c| c.path().is_dir());

    for test_dir in test_case_dirs {
        let test_name =
            test_dir.file_name().into_string().expect("Directory can't be converted to string");
        if test_name.contains('-') {
            panic!(
                "Invalid test directory: {test_name}. Cannot include `-`, please convert to `_`"
            );
        };
        let test_dir = &test_dir.path();

        let brillig_ignored =
            if IGNORED_BRILLIG_TESTS.contains(&test_name.as_str()) { "\n#[ignore]" } else { "" };
        let new_features_ignored = if IGNORED_NEW_FEATURE_TESTS.contains(&test_name.as_str()) {
            "\n#[ignore]"
        } else {
            ""
        };

        write!(
            test_file,
            r#"
#[test]{new_features_ignored}
fn execution_success_legacy_{test_name}() {{
    let test_program_dir = PathBuf::from("{test_dir}");

    let mut cmd = Command::cargo_bin("nargo").unwrap();
    cmd.arg("--program-dir").arg(test_program_dir);
    cmd.arg("execute").arg("--force").arg("--use-legacy");

    cmd.assert().success();
}}

#[test]
fn execution_success_{test_name}() {{
    let test_program_dir = PathBuf::from("{test_dir}");

    let mut cmd = Command::cargo_bin("nargo").unwrap();
    cmd.arg("--program-dir").arg(test_program_dir);
    cmd.arg("execute").arg("--force");

    cmd.assert().success();
}}

#[test]{brillig_ignored}
fn execution_success_{test_name}_brillig() {{
    let test_program_dir = PathBuf::from("{test_dir}");

    let mut cmd = Command::cargo_bin("nargo").unwrap();
    cmd.arg("--program-dir").arg(test_program_dir);
    cmd.arg("execute").arg("--force").arg("--force-brillig");

    cmd.assert().success();
}}
            "#,
            test_dir = test_dir.display(),
        )
        .expect("Could not write templated test file.");
    }
}

fn generate_execution_failure_tests(test_file: &mut File, test_data_dir: &Path) {
    let test_sub_dir = "execution_failure";
    let test_data_dir = test_data_dir.join(test_sub_dir);

    let test_case_dirs =
        fs::read_dir(test_data_dir).unwrap().flatten().filter(|c| c.path().is_dir());

    for test_dir in test_case_dirs {
        let test_name =
            test_dir.file_name().into_string().expect("Directory can't be converted to string");
        if test_name.contains('-') {
            panic!(
                "Invalid test directory: {test_name}. Cannot include `-`, please convert to `_`"
            );
        };
        let test_dir = &test_dir.path();

        write!(
            test_file,
            r#"
#[test]
fn execution_failure_legacy_{test_name}() {{
    let test_program_dir = PathBuf::from("{test_dir}");

    let mut cmd = Command::cargo_bin("nargo").unwrap();
    cmd.arg("--program-dir").arg(test_program_dir);
    cmd.arg("execute").arg("--force").arg("--use-legacy");

    cmd.assert().failure().stderr(predicate::str::contains("The application panicked (crashed).").not());
}}

#[test]
fn execution_failure_{test_name}() {{
    let test_program_dir = PathBuf::from("{test_dir}");

    let mut cmd = Command::cargo_bin("nargo").unwrap();
    cmd.arg("--program-dir").arg(test_program_dir);
    cmd.arg("execute").arg("--force");

    cmd.assert().failure().stderr(predicate::str::contains("The application panicked (crashed).").not());
}}
            "#,
            test_dir = test_dir.display(),
        )
        .expect("Could not write templated test file.");
    }
}

fn generate_noir_test_success_tests(test_file: &mut File, test_data_dir: &Path) {
    let test_sub_dir = "noir_test_success";
    let test_data_dir = test_data_dir.join(test_sub_dir);

    let test_case_dirs =
        fs::read_dir(test_data_dir).unwrap().flatten().filter(|c| c.path().is_dir());

    for test_dir in test_case_dirs {
        let test_name =
            test_dir.file_name().into_string().expect("Directory can't be converted to string");
        if test_name.contains('-') {
            panic!(
                "Invalid test directory: {test_name}. Cannot include `-`, please convert to `_`"
            );
        };
        let test_dir = &test_dir.path();

        write!(
            test_file,
            r#"
#[test]
fn noir_test_success_legacy_{test_name}() {{
    let test_program_dir = PathBuf::from("{test_dir}");

    let mut cmd = Command::cargo_bin("nargo").unwrap();
    cmd.arg("--program-dir").arg(test_program_dir);
    cmd.arg("test").arg("--use-legacy");

    cmd.assert().success();
}}

#[test]
fn noir_test_success_{test_name}() {{
    let test_program_dir = PathBuf::from("{test_dir}");

    let mut cmd = Command::cargo_bin("nargo").unwrap();
    cmd.arg("--program-dir").arg(test_program_dir);
    cmd.arg("test");

    cmd.assert().success();
}}
            "#,
            test_dir = test_dir.display(),
        )
        .expect("Could not write templated test file.");
    }
}

fn generate_noir_test_failure_tests(test_file: &mut File, test_data_dir: &Path) {
    let test_sub_dir = "noir_test_failure";
    let test_data_dir = test_data_dir.join(test_sub_dir);

    let test_case_dirs =
        fs::read_dir(test_data_dir).unwrap().flatten().filter(|c| c.path().is_dir());

    for test_dir in test_case_dirs {
        let test_name =
            test_dir.file_name().into_string().expect("Directory can't be converted to string");
        if test_name.contains('-') {
            panic!(
                "Invalid test directory: {test_name}. Cannot include `-`, please convert to `_`"
            );
        };
        let test_dir = &test_dir.path();

        write!(
            test_file,
            r#"
#[test]
fn noir_test_failure_legacy_{test_name}() {{
    let test_program_dir = PathBuf::from("{test_dir}");

    let mut cmd = Command::cargo_bin("nargo").unwrap();
    cmd.arg("--program-dir").arg(test_program_dir);
    cmd.arg("test").arg("--use-legacy");

    cmd.assert().failure();
}}

#[test]
fn noir_test_failure_{test_name}() {{
    let test_program_dir = PathBuf::from("{test_dir}");

    let mut cmd = Command::cargo_bin("nargo").unwrap();
    cmd.arg("--program-dir").arg(test_program_dir);
    cmd.arg("test");

    cmd.assert().failure();
}}
            "#,
            test_dir = test_dir.display(),
        )
        .expect("Could not write templated test file.");
    }
}

fn generate_compile_success_empty_tests(test_file: &mut File, test_data_dir: &Path) {
    let test_sub_dir = "compile_success_empty";
    let test_data_dir = test_data_dir.join(test_sub_dir);

    let test_case_dirs =
        fs::read_dir(test_data_dir).unwrap().flatten().filter(|c| c.path().is_dir());

    for test_dir in test_case_dirs {
        let test_name =
            test_dir.file_name().into_string().expect("Directory can't be converted to string");
        if test_name.contains('-') {
            panic!(
                "Invalid test directory: {test_name}. Cannot include `-`, please convert to `_`"
            );
        };
        let test_dir = &test_dir.path();

        let comptime_ignored = if IGNORED_NEW_FEATURE_TESTS.contains(&test_name.as_str()) {
            "\n#[ignore]"
        } else {
            ""
        };

        write!(
            test_file,
            r#"
#[test]{comptime_ignored}
fn compile_success_empty_legacy_{test_name}() {{
    let test_program_dir = PathBuf::from("{test_dir}");
    let mut cmd = Command::cargo_bin("nargo").unwrap();
    cmd.arg("--program-dir").arg(test_program_dir);
    cmd.arg("info");
    cmd.arg("--json");
    cmd.arg("--force");
    cmd.arg("--use-legacy");

    let output = cmd.output().expect("Failed to execute command");

    if !output.status.success() {{
        panic!("`nargo info` failed with: {{}}", String::from_utf8(output.stderr).unwrap_or_default());
    }}

    // `compile_success_empty` tests should be able to compile down to an empty circuit.
    let json: serde_json::Value = serde_json::from_slice(&output.stdout).unwrap_or_else(|e| {{
        panic!("JSON was not well-formatted {{:?}}\n\n{{:?}}", e, std::str::from_utf8(&output.stdout))
    }});
    let num_opcodes = &json["programs"][0]["functions"][0]["acir_opcodes"];
    assert_eq!(num_opcodes.as_u64().expect("number of opcodes should fit in a u64"), 0);
}}

#[test]
fn compile_success_empty_{test_name}() {{
    let test_program_dir = PathBuf::from("{test_dir}");
    let mut cmd = Command::cargo_bin("nargo").unwrap();
    cmd.arg("--program-dir").arg(test_program_dir);
    cmd.arg("info");
    cmd.arg("--json");
    cmd.arg("--force");

    let output = cmd.output().expect("Failed to execute command");

    if !output.status.success() {{
        panic!("`nargo info` failed with: {{}}", String::from_utf8(output.stderr).unwrap_or_default());
    }}

    // `compile_success_empty` tests should be able to compile down to an empty circuit.
    let json: serde_json::Value = serde_json::from_slice(&output.stdout).unwrap_or_else(|e| {{
        panic!("JSON was not well-formatted {{:?}}\n\n{{:?}}", e, std::str::from_utf8(&output.stdout))
    }});
    let num_opcodes = &json["programs"][0]["functions"][0]["acir_opcodes"];
    assert_eq!(num_opcodes.as_u64().expect("number of opcodes should fit in a u64"), 0);
}}
            "#,
            test_dir = test_dir.display(),
        )
        .expect("Could not write templated test file.");
    }
}

fn generate_compile_success_contract_tests(test_file: &mut File, test_data_dir: &Path) {
    let test_sub_dir = "compile_success_contract";
    let test_data_dir = test_data_dir.join(test_sub_dir);

    let test_case_dirs =
        fs::read_dir(test_data_dir).unwrap().flatten().filter(|c| c.path().is_dir());

    for test_dir in test_case_dirs {
        let test_name =
            test_dir.file_name().into_string().expect("Directory can't be converted to string");
        if test_name.contains('-') {
            panic!(
                "Invalid test directory: {test_name}. Cannot include `-`, please convert to `_`"
            );
        };
        let test_dir = &test_dir.path();

        write!(
            test_file,
            r#"
#[test]
fn compile_success_contract_legacy_{test_name}() {{
    let test_program_dir = PathBuf::from("{test_dir}");

    let mut cmd = Command::cargo_bin("nargo").unwrap();
    cmd.arg("--program-dir").arg(test_program_dir);
    cmd.arg("compile").arg("--force").arg("--use-legacy");

    cmd.assert().success();
}}
#[test]
fn compile_success_contract_{test_name}() {{
    let test_program_dir = PathBuf::from("{test_dir}");

    let mut cmd = Command::cargo_bin("nargo").unwrap();
    cmd.arg("--program-dir").arg(test_program_dir);
    cmd.arg("compile").arg("--force");

    cmd.assert().success();
}}
            "#,
            test_dir = test_dir.display(),
        )
        .expect("Could not write templated test file.");
    }
}

fn generate_compile_failure_tests(test_file: &mut File, test_data_dir: &Path) {
    let test_sub_dir = "compile_failure";
    let test_data_dir = test_data_dir.join(test_sub_dir);

    let test_case_dirs =
        fs::read_dir(test_data_dir).unwrap().flatten().filter(|c| c.path().is_dir());

    for test_dir in test_case_dirs {
        let test_name =
            test_dir.file_name().into_string().expect("Directory can't be converted to string");
        if test_name.contains('-') {
            panic!(
                "Invalid test directory: {test_name}. Cannot include `-`, please convert to `_`"
            );
        };
        let test_dir = &test_dir.path();

        let comptime_ignored =
            if IGNORED_COMPTIME_TESTS.contains(&test_name.as_str()) { "\n#[ignore]" } else { "" };

        write!(
            test_file,
            r#"
#[test]{comptime_ignored}
fn compile_failure_legacy_{test_name}() {{
    let test_program_dir = PathBuf::from("{test_dir}");

    let mut cmd = Command::cargo_bin("nargo").unwrap();
    cmd.arg("--program-dir").arg(test_program_dir);
    cmd.arg("compile").arg("--force").arg("--use-legacy");

    cmd.assert().failure().stderr(predicate::str::contains("The application panicked (crashed).").not());
}}
#[test]
fn compile_failure_{test_name}() {{
    let test_program_dir = PathBuf::from("{test_dir}");

    let mut cmd = Command::cargo_bin("nargo").unwrap();
    cmd.arg("--program-dir").arg(test_program_dir);
    cmd.arg("compile").arg("--force");

    cmd.assert().failure().stderr(predicate::str::contains("The application panicked (crashed).").not());
}}
            "#,
            test_dir = test_dir.display(),
        )
        .expect("Could not write templated test file.");
    }
}<|MERGE_RESOLUTION|>--- conflicted
+++ resolved
@@ -61,11 +61,7 @@
 /// Certain features are only available in the elaborator.
 /// We skip these tests for non-elaborator code since they are not
 /// expected to work there. This can be removed once the old code is removed.
-<<<<<<< HEAD
-const IGNORED_COMPTIME_TESTS: [&str; 2] = ["macros", "comptime_slice_equality"];
-=======
-const IGNORED_NEW_FEATURE_TESTS: [&str; 2] = ["macros", "wildcard_type"];
->>>>>>> 9db65d87
+const IGNORED_NEW_FEATURE_TESTS: [&str; 3] = ["macros", "comptime_slice_equality", "wildcard_type"];
 
 fn generate_execution_success_tests(test_file: &mut File, test_data_dir: &Path) {
     let test_sub_dir = "execution_success";
