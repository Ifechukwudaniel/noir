use std::fs::File;
use std::io::Write;
use std::path::{Path, PathBuf};
use std::{env, fs};

const GIT_COMMIT: &&str = &"GIT_COMMIT";

fn main() {
    // Only use build_data if the environment variable isn't set.
    if std::env::var(GIT_COMMIT).is_err() {
        build_data::set_GIT_COMMIT();
        build_data::set_GIT_DIRTY();
        build_data::no_debug_rebuilds();
    }

    let out_dir = env::var("OUT_DIR").unwrap();
    let destination = Path::new(&out_dir).join("execute.rs");
    let mut test_file = File::create(destination).unwrap();

    // Try to find the directory that Cargo sets when it is running; otherwise fallback to assuming the CWD
    // is the root of the repository and append the crate path
    let root_dir = match std::env::var("CARGO_MANIFEST_DIR") {
        Ok(dir) => PathBuf::from(dir).parent().unwrap().parent().unwrap().to_path_buf(),
        Err(_) => std::env::current_dir().unwrap(),
    };
    let test_dir = root_dir.join("test_programs");

    // Rebuild if the tests have changed
    println!("cargo:rerun-if-changed=tests");
    println!("cargo:rerun-if-changed={}", test_dir.as_os_str().to_str().unwrap());

    generate_execution_success_tests(&mut test_file, &test_dir);
    generate_execution_failure_tests(&mut test_file, &test_dir);
    generate_noir_test_success_tests(&mut test_file, &test_dir);
    generate_noir_test_failure_tests(&mut test_file, &test_dir);
    generate_compile_success_empty_tests(&mut test_file, &test_dir);
    generate_compile_success_contract_tests(&mut test_file, &test_dir);
    generate_compile_success_no_bug_tests(&mut test_file, &test_dir);
    generate_compile_failure_tests(&mut test_file, &test_dir);
}

/// Some tests are explicitly ignored in brillig due to them failing.
/// These should be fixed and removed from this list.
const IGNORED_BRILLIG_TESTS: [&str; 11] = [
    // Takes a very long time to execute as large loops do not get simplified.
    "regression_4709",
    // bit sizes for bigint operation doesn't match up.
    "bigint",
    // ICE due to looking for function which doesn't exist.
    "fold_after_inlined_calls",
    "fold_basic",
    "fold_basic_nested_call",
    "fold_call_witness_condition",
    "fold_complex_outputs",
    "fold_distinct_return",
    "fold_fibonacci",
    "fold_numeric_generic_poseidon",
    // Expected to fail as test asserts on which runtime it is in.
    "is_unconstrained",
];

<<<<<<< HEAD
/// Certain features are only available in the elaborator.
/// We skip these tests for non-elaborator code since they are not
/// expected to work there. This can be removed once the old code is removed.
const IGNORED_NEW_FEATURE_TESTS: [&str; 4] =
    ["macros", "wildcard_type", "type_alias_constructor", "type_definition_annotation"];

fn generate_execution_success_tests(test_file: &mut File, test_data_dir: &Path) {
    let test_sub_dir = "execution_success";
=======
fn read_test_cases(
    test_data_dir: &Path,
    test_sub_dir: &str,
) -> impl Iterator<Item = (String, PathBuf)> {
>>>>>>> 36756e87
    let test_data_dir = test_data_dir.join(test_sub_dir);
    let test_case_dirs =
        fs::read_dir(test_data_dir).unwrap().flatten().filter(|c| c.path().is_dir());

    test_case_dirs.into_iter().map(|dir| {
        let test_name =
            dir.file_name().into_string().expect("Directory can't be converted to string");
        if test_name.contains('-') {
            panic!(
                "Invalid test directory: {test_name}. Cannot include `-`, please convert to `_`"
            );
        }
        (test_name, dir.path())
    })
}

fn generate_test_case(
    test_file: &mut File,
    test_type: &str,
    test_name: &str,
    test_dir: &std::path::Display,
    test_content: &str,
) {
    write!(
        test_file,
        r#"
#[test]
fn {test_type}_{test_name}() {{
    let test_program_dir = PathBuf::from("{test_dir}");

    let mut nargo = Command::cargo_bin("nargo").unwrap();
    nargo.arg("--program-dir").arg(test_program_dir);
    {test_content}
}}
"#
    )
    .expect("Could not write templated test file.");
}

fn generate_execution_success_tests(test_file: &mut File, test_data_dir: &Path) {
    let test_type = "execution_success";
    let test_cases = read_test_cases(test_data_dir, test_type);
    for (test_name, test_dir) in test_cases {
        let test_dir = test_dir.display();

        generate_test_case(
            test_file,
            test_type,
            &test_name,
            &test_dir,
            r#"
                nargo.arg("execute").arg("--force");
            
                nargo.assert().success();"#,
        );

        if !IGNORED_BRILLIG_TESTS.contains(&test_name.as_str()) {
            generate_test_case(
                test_file,
                test_type,
                &format!("{test_name}_brillig"),
                &test_dir,
                r#"
                nargo.arg("execute").arg("--force").arg("--force-brillig");
            
                nargo.assert().success();"#,
            );
        }
    }
}

fn generate_execution_failure_tests(test_file: &mut File, test_data_dir: &Path) {
    let test_type = "execution_failure";
    let test_cases = read_test_cases(test_data_dir, test_type);
    for (test_name, test_dir) in test_cases {
        let test_dir = test_dir.display();

        generate_test_case(
            test_file,
            test_type,
            &test_name,
            &test_dir,
            r#"
                nargo.arg("execute").arg("--force");
            
                nargo.assert().failure().stderr(predicate::str::contains("The application panicked (crashed).").not());"#,
        );
    }
}

fn generate_noir_test_success_tests(test_file: &mut File, test_data_dir: &Path) {
    let test_type = "noir_test_success";
    let test_cases = read_test_cases(test_data_dir, "noir_test_success");
    for (test_name, test_dir) in test_cases {
        let test_dir = test_dir.display();

        generate_test_case(
            test_file,
            test_type,
            &test_name,
            &test_dir,
            r#"
        nargo.arg("test");
        
        nargo.assert().success();"#,
        );
    }
}

fn generate_noir_test_failure_tests(test_file: &mut File, test_data_dir: &Path) {
    let test_type = "noir_test_failure";
    let test_cases = read_test_cases(test_data_dir, test_type);
    for (test_name, test_dir) in test_cases {
        let test_dir = test_dir.display();
        generate_test_case(
            test_file,
            test_type,
            &test_name,
            &test_dir,
            r#"
        nargo.arg("test");
        
        nargo.assert().failure();"#,
        );
    }
}

fn generate_compile_success_empty_tests(test_file: &mut File, test_data_dir: &Path) {
    let test_type = "compile_success_empty";
    let test_cases = read_test_cases(test_data_dir, test_type);
    for (test_name, test_dir) in test_cases {
        let test_dir = test_dir.display();

        let assert_zero_opcodes = r#"
        let output = nargo.output().expect("Failed to execute command");

        if !output.status.success() {{
            panic!("`nargo info` failed with: {}", String::from_utf8(output.stderr).unwrap_or_default());
        }}
    
        // `compile_success_empty` tests should be able to compile down to an empty circuit.
        let json: serde_json::Value = serde_json::from_slice(&output.stdout).unwrap_or_else(|e| {{
            panic!("JSON was not well-formatted {:?}\n\n{:?}", e, std::str::from_utf8(&output.stdout))
        }});
        let num_opcodes = &json["programs"][0]["functions"][0]["opcodes"];
        assert_eq!(num_opcodes.as_u64().expect("number of opcodes should fit in a u64"), 0);
        "#;

        generate_test_case(
            test_file,
            test_type,
            &test_name,
            &test_dir,
            &format!(
                r#"
                nargo.arg("info").arg("--json").arg("--force");
                
                {assert_zero_opcodes}"#,
            ),
        );
    }
}

fn generate_compile_success_contract_tests(test_file: &mut File, test_data_dir: &Path) {
    let test_type = "compile_success_contract";
    let test_cases = read_test_cases(test_data_dir, test_type);
    for (test_name, test_dir) in test_cases {
        let test_dir = test_dir.display();

        generate_test_case(
            test_file,
            test_type,
            &test_name,
            &test_dir,
            r#"
        nargo.arg("compile").arg("--force");
        nargo.assert().success();"#,
        );
    }
}

/// Generate tests for checking that the contract compiles and there are no "bugs" in stderr
fn generate_compile_success_no_bug_tests(test_file: &mut File, test_data_dir: &Path) {
    let test_type = "compile_success_no_bug";
    let test_cases = read_test_cases(test_data_dir, test_type);
    for (test_name, test_dir) in test_cases {
        let test_dir = test_dir.display();

        generate_test_case(
            test_file,
            test_type,
            &test_name,
            &test_dir,
            r#"
        nargo.arg("compile").arg("--force");
        nargo.assert().success().stderr(predicate::str::contains("bug:").not());"#,
        );
    }
}

fn generate_compile_failure_tests(test_file: &mut File, test_data_dir: &Path) {
    let test_type = "compile_failure";
    let test_cases = read_test_cases(test_data_dir, test_type);
    for (test_name, test_dir) in test_cases {
        let test_dir = test_dir.display();

        generate_test_case(
            test_file,
            test_type,
            &test_name,
            &test_dir,
            r#"nargo.arg("compile").arg("--force");
        
        nargo.assert().failure().stderr(predicate::str::contains("The application panicked (crashed).").not());"#,
        );
    }
}<|MERGE_RESOLUTION|>--- conflicted
+++ resolved
@@ -59,21 +59,10 @@
     "is_unconstrained",
 ];
 
-<<<<<<< HEAD
-/// Certain features are only available in the elaborator.
-/// We skip these tests for non-elaborator code since they are not
-/// expected to work there. This can be removed once the old code is removed.
-const IGNORED_NEW_FEATURE_TESTS: [&str; 4] =
-    ["macros", "wildcard_type", "type_alias_constructor", "type_definition_annotation"];
-
-fn generate_execution_success_tests(test_file: &mut File, test_data_dir: &Path) {
-    let test_sub_dir = "execution_success";
-=======
 fn read_test_cases(
     test_data_dir: &Path,
     test_sub_dir: &str,
 ) -> impl Iterator<Item = (String, PathBuf)> {
->>>>>>> 36756e87
     let test_data_dir = test_data_dir.join(test_sub_dir);
     let test_case_dirs =
         fs::read_dir(test_data_dir).unwrap().flatten().filter(|c| c.path().is_dir());
