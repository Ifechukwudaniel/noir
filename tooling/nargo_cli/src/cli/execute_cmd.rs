--- conflicted
+++ resolved
@@ -93,115 +93,6 @@
     Ok((return_value, solved_witness))
 }
 
-<<<<<<< HEAD
-/// There are certain errors that contain an [acvm::pwg::ErrorLocation].
-/// We need to determine whether the error location has been resolving during execution.
-/// If the location has been resolved we return the contained [OpcodeLocation].
-fn extract_opcode_error_from_nargo_error(
-    nargo_err: &NargoError,
-) -> Option<(Vec<OpcodeLocation>, &ExecutionError)> {
-    let execution_error = match nargo_err {
-        NargoError::ExecutionError(err) => err,
-        _ => return None,
-    };
-
-    match execution_error {
-        ExecutionError::SolvingError(OpcodeResolutionError::BrilligFunctionFailed {
-            call_stack,
-            ..
-        })
-        | ExecutionError::AssertionFailed(_, call_stack) => {
-            Some((call_stack.clone(), execution_error))
-        }
-        ExecutionError::SolvingError(OpcodeResolutionError::IndexOutOfBounds {
-            opcode_location: error_location,
-            ..
-        })
-        | ExecutionError::SolvingError(OpcodeResolutionError::UnsatisfiedConstrain {
-            opcode_location: error_location,
-        })
-        | ExecutionError::SolvingError(OpcodeResolutionError::AssertFail {
-            opcode_location: error_location,
-            ..
-        }) => match error_location {
-            ErrorLocation::Unresolved => {
-                unreachable!("Cannot resolve index for unsatisfied constraint")
-            }
-            ErrorLocation::Resolved(opcode_location) => {
-                Some((vec![*opcode_location], execution_error))
-            }
-        },
-        _ => None,
-    }
-}
-
-/// Resolve the vector of [OpcodeLocation] that caused an execution error using the debug information
-/// generated during compilation to determine the complete call stack for an error. Then report the error using
-/// the resolved call stack and any other relevant error information returned from the ACVM.
-fn report_error_with_opcode_locations(
-    opcode_err_info: Option<(Vec<OpcodeLocation>, &ExecutionError)>,
-    debug_artifact: &DebugArtifact,
-) {
-    if let Some((opcode_locations, opcode_err)) = opcode_err_info {
-        let source_locations: Vec<_> = opcode_locations
-            .iter()
-            .flat_map(|opcode_location| {
-                // This assumes that we're executing the circuit which corresponds to the first `DebugInfo`.
-                // This holds for all binary crates as there is only one `DebugInfo`.
-                assert_eq!(debug_artifact.debug_symbols.len(), 1);
-                let locations = debug_artifact.debug_symbols[0].opcode_location(opcode_location);
-                locations.unwrap_or_default()
-            })
-            .collect();
-        // The location of the error itself will be the location at the top
-        // of the call stack (the last item in the Vec).
-        if let Some(location) = source_locations.last() {
-            let message = match opcode_err {
-                ExecutionError::AssertionFailed(message, _) => {
-                    format!("Assertion failed: '{message}'")
-                }
-                ExecutionError::SolvingError(OpcodeResolutionError::IndexOutOfBounds {
-                    index,
-                    array_size,
-                    ..
-                }) => {
-                    format!(
-                            "Index out of bounds, array has size {array_size:?}, but index was {index:?}"
-                        )
-                }
-                ExecutionError::SolvingError(OpcodeResolutionError::UnsatisfiedConstrain {
-                    ..
-                }) => "Failed constraint".into(),
-                ExecutionError::SolvingError(OpcodeResolutionError::AssertFail {
-                    lhs,
-                    rhs,
-                    ..
-                }) => {
-                    format!(
-                        "(left == right)
-                    left5: {},
-                    right: {}",
-                        lhs, rhs
-                    )
-                }
-                _ => {
-                    // All other errors that do not have corresponding opcode locations
-                    // should not be reported in this method.
-                    // If an error with an opcode location is not handled in this match statement
-                    // the basic message attached to the original error from the ACVM should be reported.
-                    return;
-                }
-            };
-            CustomDiagnostic::simple_error(message, String::new(), location.span)
-                .in_file(location.file)
-                .with_call_stack(source_locations)
-                .report(debug_artifact, false);
-        }
-    }
-}
-
-=======
->>>>>>> ce16c0b1
 pub(crate) fn execute_program(
     compiled_program: &CompiledProgram,
     inputs_map: &InputMap,
