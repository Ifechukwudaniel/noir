use std::rc::Rc;

use acvm::{acir::AcirField, FieldElement};
use fxhash::FxHashMap as HashMap;

use crate::ssa::ir::{
    basic_block::BasicBlockId,
    dfg::{CallStack, DataFlowGraph, InsertInstructionResult},
    instruction::{BinaryOp, Instruction},
    types::Type,
    value::{Value, ValueId},
};

pub(crate) struct ValueMerger<'a> {
    dfg: &'a mut DataFlowGraph,
    block: BasicBlockId,

    current_condition: Option<ValueId>,

    // Maps SSA array values with a slice type to their size.
    // This must be computed before merging values.
    slice_sizes: &'a mut HashMap<ValueId, usize>,

    array_set_conditionals: &'a mut HashMap<ValueId, ValueId>,

    call_stack: CallStack,
}

impl<'a> ValueMerger<'a> {
    pub(crate) fn new(
        dfg: &'a mut DataFlowGraph,
        block: BasicBlockId,
        slice_sizes: &'a mut HashMap<ValueId, usize>,
        array_set_conditionals: &'a mut HashMap<ValueId, ValueId>,
        current_condition: Option<ValueId>,
        call_stack: CallStack,
    ) -> Self {
        ValueMerger {
            dfg,
            block,
            slice_sizes,
            array_set_conditionals,
            current_condition,
            call_stack,
        }
    }

    /// Merge two values a and b from separate basic blocks to a single value.
    /// If these two values are numeric, the result will be
    /// `then_condition * then_value + else_condition * else_value`.
    /// Otherwise, if the values being merged are arrays, a new array will be made
    /// recursively from combining each element of both input arrays.
    ///
    /// It is currently an error to call this function on reference or function values
    /// as it is less clear how to merge these.
    pub(crate) fn merge_values(
        &mut self,
        then_condition: ValueId,
        else_condition: ValueId,
        then_value: ValueId,
        else_value: ValueId,
    ) -> ValueId {
        match self.dfg.type_of_value(then_value) {
            Type::Numeric(_) => Self::merge_numeric_values(
                self.dfg,
                self.block,
                then_condition,
                else_condition,
                then_value,
                else_value,
            ),
            typ @ Type::Array(_, _) => {
                self.merge_array_values(typ, then_condition, else_condition, then_value, else_value)
            }
            typ @ Type::Slice(_) => {
                self.merge_slice_values(typ, then_condition, else_condition, then_value, else_value)
            }
            Type::Reference(_) => panic!("Cannot return references from an if expression"),
            Type::Function => panic!("Cannot return functions from an if expression"),
        }
    }

    /// Merge two numeric values a and b from separate basic blocks to a single value. This
    /// function would return the result of `if c { a } else { b }` as  `c*a + (!c)*b`.
    pub(crate) fn merge_numeric_values(
        dfg: &mut DataFlowGraph,
        block: BasicBlockId,
        then_condition: ValueId,
        else_condition: ValueId,
        then_value: ValueId,
        else_value: ValueId,
    ) -> ValueId {
        let then_type = dfg.type_of_value(then_value);
        let else_type = dfg.type_of_value(else_value);
        assert_eq!(
            then_type, else_type,
            "Expected values merged to be of the same type but found {then_type} and {else_type}"
        );

        if then_value == else_value {
            return then_value;
        }

        let then_call_stack = dfg.get_value_call_stack(then_value);
        let else_call_stack = dfg.get_value_call_stack(else_value);

        let call_stack = if then_call_stack.is_empty() { else_call_stack } else { then_call_stack };

        // We must cast the bool conditions to the actual numeric type used by each value.
        let then_condition = dfg
            .insert_instruction_and_results(
                Instruction::Cast(then_condition, then_type),
                block,
                None,
                call_stack.clone(),
            )
            .first();
        let else_condition = dfg
            .insert_instruction_and_results(
                Instruction::Cast(else_condition, else_type),
                block,
                None,
                call_stack.clone(),
            )
            .first();

        let mul = Instruction::binary(BinaryOp::Mul, then_condition, then_value);
        let then_value =
            dfg.insert_instruction_and_results(mul, block, None, call_stack.clone()).first();

        let mul = Instruction::binary(BinaryOp::Mul, else_condition, else_value);
        let else_value =
            dfg.insert_instruction_and_results(mul, block, None, call_stack.clone()).first();

        let add = Instruction::binary(BinaryOp::Add, then_value, else_value);
        dfg.insert_instruction_and_results(add, block, None, call_stack).first()
    }

    /// Given an if expression that returns an array: `if c { array1 } else { array2 }`,
    /// this function will recursively merge array1 and array2 into a single resulting array
    /// by creating a new array containing the result of self.merge_values for each element.
    pub(crate) fn merge_array_values(
        &mut self,
        typ: Type,
        then_condition: ValueId,
        else_condition: ValueId,
        then_value: ValueId,
        else_value: ValueId,
    ) -> ValueId {
        let (_element_types, len) = match &typ {
            Type::Array(elements, len) => (elements, *len),
            _ => panic!("Expected array type"),
        };

<<<<<<< HEAD
        if let Some(result) = self.try_merge_only_changed_indices(
            then_condition,
            else_condition,
            then_value,
            else_value,
            len,
        ) {
=======
        if let Some(result) =
            self.try_merge_only_changed_indices(then_value, else_value, then_condition, typ.clone())
        {
>>>>>>> f7716980
            return result;
        }

        let outer_type = Type::Array(Rc::new(vec![typ.clone()]), 2);
        let new_array = self.dfg.make_array(vec![else_value, then_value].into(), outer_type);

        let index =
            self.insert_instruction(Instruction::Cast(then_condition, Type::length_type())).first();

        let get = Instruction::ArrayGet { array: new_array, index };
        let typevars = Some(vec![typ]);
        self.dfg
            .insert_instruction_and_results(get, self.block, typevars, self.call_stack.clone())
            .first()
    }

    fn merge_slice_values(
        &mut self,
        typ: Type,
        then_condition: ValueId,
        else_condition: ValueId,
        then_value_id: ValueId,
        else_value_id: ValueId,
    ) -> ValueId {
        let mut merged = im::Vector::new();

        let element_types = match &typ {
            Type::Slice(elements) => elements,
            _ => panic!("Expected slice type"),
        };

        let then_len = self.slice_sizes.get(&then_value_id).copied().unwrap_or_else(|| {
            let (slice, typ) = self.dfg.get_array_constant(then_value_id).unwrap_or_else(|| {
                panic!("ICE: Merging values during flattening encountered slice {then_value_id} without a preset size");
            });
            slice.len() / typ.element_types().len()
        });

        let else_len = self.slice_sizes.get(&else_value_id).copied().unwrap_or_else(|| {
            let (slice, typ) = self.dfg.get_array_constant(else_value_id).unwrap_or_else(|| {
                panic!("ICE: Merging values during flattening encountered slice {else_value_id} without a preset size");
            });
            slice.len() / typ.element_types().len()
        });

        let len = then_len.max(else_len);

        for i in 0..len {
            for (element_index, element_type) in element_types.iter().enumerate() {
                let index_usize = i * element_types.len() + element_index;
                let index_value = (index_usize as u128).into();
                let index = self.dfg.make_constant(index_value, Type::field());

                let typevars = Some(vec![element_type.clone()]);

                let mut get_element = |array, typevars, len| {
                    // The smaller slice is filled with placeholder data. Codegen for slice accesses must
                    // include checks against the dynamic slice length so that this placeholder data is not incorrectly accessed.
                    if len <= index_usize {
                        self.make_slice_dummy_data(element_type)
                    } else {
                        let get = Instruction::ArrayGet { array, index };
                        self.dfg
                            .insert_instruction_and_results(
                                get,
                                self.block,
                                typevars,
                                self.call_stack.clone(),
                            )
                            .first()
                    }
                };

                let then_element =
                    get_element(then_value_id, typevars.clone(), then_len * element_types.len());
                let else_element =
                    get_element(else_value_id, typevars, else_len * element_types.len());

                merged.push_back(self.merge_values(
                    then_condition,
                    else_condition,
                    then_element,
                    else_element,
                ));
            }
        }

        self.dfg.make_array(merged, typ)
    }

    /// Construct a dummy value to be attached to the smaller of two slices being merged.
    /// We need to make sure we follow the internal element type structure of the slice type
    /// even for dummy data to ensure that we do not have errors later in the compiler,
    /// such as with dynamic indexing of non-homogenous slices.
    fn make_slice_dummy_data(&mut self, typ: &Type) -> ValueId {
        match typ {
            Type::Numeric(numeric_type) => {
                let zero = FieldElement::zero();
                self.dfg.make_constant(zero, Type::Numeric(*numeric_type))
            }
            Type::Array(element_types, len) => {
                let mut array = im::Vector::new();
                for _ in 0..*len {
                    for typ in element_types.iter() {
                        array.push_back(self.make_slice_dummy_data(typ));
                    }
                }
                self.dfg.make_array(array, typ.clone())
            }
            Type::Slice(_) => {
                // TODO(#3188): Need to update flattening to use true user facing length of slices
                // to accurately construct dummy data
                unreachable!("ICE: Cannot return a slice of slices from an if expression")
            }
            Type::Reference(_) => {
                unreachable!("ICE: Merging references is unsupported")
            }
            Type::Function => {
                unreachable!("ICE: Merging functions is unsupported")
            }
        }
    }

    fn try_merge_only_changed_indices(
        &mut self,
        then_condition: ValueId,
        else_condition: ValueId,
        then_value: ValueId,
        else_value: ValueId,
<<<<<<< HEAD
        array_length: usize,
    ) -> Option<ValueId> {
        let mut found = false;
        let current_condition = self.current_condition?;

        let mut current_then = then_value;
        let mut current_else = else_value;

        // Arbitrarily limit this to looking at most 10 past ArraySet operations.
        // If there are more than that, we assume 2 completely separate arrays are being merged.
        let max_iters = 2;
        let mut seen_then = Vec::with_capacity(max_iters);
        let mut seen_else = Vec::with_capacity(max_iters);

        // We essentially have a tree of ArraySets and want to find a common
        // ancestor if it exists, alone with the path to it from each starting node.
        // This path will be the indices that were changed to create each result array.
        for _ in 0..max_iters {
            if current_then == else_value {
                seen_else.clear();
                found = true;
                break;
            }

            if current_else == then_value {
                seen_then.clear();
                found = true;
                break;
            }

            if let Some(index) = seen_then.iter().position(|(elem, _, _, _)| *elem == current_else)
            {
                seen_else.truncate(index);
                found = true;
                break;
            }

            if let Some(index) = seen_else.iter().position(|(elem, _, _, _)| *elem == current_then)
            {
                seen_then.truncate(index);
                found = true;
                break;
            }

            current_then = self.find_previous_array_set(current_then, &mut seen_then);
            current_else = self.find_previous_array_set(current_else, &mut seen_else);
        }

        let changed_indices: FxHashSet<_> = seen_then
            .into_iter()
            .map(|(_, index, typ, condition)| (index, typ, condition))
            .chain(seen_else.into_iter().map(|(_, index, typ, condition)| (index, typ, condition)))
            .collect();

        if !found || changed_indices.len() >= array_length {
            return None;
        }

        let mut array = then_value;

        for (index, element_type, condition) in changed_indices {
            let typevars = Some(vec![element_type.clone()]);

            let instruction = Instruction::EnableSideEffects { condition };
            self.insert_instruction(instruction);

            let mut get_element = |array, typevars| {
                let get = Instruction::ArrayGet { array, index };
                self.dfg
                    .insert_instruction_and_results(
                        get,
                        self.block,
                        typevars,
                        self.call_stack.clone(),
                    )
                    .first()
            };

            let then_element = get_element(then_value, typevars.clone());
            let else_element = get_element(else_value, typevars);

            let value =
                self.merge_values(then_condition, else_condition, then_element, else_element);

            array = self.insert_array_set(array, index, value, Some(condition)).first();
        }

        let instruction = Instruction::EnableSideEffects { condition: current_condition };
        self.insert_instruction(instruction);
        Some(array)
=======
        then_condition: ValueId,
        array_type: Type,
    ) -> Option<ValueId> {
        let outer_type = Type::Array(Rc::new(vec![array_type.clone()]), 2);
        let new_array = self.dfg.make_array(vec![else_value, then_value].into(), outer_type);

        let cast = Instruction::Cast(then_condition, Type::length_type());
        let index = self.insert_instruction(cast).first();

        let get = Instruction::ArrayGet { array: new_array, index };
        let typevars = Some(vec![array_type]);
        Some(
            self.dfg
                .insert_instruction_and_results(get, self.block, typevars, self.call_stack.clone())
                .first(),
        )
>>>>>>> f7716980
    }

    fn insert_instruction(&mut self, instruction: Instruction) -> InsertInstructionResult {
        self.dfg.insert_instruction_and_results(
            instruction,
            self.block,
            None,
            self.call_stack.clone(),
        )
    }

    fn insert_array_set(
        &mut self,
        array: ValueId,
        index: ValueId,
        value: ValueId,
        condition: Option<ValueId>,
    ) -> InsertInstructionResult {
        let instruction = Instruction::ArraySet { array, index, value, mutable: false };
        let result = self.dfg.insert_instruction_and_results(
            instruction,
            self.block,
            None,
            self.call_stack.clone(),
        );

        if let Some(condition) = condition {
            let result_index = if result.len() == 1 {
                0
            } else {
                // Slices return (length, slice)
                assert_eq!(result.len(), 2);
                1
            };

            let result_value = result[result_index];
            self.array_set_conditionals.insert(result_value, condition);
        }

        result
    }

    fn find_previous_array_set(
        &self,
        result: ValueId,
        changed_indices: &mut Vec<(ValueId, ValueId, Type, ValueId)>,
    ) -> ValueId {
        match &self.dfg[result] {
            Value::Instruction { instruction, .. } => match &self.dfg[*instruction] {
                Instruction::ArraySet { array, index, value, .. } => {
                    let condition =
                        *self.array_set_conditionals.get(&result).unwrap_or_else(|| {
                            panic!(
                                "Expected to have conditional for array set {result}\n{:?}",
                                self.array_set_conditionals
                            )
                        });
                    let element_type = self.dfg.type_of_value(*value);
                    changed_indices.push((result, *index, element_type, condition));
                    *array
                }
                _ => result,
            },
            _ => result,
        }
    }
}<|MERGE_RESOLUTION|>--- conflicted
+++ resolved
@@ -1,7 +1,7 @@
 use std::rc::Rc;
 
 use acvm::{acir::AcirField, FieldElement};
-use fxhash::FxHashMap as HashMap;
+use fxhash::{FxHashMap as HashMap, FxHashSet as HashSet};
 
 use crate::ssa::ir::{
     basic_block::BasicBlockId,
@@ -152,7 +152,6 @@
             _ => panic!("Expected array type"),
         };
 
-<<<<<<< HEAD
         if let Some(result) = self.try_merge_only_changed_indices(
             then_condition,
             else_condition,
@@ -160,11 +159,6 @@
             else_value,
             len,
         ) {
-=======
-        if let Some(result) =
-            self.try_merge_only_changed_indices(then_value, else_value, then_condition, typ.clone())
-        {
->>>>>>> f7716980
             return result;
         }
 
@@ -294,7 +288,6 @@
         else_condition: ValueId,
         then_value: ValueId,
         else_value: ValueId,
-<<<<<<< HEAD
         array_length: usize,
     ) -> Option<ValueId> {
         let mut found = false;
@@ -343,7 +336,7 @@
             current_else = self.find_previous_array_set(current_else, &mut seen_else);
         }
 
-        let changed_indices: FxHashSet<_> = seen_then
+        let changed_indices: HashSet<_> = seen_then
             .into_iter()
             .map(|(_, index, typ, condition)| (index, typ, condition))
             .chain(seen_else.into_iter().map(|(_, index, typ, condition)| (index, typ, condition)))
@@ -385,24 +378,6 @@
         let instruction = Instruction::EnableSideEffects { condition: current_condition };
         self.insert_instruction(instruction);
         Some(array)
-=======
-        then_condition: ValueId,
-        array_type: Type,
-    ) -> Option<ValueId> {
-        let outer_type = Type::Array(Rc::new(vec![array_type.clone()]), 2);
-        let new_array = self.dfg.make_array(vec![else_value, then_value].into(), outer_type);
-
-        let cast = Instruction::Cast(then_condition, Type::length_type());
-        let index = self.insert_instruction(cast).first();
-
-        let get = Instruction::ArrayGet { array: new_array, index };
-        let typevars = Some(vec![array_type]);
-        Some(
-            self.dfg
-                .insert_instruction_and_results(get, self.block, typevars, self.call_stack.clone())
-                .first(),
-        )
->>>>>>> f7716980
     }
 
     fn insert_instruction(&mut self, instruction: Instruction) -> InsertInstructionResult {
