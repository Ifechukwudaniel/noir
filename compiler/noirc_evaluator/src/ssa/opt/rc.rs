use fxhash::{FxHashMap as HashMap, FxHashSet as HashSet};

use crate::ssa::{
    ir::{
        function::Function,
        instruction::{Instruction, InstructionId},
        types::Type,
        value::ValueId,
    },
    ssa_gen::Ssa,
};

impl Ssa {
    /// This pass removes `inc_rc` and `dec_rc` instructions
    /// as long as there are no `array_set` instructions to an array
    /// of the same type in between.
    ///
    /// Note that this pass is very conservative since the array_set
    /// instruction does not need to be to the same array. This is because
    /// the given array may alias another array (e.g. function parameters or
    /// a `load`ed array from a reference).
    #[tracing::instrument(level = "trace", skip(self))]
    pub(crate) fn remove_paired_rc(mut self) -> Ssa {
        for function in self.functions.values_mut() {
            remove_paired_rc(function);
        }
        self
    }
}

struct Context<'f> {
    function: &'f Function,

    last_block: BasicBlockId,
    // All inc_rc instructions encountered without a corresponding dec_rc.
    // These are only searched for in the first and exit block of a function.
    //
    // The type of the array being operated on is recorded.
    // If an array_set to that array type is encountered, that is also recorded.
    inc_rcs: HashMap<Type, Vec<IncRc>>,
}

impl<'f> Context<'f> {
    fn new(function: &'f Function) -> Self {
        let last_block = Self::find_last_block(function);
        // let all_block_params =
        Context { function, last_block, inc_rcs: HashMap::default() }
    }
}

#[derive(Clone, Debug)]
struct IncRc {
    id: InstructionId,
    array: ValueId,
    possibly_mutated: bool,
}

/// This function is very simplistic for now. It takes advantage of the fact that dec_rc
/// instructions are currently issued only at the end of a function for parameters and will
/// only check the first and last block for inc & dec rc instructions to be removed. The rest
/// of the function is still checked for array_set instructions.
///
/// This restriction lets this function largely ignore merging intermediate results from other
/// blocks and handling loops.
fn remove_paired_rc(function: &mut Function) {
    // `dec_rc` is only issued for parameters currently so we can speed things
    // up a bit by skipping any functions without them.
    if !contains_array_parameter(function) {
        return;
    }

    let mut context = Context::new(function);

    context.find_rcs_in_entry_and_exit_block();
    context.scan_for_array_sets();
    let to_remove = context.find_rcs_to_remove();
    remove_instructions(to_remove, function);
}

fn contains_array_parameter(function: &mut Function) -> bool {
    let mut parameters = function.parameters().iter();
    parameters.any(|parameter| function.dfg.type_of_value(*parameter).contains_an_array())
}

impl<'f> Context<'f> {
    fn find_rcs_in_entry_and_exit_block(&mut self) {
        let entry = self.function.entry_block();
        self.find_rcs_in_block(entry);
        self.find_rcs_in_block(self.last_block);
    }

    fn find_rcs_in_block(&mut self, block_id: BasicBlockId) {
        for instruction in self.function.dfg[block_id].instructions() {
            if let Instruction::IncrementRc { value } = &self.function.dfg[*instruction] {
                let typ = self.function.dfg.type_of_value(*value);

                // We assume arrays aren't mutated until we find an array_set
                let inc_rc = IncRc { id: *instruction, array: *value, possibly_mutated: false };
                self.inc_rcs.entry(typ).or_default().push(inc_rc);
            }
        }
    }

    /// Find each array_set instruction in the function and mark any arrays used
    /// by the inc_rc instructions as possibly mutated if they're the same type.
    fn scan_for_array_sets(&mut self) {
        // Block parameters could be passed to from function parameters.
        // Thus, any inc rcs from block parameters with matching array sets need to marked possibly mutated.
        let mut per_func_block_params: HashSet<ValueId> = HashSet::default();

        for block in self.function.reachable_blocks() {
            let block_params = self.function.dfg.block_parameters(block);
            per_func_block_params.extend(block_params.iter());
        }

        for block in self.function.reachable_blocks() {
            for instruction in self.function.dfg[block].instructions() {
                if let Instruction::ArraySet { array, .. } = self.function.dfg[*instruction] {
                    let typ = self.function.dfg.type_of_value(array);
                    if let Some(inc_rcs) = self.inc_rcs.get_mut(&typ) {
                        for inc_rc in inc_rcs {
                            if inc_rc.array == array
                                || self.function.parameters().contains(&inc_rc.array)
                                || per_func_block_params.contains(&inc_rc.array)
                            {
                                inc_rc.possibly_mutated = true;
                            }
                        }
                    }
                }
            }
        }
    }

    /// Find each dec_rc instruction and if the most recent inc_rc instruction for the same value
    /// is not possibly mutated, then we can remove them both. Returns each such pair.
<<<<<<< HEAD
    fn find_rcs_to_remove(&mut self) -> HashSet<InstructionId> {
        let mut to_remove = HashSet::default();
=======
    fn find_rcs_to_remove(&mut self, function: &Function) -> HashSet<InstructionId> {
        let last_block = function.find_last_block();
        let mut to_remove = HashSet::new();
>>>>>>> 164d29e4

        for instruction in self.function.dfg[self.last_block].instructions() {
            if let Instruction::DecrementRc { value } = &self.function.dfg[*instruction] {
                if let Some(inc_rc) = self.pop_rc_for(*value) {
                    if !inc_rc.possibly_mutated {
                        to_remove.insert(inc_rc.id);
                        to_remove.insert(*instruction);
                    }
                }
            }
        }

        to_remove
    }

    /// Finds and pops the IncRc for the given array value if possible.
    fn pop_rc_for(&mut self, value: ValueId) -> Option<IncRc> {
        let typ = self.function.dfg.type_of_value(value);

        let rcs = self.inc_rcs.get_mut(&typ)?;
        let position = rcs.iter().position(|inc_rc| inc_rc.array == value)?;

        Some(rcs.remove(position))
    }
}

fn remove_instructions(to_remove: HashSet<InstructionId>, function: &mut Function) {
    if !to_remove.is_empty() {
        for block in function.reachable_blocks() {
            function.dfg[block]
                .instructions_mut()
                .retain(|instruction| !to_remove.contains(instruction));
        }
    }
}

#[cfg(test)]
mod test {
    use std::sync::Arc;

    use crate::ssa::{
        function_builder::FunctionBuilder,
        ir::{
            basic_block::BasicBlockId, dfg::DataFlowGraph, function::RuntimeType,
            instruction::Instruction, map::Id, types::Type,
        },
    };

    fn count_inc_rcs(block: BasicBlockId, dfg: &DataFlowGraph) -> usize {
        dfg[block]
            .instructions()
            .iter()
            .filter(|instruction_id| {
                matches!(dfg[**instruction_id], Instruction::IncrementRc { .. })
            })
            .count()
    }

    fn count_dec_rcs(block: BasicBlockId, dfg: &DataFlowGraph) -> usize {
        dfg[block]
            .instructions()
            .iter()
            .filter(|instruction_id| {
                matches!(dfg[**instruction_id], Instruction::DecrementRc { .. })
            })
            .count()
    }

    #[test]
    fn single_block_fn_return_array() {
        // This is the output for the program with a function:
        // unconstrained fn foo(x: [Field; 2]) -> [[Field; 2]; 1] {
        //     [array]
        // }
        //
        // fn foo {
        //   b0(v0: [Field; 2]):
        //     inc_rc v0
        //     inc_rc v0
        //     dec_rc v0
        //     return [v0]
        // }
        let main_id = Id::test_new(0);
        let mut builder = FunctionBuilder::new("foo".into(), main_id);
        builder.set_runtime(RuntimeType::Brillig);

        let inner_array_type = Type::Array(Arc::new(vec![Type::field()]), 2);
        let v0 = builder.add_parameter(inner_array_type.clone());

        builder.insert_inc_rc(v0);
        builder.insert_inc_rc(v0);
        builder.insert_dec_rc(v0);

        let outer_array_type = Type::Array(Arc::new(vec![inner_array_type]), 1);
        let array = builder.array_constant(vec![v0].into(), outer_array_type);
        builder.terminate_with_return(vec![array]);

        let ssa = builder.finish().remove_paired_rc();
        let main = ssa.main();
        let entry = main.entry_block();

        assert_eq!(count_inc_rcs(entry, &main.dfg), 1);
        assert_eq!(count_dec_rcs(entry, &main.dfg), 0);
    }

    #[test]
    fn single_block_mutation() {
        // fn mutator(mut array: [Field; 2]) {
        //     array[0] = 5;
        // }
        //
        // fn mutator {
        //   b0(v0: [Field; 2]):
        //     v1 = allocate
        //     store v0 at v1
        //     inc_rc v0
        //     v2 = load v1
        //     v7 = array_set v2, index u64 0, value Field 5
        //     store v7 at v1
        //     dec_rc v0
        //     return
        // }
        let main_id = Id::test_new(0);
        let mut builder = FunctionBuilder::new("mutator".into(), main_id);

        let array_type = Type::Array(Arc::new(vec![Type::field()]), 2);
        let v0 = builder.add_parameter(array_type.clone());

        let v1 = builder.insert_allocate(array_type.clone());
        builder.insert_store(v1, v0);
        builder.insert_inc_rc(v0);
        let v2 = builder.insert_load(v1, array_type);

        let zero = builder.numeric_constant(0u128, Type::unsigned(64));
        let five = builder.field_constant(5u128);
        let v7 = builder.insert_array_set(v2, zero, five);

        builder.insert_store(v1, v7);
        builder.insert_dec_rc(v0);
        builder.terminate_with_return(vec![]);

        let ssa = builder.finish().remove_paired_rc();
        println!("{}", ssa);
        let main = ssa.main();
        let entry = main.entry_block();

        // No changes, the array is possibly mutated
        assert_eq!(count_inc_rcs(entry, &main.dfg), 1);
        assert_eq!(count_dec_rcs(entry, &main.dfg), 1);
    }

    // Similar to single_block_mutation but for a function which
    // uses a mutable reference parameter.
    #[test]
    fn single_block_mutation_through_reference() {
        // fn mutator2(array: &mut [Field; 2]) {
        //     array[0] = 5;
        // }
        //
        // fn mutator2 {
        //   b0(v0: &mut [Field; 2]):
        //     v1 = load v0
        //     inc_rc v1
        //     store v1 at v0
        //     v2 = load v0
        //     v7 = array_set v2, index u64 0, value Field 5
        //     store v7 at v0
        //     v8 = load v0
        //     dec_rc v8
        //     store v8 at v0
        //     return
        // }
        let main_id = Id::test_new(0);
        let mut builder = FunctionBuilder::new("mutator2".into(), main_id);

        let array_type = Type::Array(Arc::new(vec![Type::field()]), 2);
        let reference_type = Type::Reference(Arc::new(array_type.clone()));

        let v0 = builder.add_parameter(reference_type);

        let v1 = builder.insert_load(v0, array_type.clone());
        builder.insert_inc_rc(v1);
        builder.insert_store(v0, v1);

        let v2 = builder.insert_load(v1, array_type.clone());
        let zero = builder.numeric_constant(0u128, Type::unsigned(64));
        let five = builder.field_constant(5u128);
        let v7 = builder.insert_array_set(v2, zero, five);

        builder.insert_store(v0, v7);
        let v8 = builder.insert_load(v0, array_type);
        builder.insert_dec_rc(v8);
        builder.insert_store(v0, v8);
        builder.terminate_with_return(vec![]);

        let ssa = builder.finish().remove_paired_rc();
        let main = ssa.main();
        let entry = main.entry_block();

        // No changes, the array is possibly mutated
        assert_eq!(count_inc_rcs(entry, &main.dfg), 1);
        assert_eq!(count_dec_rcs(entry, &main.dfg), 1);
    }

    #[test]
    fn separate_entry_and_exit_block_fn_return_array() {
        // brillig fn foo f0 {
        //     b0(v0: [Field; 2]):
        //       jmp b1(v0)
        //     b1():
        //       inc_rc v0
        //       inc_rc v0
        //       dec_rc v0
        //       return [v0]
        //   }
        let main_id = Id::test_new(0);
        let mut builder = FunctionBuilder::new("foo".into(), main_id);
        builder.set_runtime(RuntimeType::Brillig);

        let inner_array_type = Type::Array(Arc::new(vec![Type::field()]), 2);
        let v0 = builder.add_parameter(inner_array_type.clone());

        let b1 = builder.insert_block();
        builder.terminate_with_jmp(b1, vec![v0]);

        builder.switch_to_block(b1);
        builder.insert_inc_rc(v0);
        builder.insert_inc_rc(v0);
        builder.insert_dec_rc(v0);

        let outer_array_type = Type::Array(Arc::new(vec![inner_array_type]), 1);
        let array = builder.array_constant(vec![v0].into(), outer_array_type);
        builder.terminate_with_return(vec![array]);

        // Expected result:
        //
        // brillig fn foo f0 {
        //     b0(v0: [Field; 2]):
        //       jmp b1(v0)
        //     b1():
        //       inc_rc v0
        //       return [v0]
        //   }
        let ssa = builder.finish().remove_paired_rc();
        let main = ssa.main();

        assert_eq!(count_inc_rcs(b1, &main.dfg), 1);
        assert_eq!(count_dec_rcs(b1, &main.dfg), 0);
    }

    #[test]
    fn exit_block_single_mutation() {
        // fn mutator(mut array: [Field; 2]) {
        //     array[0] = 5;
        // }
        //
        // acir(inline) fn mutator f0 {
        //     b0(v0: [Field; 2]):
        //       jmp b1(v0)
        //     b1(v1: [Field; 2]):
        //       v2 = allocate
        //       store v1 at v2
        //       inc_rc v1
        //       v3 = load v2
        //       v6 = array_set v3, index u64 0, value Field 5
        //       store v6 at v2
        //       dec_rc v1
        //       return
        //   }
        let main_id = Id::test_new(0);
        let mut builder = FunctionBuilder::new("mutator".into(), main_id);

        let array_type = Type::Array(Arc::new(vec![Type::field()]), 2);
        let v0 = builder.add_parameter(array_type.clone());

        let b1 = builder.insert_block();
        builder.terminate_with_jmp(b1, vec![v0]);

        builder.switch_to_block(b1);
        // We want to make sure we go through the block parameter
        let v1 = builder.add_block_parameter(b1, array_type.clone());

        let v2 = builder.insert_allocate(array_type.clone());
        builder.insert_store(v2, v1);
        builder.insert_inc_rc(v1);
        let v3 = builder.insert_load(v2, array_type);

        let zero = builder.numeric_constant(0u128, Type::unsigned(64));
        let five = builder.field_constant(5u128);
        let v8 = builder.insert_array_set(v3, zero, five);

        builder.insert_store(v2, v8);
        builder.insert_dec_rc(v1);
        builder.terminate_with_return(vec![]);

        let ssa = builder.finish().remove_paired_rc();
        let main = ssa.main();

        // No changes, the array is possibly mutated
        assert_eq!(count_inc_rcs(b1, &main.dfg), 1);
        assert_eq!(count_dec_rcs(b1, &main.dfg), 1);
    }

    #[test]
    fn exit_block_mutation_through_reference() {
        // fn mutator2(array: &mut [Field; 2]) {
        //     array[0] = 5;
        // }
        // acir(inline) fn mutator2 f0 {
        //     b0(v0: &mut [Field; 2]):
        //       jmp b1(v0)
        //     b1(v1: &mut [Field; 2]):
        //       v2 = load v1
        //       inc_rc v1
        //       store v2 at v1
        //       v3 = load v2
        //       v6 = array_set v3, index u64 0, value Field 5
        //       store v6 at v1
        //       v7 = load v1
        //       dec_rc v7
        //       store v7 at v1
        //       return
        //   }
        let main_id = Id::test_new(0);
        let mut builder = FunctionBuilder::new("mutator2".into(), main_id);

        let array_type = Type::Array(Arc::new(vec![Type::field()]), 2);
        let reference_type = Type::Reference(Arc::new(array_type.clone()));

        let v0 = builder.add_parameter(reference_type.clone());

        let b1 = builder.insert_block();
        builder.terminate_with_jmp(b1, vec![v0]);

        builder.switch_to_block(b1);
        let v1 = builder.add_block_parameter(b1, reference_type);

        let v2 = builder.insert_load(v1, array_type.clone());
        builder.insert_inc_rc(v1);
        builder.insert_store(v1, v2);

        let v3 = builder.insert_load(v2, array_type.clone());
        let zero = builder.numeric_constant(0u128, Type::unsigned(64));
        let five = builder.field_constant(5u128);
        let v6 = builder.insert_array_set(v3, zero, five);

        builder.insert_store(v1, v6);
        let v7 = builder.insert_load(v1, array_type);
        builder.insert_dec_rc(v7);
        builder.insert_store(v1, v7);
        builder.terminate_with_return(vec![]);

        let ssa = builder.finish().remove_paired_rc();
        let main = ssa.main();

        // No changes, the array is possibly mutated
        assert_eq!(count_inc_rcs(b1, &main.dfg), 1);
        assert_eq!(count_dec_rcs(b1, &main.dfg), 1);
    }
}<|MERGE_RESOLUTION|>--- conflicted
+++ resolved
@@ -134,14 +134,8 @@
 
     /// Find each dec_rc instruction and if the most recent inc_rc instruction for the same value
     /// is not possibly mutated, then we can remove them both. Returns each such pair.
-<<<<<<< HEAD
     fn find_rcs_to_remove(&mut self) -> HashSet<InstructionId> {
         let mut to_remove = HashSet::default();
-=======
-    fn find_rcs_to_remove(&mut self, function: &Function) -> HashSet<InstructionId> {
-        let last_block = function.find_last_block();
-        let mut to_remove = HashSet::new();
->>>>>>> 164d29e4
 
         for instruction in self.function.dfg[self.last_block].instructions() {
             if let Instruction::DecrementRc { value } = &self.function.dfg[*instruction] {
