--- conflicted
+++ resolved
@@ -17,14 +17,9 @@
     ir::{
         basic_block::BasicBlockId,
         cfg::ControlFlowGraph,
-<<<<<<< HEAD
-        function::Function,
+        function::{Function, RuntimeType},
         instruction::{Instruction, TerminatorInstruction},
         value::Value,
-=======
-        function::{Function, RuntimeType},
-        instruction::TerminatorInstruction,
->>>>>>> d6f60d70
     },
     ssa_gen::Ssa,
 };
@@ -117,7 +112,71 @@
     }
 }
 
-<<<<<<< HEAD
+/// Optimize a jmp to a block which immediately jmps elsewhere to just jmp to the second block.
+fn check_for_double_jmp(function: &mut Function, block: BasicBlockId, cfg: &mut ControlFlowGraph) {
+    if matches!(function.runtime(), RuntimeType::Acir(_)) {
+        // We can't remove double jumps in ACIR functions as this interferes with the `flatten_cfg` pass.
+        return;
+    }
+
+    if !function.dfg[block].instructions().is_empty()
+        || !function.dfg[block].parameters().is_empty()
+    {
+        return;
+    }
+
+    let Some(TerminatorInstruction::Jmp { destination: final_destination, arguments, .. }) =
+        function.dfg[block].terminator()
+    else {
+        return;
+    };
+
+    if !arguments.is_empty() {
+        return;
+    }
+
+    let final_destination = *final_destination;
+
+    let predecessors: Vec<_> = cfg.predecessors(block).collect();
+    for predecessor_block in predecessors {
+        let terminator_instruction = function.dfg[predecessor_block].take_terminator();
+        let redirected_terminator_instruction = match terminator_instruction {
+            TerminatorInstruction::JmpIf {
+                condition,
+                then_destination,
+                else_destination,
+                call_stack,
+            } => {
+                let then_destination =
+                    if then_destination == block { final_destination } else { then_destination };
+                let else_destination =
+                    if else_destination == block { final_destination } else { else_destination };
+                TerminatorInstruction::JmpIf {
+                    condition,
+                    then_destination,
+                    else_destination,
+                    call_stack,
+                }
+            }
+            TerminatorInstruction::Jmp { destination, arguments, call_stack } => {
+                assert_eq!(
+                    destination, block,
+                    "ICE: predecessor block doesn't jump to current block"
+                );
+                assert!(arguments.is_empty(), "ICE: predecessor jmp has arguments");
+                TerminatorInstruction::Jmp { destination: final_destination, arguments, call_stack }
+            }
+            TerminatorInstruction::Return { .. } => {
+                unreachable!("ICE: predecessor block should not have return terminator instruction")
+            }
+        };
+
+        function.dfg[predecessor_block].set_terminator(redirected_terminator_instruction);
+        cfg.recompute_block(function, predecessor_block);
+    }
+    cfg.recompute_block(function, block);
+}
+
 /// Optimize a jmpif on a negated condition by swapping the branches.
 fn check_for_negated_jmpif_condition(
     function: &mut Function,
@@ -145,71 +204,6 @@
             }
         }
     }
-=======
-/// Optimize a jmp to a block which immediately jmps elsewhere to just jmp to the second block.
-fn check_for_double_jmp(function: &mut Function, block: BasicBlockId, cfg: &mut ControlFlowGraph) {
-    if matches!(function.runtime(), RuntimeType::Acir(_)) {
-        // We can't remove double jumps in ACIR functions as this interferes with the `flatten_cfg` pass.
-        return;
-    }
-
-    if !function.dfg[block].instructions().is_empty()
-        || !function.dfg[block].parameters().is_empty()
-    {
-        return;
-    }
-
-    let Some(TerminatorInstruction::Jmp { destination: final_destination, arguments, .. }) =
-        function.dfg[block].terminator()
-    else {
-        return;
-    };
-
-    if !arguments.is_empty() {
-        return;
-    }
-
-    let final_destination = *final_destination;
-
-    let predecessors: Vec<_> = cfg.predecessors(block).collect();
-    for predecessor_block in predecessors {
-        let terminator_instruction = function.dfg[predecessor_block].take_terminator();
-        let redirected_terminator_instruction = match terminator_instruction {
-            TerminatorInstruction::JmpIf {
-                condition,
-                then_destination,
-                else_destination,
-                call_stack,
-            } => {
-                let then_destination =
-                    if then_destination == block { final_destination } else { then_destination };
-                let else_destination =
-                    if else_destination == block { final_destination } else { else_destination };
-                TerminatorInstruction::JmpIf {
-                    condition,
-                    then_destination,
-                    else_destination,
-                    call_stack,
-                }
-            }
-            TerminatorInstruction::Jmp { destination, arguments, call_stack } => {
-                assert_eq!(
-                    destination, block,
-                    "ICE: predecessor block doesn't jump to current block"
-                );
-                assert!(arguments.is_empty(), "ICE: predecessor jmp has arguments");
-                TerminatorInstruction::Jmp { destination: final_destination, arguments, call_stack }
-            }
-            TerminatorInstruction::Return { .. } => {
-                unreachable!("ICE: predecessor block should not have return terminator instruction")
-            }
-        };
-
-        function.dfg[predecessor_block].set_terminator(redirected_terminator_instruction);
-        cfg.recompute_block(function, predecessor_block);
-    }
-    cfg.recompute_block(function, block);
->>>>>>> d6f60d70
 }
 
 /// If the given block has block parameters, replace them with the jump arguments from the predecessor.
