--- conflicted
+++ resolved
@@ -67,15 +67,6 @@
 
     // The location of each module
     module_locations: HashMap<ModuleId, Location>,
-<<<<<<< HEAD
-=======
-
-    // The location of each struct name
-    struct_name_locations: HashMap<StructId, Location>,
->>>>>>> ab973820
-
-    // The location of each trait name
-    trait_name_locations: HashMap<TraitId, Location>,
 
     /// This graph tracks dependencies between different global definitions.
     /// This is used to ensure the absence of dependency cycles for globals and types.
@@ -556,11 +547,6 @@
             function_modifiers: HashMap::new(),
             function_modules: HashMap::new(),
             module_locations: HashMap::new(),
-<<<<<<< HEAD
-=======
-            struct_name_locations: HashMap::new(),
-            trait_name_locations: HashMap::new(),
->>>>>>> ab973820
             func_id_to_trait: HashMap::new(),
             dependency_graph: petgraph::graph::DiGraph::new(),
             dependency_graph_indices: HashMap::new(),
@@ -1000,22 +986,6 @@
         self.module_locations[module_id]
     }
 
-    pub fn add_trait_location(&mut self, trait_id: TraitId, location: Location) {
-        self.trait_name_locations.insert(trait_id, location);
-    }
-
-    pub fn trait_location(&self, trait_id: &TraitId) -> Location {
-        self.trait_name_locations[trait_id]
-    }
-
-    pub fn add_module_location(&mut self, module_id: ModuleId, location: Location) {
-        self.module_locations.insert(module_id, location);
-    }
-
-    pub fn module_location(&self, module_id: &ModuleId) -> Location {
-        self.module_locations[module_id]
-    }
-
     pub fn global_attributes(&self, global_id: &GlobalId) -> &[SecondaryAttribute] {
         &self.global_attributes[global_id]
     }
