--- conflicted
+++ resolved
@@ -1564,21 +1564,17 @@
         self.add_dependency(dependent, DependencyId::Function(dependency));
     }
 
-<<<<<<< HEAD
-    pub(crate) fn add_dependency(&mut self, dependent: DependencyId, dependency: DependencyId) {
-=======
     pub fn add_type_alias_dependency(&mut self, dependent: DependencyId, dependency: TypeAliasId) {
         self.add_dependency(dependent, DependencyId::Alias(dependency));
     }
 
-    fn add_dependency(&mut self, dependent: DependencyId, dependency: DependencyId) {
->>>>>>> c44ef148
+    pub fn add_dependency(&mut self, dependent: DependencyId, dependency: DependencyId) {
         let dependent_index = self.get_or_insert_dependency(dependent);
         let dependency_index = self.get_or_insert_dependency(dependency);
         self.dependency_graph.update_edge(dependent_index, dependency_index, ());
     }
 
-    pub(crate) fn get_or_insert_dependency(&mut self, id: DependencyId) -> PetGraphIndex {
+    pub fn get_or_insert_dependency(&mut self, id: DependencyId) -> PetGraphIndex {
         if let Some(index) = self.dependency_graph_indices.get(&id) {
             return *index;
         }
