use fm::FileId;
use noirc_errors::Location;
use rangemap::RangeMap;
use rustc_hash::FxHashMap;

use crate::{macros_api::NodeInterner, node_interner::ReferenceId};
use petgraph::prelude::NodeIndex as PetGraphIndex;

#[derive(Debug, Default)]
pub(crate) struct LocationIndices {
    map_file_to_range: FxHashMap<FileId, RangeMap<u32, PetGraphIndex>>,
}

impl LocationIndices {
    pub(crate) fn add_location(&mut self, location: Location, node_index: PetGraphIndex) {
        // Some location spans are empty: maybe they are from ficticious nodes?
        if location.span.start() == location.span.end() {
            return;
        }

        let range_map = self.map_file_to_range.entry(location.file).or_default();
        range_map.insert(location.span.start()..location.span.end(), node_index);
    }

    pub(crate) fn get_node_from_location(&self, location: Location) -> Option<PetGraphIndex> {
        let range_map = self.map_file_to_range.get(&location.file)?;
        Some(*range_map.get(&location.span.start())?)
    }
}

impl NodeInterner {
    pub fn reference_location(&self, reference: ReferenceId) -> Location {
        match reference {
            ReferenceId::Module(id) => self.module_location(&id),
            ReferenceId::Function(id) => self.function_modifiers(&id).name_location,
<<<<<<< HEAD
            ReferenceId::Struct(id) => {
                let struct_type = self.get_struct(id);
                let struct_type = struct_type.borrow();
                Location::new(struct_type.name.span(), struct_type.location.file)
            }
            ReferenceId::Trait(id) => {
                let trait_type = self.get_trait(id);
                Location::new(trait_type.name.span(), trait_type.location.file)
            }
            ReferenceId::Global(id) => self.get_global(id).location,
            ReferenceId::Alias(id) => {
                let alias_type = self.get_type_alias(id);
                let alias_type = alias_type.borrow();
                Location::new(alias_type.name.span(), alias_type.location.file)
            }
            ReferenceId::Variable(location) => location,
=======
            ReferenceId::Struct(id) => self.struct_location(&id),
            ReferenceId::Trait(id) => self.trait_location(&id),
            ReferenceId::Global(id) => self.get_global(id).location,
            ReferenceId::Alias(id) => self.get_type_alias(id).borrow().location,
            ReferenceId::Variable(location, _) => location,
>>>>>>> ab973820
        }
    }

    pub(crate) fn add_reference(&mut self, referenced: ReferenceId, reference: ReferenceId) {
        if !self.track_references {
            return;
        }

        let referenced_index = self.get_or_insert_reference(referenced);
        let reference_location = self.reference_location(reference);
        let reference_index = self.reference_graph.add_node(reference);

        self.reference_graph.add_edge(reference_index, referenced_index, ());
        self.location_indices.add_location(reference_location, reference_index);
    }

    pub(crate) fn add_definition_location(&mut self, referenced: ReferenceId) {
        if !self.track_references {
            return;
        }

        let referenced_index = self.get_or_insert_reference(referenced);
        let referenced_location = self.reference_location(referenced);
        self.location_indices.add_location(referenced_location, referenced_index);
    }

    #[tracing::instrument(skip(self), ret)]
    pub(crate) fn get_or_insert_reference(&mut self, id: ReferenceId) -> PetGraphIndex {
        if let Some(index) = self.reference_graph_indices.get(&id) {
            return *index;
        }

        let index = self.reference_graph.add_node(id);
        self.reference_graph_indices.insert(id, index);
        index
    }

    // Given a reference location, find the location of the referenced node.
    pub fn find_referenced_location(&self, reference_location: Location) -> Option<Location> {
        self.location_indices
            .get_node_from_location(reference_location)
            .and_then(|node_index| self.referenced_index(node_index))
            .map(|node_index| self.reference_location(self.reference_graph[node_index]))
    }

    // Returns the `ReferenceId` that exists at a given location, if any.
    pub fn reference_at_location(&self, location: Location) -> Option<ReferenceId> {
        self.location_indices.get_node_from_location(location)?;

        let node_index = self.location_indices.get_node_from_location(location)?;
        Some(self.reference_graph[node_index])
    }

    // Starting at the given location, find the node referenced by it. Then, gather
    // all locations that reference that node, and return all of them
    // (the references and optionally the referenced node if `include_referencedd` is true).
    // If `include_self_type_name` is true, references where "Self" is written are returned,
    // otherwise they are not.
    // Returns `None` if the location is not known to this interner.
    pub fn find_all_references(
        &self,
        location: Location,
        include_referenced: bool,
        include_self_type_name: bool,
    ) -> Option<Vec<Location>> {
        let node_index = self.location_indices.get_node_from_location(location)?;

        let reference_node = self.reference_graph[node_index];
        let found_locations: Vec<Location> = match reference_node {
<<<<<<< HEAD
            ReferenceId::Global(_) | ReferenceId::Module(_) => todo!(),
            ReferenceId::Function(_)
            | ReferenceId::Struct(_)
            | ReferenceId::Trait(_)
            | ReferenceId::Alias(_) => {
                self.find_all_references_for_index(node_index, include_reference)
            }

            ReferenceId::Variable(_) => {
=======
            ReferenceId::Alias(_) | ReferenceId::Global(_) | ReferenceId::Module(_) => todo!(),
            ReferenceId::Function(_) | ReferenceId::Struct(_) | ReferenceId::Trait(_) => self
                .find_all_references_for_index(
                    node_index,
                    include_referenced,
                    include_self_type_name,
                ),
            ReferenceId::Variable(_, _) => {
>>>>>>> ab973820
                let referenced_node_index = self.referenced_index(node_index)?;
                self.find_all_references_for_index(
                    referenced_node_index,
                    include_referenced,
                    include_self_type_name,
                )
            }
        };
        Some(found_locations)
    }

    // Given a referenced node index, find all references to it and return their locations, optionally together
    // with the reference node's location if `include_referenced` is true.
    // If `include_self_type_name` is true, references where "Self" is written are returned,
    // otherwise they are not.
    fn find_all_references_for_index(
        &self,
        referenced_node_index: PetGraphIndex,
        include_referenced: bool,
        include_self_type_name: bool,
    ) -> Vec<Location> {
        let id = self.reference_graph[referenced_node_index];
        let mut edit_locations = Vec::new();
        if include_referenced && (include_self_type_name || !id.is_self_type_name()) {
            edit_locations.push(self.reference_location(id));
        }

        self.reference_graph
            .neighbors_directed(referenced_node_index, petgraph::Direction::Incoming)
            .for_each(|reference_node_index| {
                let id = self.reference_graph[reference_node_index];
                if include_self_type_name || !id.is_self_type_name() {
                    edit_locations.push(self.reference_location(id));
                }
            });
        edit_locations
    }

    // Given a reference index, returns the referenced index, if any.
    fn referenced_index(&self, reference_index: PetGraphIndex) -> Option<PetGraphIndex> {
        self.reference_graph
            .neighbors_directed(reference_index, petgraph::Direction::Outgoing)
            .next()
    }
}<|MERGE_RESOLUTION|>--- conflicted
+++ resolved
@@ -33,7 +33,6 @@
         match reference {
             ReferenceId::Module(id) => self.module_location(&id),
             ReferenceId::Function(id) => self.function_modifiers(&id).name_location,
-<<<<<<< HEAD
             ReferenceId::Struct(id) => {
                 let struct_type = self.get_struct(id);
                 let struct_type = struct_type.borrow();
@@ -49,14 +48,7 @@
                 let alias_type = alias_type.borrow();
                 Location::new(alias_type.name.span(), alias_type.location.file)
             }
-            ReferenceId::Variable(location) => location,
-=======
-            ReferenceId::Struct(id) => self.struct_location(&id),
-            ReferenceId::Trait(id) => self.trait_location(&id),
-            ReferenceId::Global(id) => self.get_global(id).location,
-            ReferenceId::Alias(id) => self.get_type_alias(id).borrow().location,
             ReferenceId::Variable(location, _) => location,
->>>>>>> ab973820
         }
     }
 
@@ -126,26 +118,17 @@
 
         let reference_node = self.reference_graph[node_index];
         let found_locations: Vec<Location> = match reference_node {
-<<<<<<< HEAD
             ReferenceId::Global(_) | ReferenceId::Module(_) => todo!(),
             ReferenceId::Function(_)
             | ReferenceId::Struct(_)
             | ReferenceId::Trait(_)
-            | ReferenceId::Alias(_) => {
-                self.find_all_references_for_index(node_index, include_reference)
-            }
+            | ReferenceId::Alias(_) => self.find_all_references_for_index(
+                node_index,
+                include_referenced,
+                include_self_type_name,
+            ),
 
-            ReferenceId::Variable(_) => {
-=======
-            ReferenceId::Alias(_) | ReferenceId::Global(_) | ReferenceId::Module(_) => todo!(),
-            ReferenceId::Function(_) | ReferenceId::Struct(_) | ReferenceId::Trait(_) => self
-                .find_all_references_for_index(
-                    node_index,
-                    include_referenced,
-                    include_self_type_name,
-                ),
             ReferenceId::Variable(_, _) => {
->>>>>>> ab973820
                 let referenced_node_index = self.referenced_index(node_index)?;
                 self.find_all_references_for_index(
                     referenced_node_index,
