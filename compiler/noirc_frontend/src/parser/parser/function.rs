--- conflicted
+++ resolved
@@ -1,26 +1,19 @@
-use acvm::AcirField;
-use noirc_errors::Span;
-
+use crate::ast::{
+    BlockExpression, GenericTypeArgs, Ident, Path, Pattern, UnresolvedTraitConstraint,
+    UnresolvedType,
+};
+use crate::token::{Attribute, Attributes, Keyword, Token};
+use crate::{ast::UnresolvedGenerics, parser::labels::ParsingRuleLabel};
 use crate::{
     ast::{
-<<<<<<< HEAD
-        BlockExpression, FunctionDefinition, FunctionReturnType, GenericTypeArgs, Ident,
-        ItemVisibility, NoirFunction, Param, Path, Pattern, UnresolvedGenerics,
-        UnresolvedTraitConstraint, UnresolvedType, UnresolvedTypeData, Visibility,
-    },
-    parser::{labels::ParsingRuleLabel, ParserErrorReason},
-    token::{Attribute, Attributes, Keyword, Token},
-=======
         FunctionDefinition, FunctionReturnType, ItemVisibility, NoirFunction, Param,
         UnresolvedTypeData, Visibility,
     },
-    parser::{ParserError, ParserErrorReason},
+    parser::ParserErrorReason,
 };
-use crate::{
-    ast::{Signedness, UnresolvedGeneric, UnresolvedGenerics},
-    parser::labels::ParsingRuleLabel,
->>>>>>> 85c502c9
-};
+use acvm::AcirField;
+
+use noirc_errors::Span;
 
 use super::{pattern::PatternOrSelf, Parser};
 
