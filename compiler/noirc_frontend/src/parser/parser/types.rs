--- conflicted
+++ resolved
@@ -26,13 +26,10 @@
         string_type(),
         expr_type(),
         struct_definition_type(),
-<<<<<<< HEAD
         trait_constraint_type(),
-=======
         trait_definition_type(),
         function_definition_type(),
         module_type(),
->>>>>>> b59a29e5
         top_level_item_type(),
         type_of_quoted_types(),
         quoted_type(),
@@ -86,7 +83,6 @@
     })
 }
 
-<<<<<<< HEAD
 /// This is the type `TraitConstraint` - the type of a quoted trait constraint
 pub(super) fn trait_constraint_type() -> impl NoirParser<UnresolvedType> {
     keyword(Keyword::TraitConstraint).map_with_span(|_, span| {
@@ -94,7 +90,6 @@
     })
 }
 
-=======
 pub(super) fn trait_definition_type() -> impl NoirParser<UnresolvedType> {
     keyword(Keyword::TraitDefinition).map_with_span(|_, span| {
         UnresolvedTypeData::Quoted(QuotedType::TraitDefinition).with_span(span)
@@ -112,7 +107,6 @@
         .map_with_span(|_, span| UnresolvedTypeData::Quoted(QuotedType::Module).with_span(span))
 }
 
->>>>>>> b59a29e5
 /// This is the type `TopLevelItem` - the type of a quoted statement in the top level.
 /// E.g. a type definition, trait definition, trait impl, function, etc.
 fn top_level_item_type() -> impl NoirParser<UnresolvedType> {
