--- conflicted
+++ resolved
@@ -1,18 +1,8 @@
 use noirc_errors::Span;
 
-<<<<<<< HEAD
-=======
-use crate::ast::{
-    Documented, Expression, ItemVisibility, NoirTrait, NoirTraitImpl, Pattern, TraitBound,
-    TraitImplItem, TraitImplItemKind, TraitItem, UnresolvedTraitConstraint, UnresolvedType,
-};
-use crate::parser::spanned;
->>>>>>> 85c502c9
+use crate::ast::{Documented, ItemVisibility, NoirTrait, Pattern, TraitItem, UnresolvedType};
 use crate::{
-    ast::{
-        Documented, Ident, ItemVisibility, NoirTrait, Pattern, TraitItem, UnresolvedType,
-        UnresolvedTypeData,
-    },
+    ast::{Ident, UnresolvedTypeData},
     parser::{labels::ParsingRuleLabel, ParserErrorReason},
     token::{Attribute, Keyword, SecondaryAttribute, Token},
 };
