//! The parser is the second pass of the noir compiler.
//! The parser's job is to take the output of the lexer (a stream of tokens)
//! and parse it into a valid Abstract Syntax Tree (Ast). During this, the parser
//! validates the grammar of the program and returns parsing errors for any syntactically
//! invalid constructs (such as `fn fn fn`).
//!
//! This file is mostly helper functions and types for the parser. For the parser itself,
//! see parser.rs. The definition of the abstract syntax tree can be found in the `ast` folder.
mod errors;
mod labels;
#[allow(clippy::module_inception)]
mod parser;

use crate::ast::{
    Documented, Ident, ImportStatement, ItemVisibility, LetStatement, ModuleDeclaration,
    NoirFunction, NoirStruct, NoirTrait, NoirTraitImpl, NoirTypeAlias, TypeImpl, UseTree,
};
use crate::token::SecondaryAttribute;

pub use errors::ParserError;
pub use errors::ParserErrorReason;
use noirc_errors::Span;
<<<<<<< HEAD
pub use parser::{parse_program, parse_result, Parser};
=======
pub use parser::path::path_no_turbofish;
pub use parser::traits::trait_bound;
pub use parser::{
    block, expression, fresh_statement, lvalue, module, parse_program, parse_type, pattern,
    top_level_items, top_level_statement, visibility,
};

#[derive(Debug, Clone)]
pub struct TopLevelStatement {
    pub kind: TopLevelStatementKind,
    pub doc_comments: Vec<String>,
}

#[derive(Debug, Clone)]
pub enum TopLevelStatementKind {
    Function(NoirFunction),
    Module(ModuleDeclaration),
    Import(UseTree, ItemVisibility),
    Struct(NoirStruct),
    Trait(NoirTrait),
    TraitImpl(NoirTraitImpl),
    Impl(TypeImpl),
    TypeAlias(NoirTypeAlias),
    SubModule(ParsedSubModule),
    Global(LetStatement, ItemVisibility),
    InnerAttribute(SecondaryAttribute),
    Error,
}

impl TopLevelStatementKind {
    pub fn into_item_kind(self) -> Option<ItemKind> {
        match self {
            TopLevelStatementKind::Function(f) => Some(ItemKind::Function(f)),
            TopLevelStatementKind::Module(m) => Some(ItemKind::ModuleDecl(m)),
            TopLevelStatementKind::Import(i, visibility) => Some(ItemKind::Import(i, visibility)),
            TopLevelStatementKind::Struct(s) => Some(ItemKind::Struct(s)),
            TopLevelStatementKind::Trait(t) => Some(ItemKind::Trait(t)),
            TopLevelStatementKind::TraitImpl(t) => Some(ItemKind::TraitImpl(t)),
            TopLevelStatementKind::Impl(i) => Some(ItemKind::Impl(i)),
            TopLevelStatementKind::TypeAlias(t) => Some(ItemKind::TypeAlias(t)),
            TopLevelStatementKind::SubModule(s) => Some(ItemKind::Submodules(s)),
            TopLevelStatementKind::Global(c, visibility) => Some(ItemKind::Global(c, visibility)),
            TopLevelStatementKind::InnerAttribute(a) => Some(ItemKind::InnerAttribute(a)),
            TopLevelStatementKind::Error => None,
        }
    }
}

// Helper trait that gives us simpler type signatures for return types:
// e.g. impl Parser<T> versus impl Parser<Token, T, Error = Simple<Token>>
pub trait NoirParser<T>: Parser<Token, T, Error = ParserError> + Sized + Clone {}
impl<P, T> NoirParser<T> for P where P: Parser<Token, T, Error = ParserError> + Clone {}

// ExprParser just serves as a type alias for NoirParser<Expression> + Clone
pub trait ExprParser: NoirParser<Expression> {}
impl<P> ExprParser for P where P: NoirParser<Expression> {}

fn parenthesized<P, T>(parser: P) -> impl NoirParser<T>
where
    P: NoirParser<T>,
    T: Recoverable,
{
    use Token::*;
    parser.delimited_by(just(LeftParen), just(RightParen)).recover_with(nested_delimiters(
        LeftParen,
        RightParen,
        [(LeftBracket, RightBracket)],
        Recoverable::error,
    ))
}

fn spanned<P, T>(parser: P) -> impl NoirParser<(T, Span)>
where
    P: NoirParser<T>,
{
    parser.map_with_span(|value, span| (value, span))
}

// Parse with the first parser, then continue by
// repeating the second parser 0 or more times.
// The passed in function is then used to combine the
// results of both parsers along with their spans at
// each step.
fn foldl_with_span<P1, P2, T1, T2, F>(
    first_parser: P1,
    to_be_repeated: P2,
    f: F,
) -> impl NoirParser<T1>
where
    P1: NoirParser<T1>,
    P2: NoirParser<T2>,
    F: Fn(T1, T2, Span) -> T1 + Clone,
{
    spanned(first_parser)
        .then(spanned(to_be_repeated).repeated())
        .foldl(move |(a, a_span), (b, b_span)| {
            let span = a_span.merge(b_span);
            (f(a, b, span), span)
        })
        .map(|(value, _span)| value)
}

/// Sequence the two parsers.
/// Fails if the first parser fails, otherwise forces
/// the second parser to succeed while logging any errors.
fn then_commit<'a, P1, P2, T1, T2>(
    first_parser: P1,
    second_parser: P2,
) -> impl NoirParser<(T1, T2)> + 'a
where
    P1: NoirParser<T1> + 'a,
    P2: NoirParser<T2> + 'a,
    T2: Clone + Recoverable + 'a,
{
    let second_parser = skip_then_retry_until(second_parser)
        .map_with_span(|option, span| option.unwrap_or_else(|| Recoverable::error(span)));

    first_parser.then(second_parser)
}

fn then_commit_ignore<'a, P1, P2, T1, T2>(
    first_parser: P1,
    second_parser: P2,
) -> impl NoirParser<T1> + 'a
where
    P1: NoirParser<T1> + 'a,
    P2: NoirParser<T2> + 'a,
    T1: 'a,
    T2: Clone + 'a,
{
    let second_parser = skip_then_retry_until(second_parser);
    first_parser.then_ignore(second_parser)
}

fn ignore_then_commit<'a, P1, P2, T1: 'a, T2: Clone + 'a>(
    first_parser: P1,
    second_parser: P2,
) -> impl NoirParser<T2> + 'a
where
    P1: NoirParser<T1> + 'a,
    P2: NoirParser<T2> + 'a,
    T2: Recoverable,
{
    let second_parser = skip_then_retry_until(second_parser)
        .map_with_span(|option, span| option.unwrap_or_else(|| Recoverable::error(span)));

    first_parser.ignore_then(second_parser)
}

fn skip_then_retry_until<'a, P, T>(parser: P) -> impl NoirParser<Option<T>> + 'a
where
    P: NoirParser<T> + 'a,
    T: Clone + 'a,
{
    let terminators = [
        Token::EOF,
        Token::Colon,
        Token::Semicolon,
        Token::RightBrace,
        Token::Keyword(Keyword::Let),
        Token::Keyword(Keyword::Constrain),
    ];
    force(parser.recover_with(chumsky::prelude::skip_then_retry_until(terminators)))
}

/// General recovery strategy: try to skip to the target token, failing if we encounter the
/// 'too_far' token beforehand.
///
/// Expects all of `too_far` to be contained within `targets`
fn try_skip_until<T, C1, C2>(targets: C1, too_far: C2) -> impl NoirParser<T>
where
    T: Recoverable + Clone,
    C1: Container<Token> + Clone,
    C2: Container<Token> + Clone,
{
    chumsky::prelude::none_of(targets)
        .repeated()
        .ignore_then(one_of(too_far.clone()).rewind())
        .try_map(move |peek, span| {
            if too_far.get_iter().any(|t| t == peek) {
                // This error will never be shown to the user
                Err(ParserError::empty(Token::EOF, span))
            } else {
                Ok(Recoverable::error(span))
            }
        })
}

/// Recovery strategy for statements: If a statement fails to parse skip until the next ';' or fail
/// if we find a '}' first.
fn statement_recovery() -> impl NoirParser<StatementKind> {
    use Token::*;
    try_skip_until([Semicolon, RightBrace], RightBrace)
}

fn parameter_recovery<T: Recoverable + Clone>() -> impl NoirParser<T> {
    use Token::*;
    try_skip_until([Comma, RightParen], RightParen)
}

fn parameter_name_recovery<T: Recoverable + Clone>() -> impl NoirParser<T> {
    use Token::*;
    try_skip_until([Colon, RightParen, Comma], [RightParen, Comma])
}

fn top_level_statement_recovery() -> impl NoirParser<TopLevelStatementKind> {
    none_of([Token::RightBrace, Token::EOF])
        .repeated()
        .ignore_then(one_of([Token::Semicolon]))
        .map(|_| TopLevelStatementKind::Error)
}

/// Force the given parser to succeed, logging any errors it had
fn force<'a, T: 'a>(parser: impl NoirParser<T> + 'a) -> impl NoirParser<Option<T>> + 'a {
    parser.map(Some).recover_via(empty().map(|_| None))
}
>>>>>>> dec98747

#[derive(Clone, Default)]
pub struct SortedModule {
    pub imports: Vec<ImportStatement>,
    pub functions: Vec<Documented<NoirFunction>>,
    pub types: Vec<Documented<NoirStruct>>,
    pub traits: Vec<Documented<NoirTrait>>,
    pub trait_impls: Vec<NoirTraitImpl>,
    pub impls: Vec<TypeImpl>,
    pub type_aliases: Vec<Documented<NoirTypeAlias>>,
    pub globals: Vec<(Documented<LetStatement>, ItemVisibility)>,

    /// Module declarations like `mod foo;`
    pub module_decls: Vec<Documented<ModuleDeclaration>>,

    /// Full submodules as in `mod foo { ... definitions ... }`
    pub submodules: Vec<Documented<SortedSubModule>>,

    pub inner_attributes: Vec<SecondaryAttribute>,
    pub inner_doc_comments: Vec<String>,
}

impl std::fmt::Display for SortedModule {
    fn fmt(&self, f: &mut std::fmt::Formatter<'_>) -> std::fmt::Result {
        for decl in &self.module_decls {
            writeln!(f, "{decl};")?;
        }

        for import in &self.imports {
            write!(f, "{import}")?;
        }

        for (global_const, _visibility) in &self.globals {
            write!(f, "{global_const}")?;
        }

        for type_ in &self.types {
            write!(f, "{type_}")?;
        }

        for function in &self.functions {
            write!(f, "{function}")?;
        }

        for impl_ in &self.impls {
            write!(f, "{impl_}")?;
        }

        for type_alias in &self.type_aliases {
            write!(f, "{type_alias}")?;
        }

        for submodule in &self.submodules {
            write!(f, "{submodule}")?;
        }

        Ok(())
    }
}

/// A ParsedModule contains an entire Ast for one file.
#[derive(Clone, Debug, Default)]
pub struct ParsedModule {
    pub items: Vec<Item>,
    pub inner_doc_comments: Vec<String>,
}

impl ParsedModule {
    pub fn into_sorted(self) -> SortedModule {
        let mut module = SortedModule::default();

        for item in self.items {
            match item.kind {
                ItemKind::Import(import, visibility) => module.push_import(import, visibility),
                ItemKind::Function(func) => module.push_function(func, item.doc_comments),
                ItemKind::Struct(typ) => module.push_type(typ, item.doc_comments),
                ItemKind::Trait(noir_trait) => module.push_trait(noir_trait, item.doc_comments),
                ItemKind::TraitImpl(trait_impl) => module.push_trait_impl(trait_impl),
                ItemKind::Impl(r#impl) => module.push_impl(r#impl),
                ItemKind::TypeAlias(type_alias) => {
                    module.push_type_alias(type_alias, item.doc_comments);
                }
                ItemKind::Global(global, visibility) => {
                    module.push_global(global, visibility, item.doc_comments);
                }
                ItemKind::ModuleDecl(mod_name) => {
                    module.push_module_decl(mod_name, item.doc_comments);
                }
                ItemKind::Submodules(submodule) => {
                    module.push_submodule(submodule.into_sorted(), item.doc_comments);
                }
                ItemKind::InnerAttribute(attribute) => module.inner_attributes.push(attribute),
            }
        }

        module.inner_doc_comments = self.inner_doc_comments;

        module
    }
}

#[derive(Clone, Debug)]
pub struct Item {
    pub kind: ItemKind,
    pub span: Span,
    pub doc_comments: Vec<String>,
}

#[derive(Clone, Debug)]
pub enum ItemKind {
    Import(UseTree, ItemVisibility),
    Function(NoirFunction),
    Struct(NoirStruct),
    Trait(NoirTrait),
    TraitImpl(NoirTraitImpl),
    Impl(TypeImpl),
    TypeAlias(NoirTypeAlias),
    Global(LetStatement, ItemVisibility),
    ModuleDecl(ModuleDeclaration),
    Submodules(ParsedSubModule),
    InnerAttribute(SecondaryAttribute),
}

impl std::fmt::Display for ItemKind {
    fn fmt(&self, f: &mut std::fmt::Formatter<'_>) -> std::fmt::Result {
        match self {
            ItemKind::Function(fun) => fun.fmt(f),
            ItemKind::ModuleDecl(m) => m.fmt(f),
            ItemKind::Import(tree, visibility) => {
                if visibility == &ItemVisibility::Private {
                    write!(f, "use {tree}")
                } else {
                    write!(f, "{visibility} use {tree}")
                }
            }
            ItemKind::Trait(t) => t.fmt(f),
            ItemKind::TraitImpl(i) => i.fmt(f),
            ItemKind::Struct(s) => s.fmt(f),
            ItemKind::Impl(i) => i.fmt(f),
            ItemKind::TypeAlias(t) => t.fmt(f),
            ItemKind::Submodules(s) => s.fmt(f),
            ItemKind::Global(c) => c.fmt(f),
            ItemKind::InnerAttribute(a) => write!(f, "#![{}]", a),
        }
    }
}

/// A submodule defined via `mod name { contents }` in some larger file.
/// These submodules always share the same file as some larger ParsedModule
#[derive(Clone, Debug)]
pub struct ParsedSubModule {
    pub visibility: ItemVisibility,
    pub name: Ident,
    pub contents: ParsedModule,
    pub outer_attributes: Vec<SecondaryAttribute>,
    pub is_contract: bool,
}

impl ParsedSubModule {
    pub fn into_sorted(self) -> SortedSubModule {
        SortedSubModule {
            visibility: self.visibility,
            name: self.name,
            contents: self.contents.into_sorted(),
            outer_attributes: self.outer_attributes,
            is_contract: self.is_contract,
        }
    }
}

impl std::fmt::Display for SortedSubModule {
    fn fmt(&self, f: &mut std::fmt::Formatter<'_>) -> std::fmt::Result {
        write!(f, "mod {} {{", self.name)?;

        for line in self.contents.to_string().lines() {
            write!(f, "\n    {line}")?;
        }

        write!(f, "\n}}")
    }
}

#[derive(Clone)]
pub struct SortedSubModule {
    pub name: Ident,
    pub visibility: ItemVisibility,
    pub contents: SortedModule,
    pub outer_attributes: Vec<SecondaryAttribute>,
    pub is_contract: bool,
}

impl SortedModule {
    fn push_function(&mut self, func: NoirFunction, doc_comments: Vec<String>) {
        self.functions.push(Documented::new(func, doc_comments));
    }

    fn push_type(&mut self, typ: NoirStruct, doc_comments: Vec<String>) {
        self.types.push(Documented::new(typ, doc_comments));
    }

    fn push_trait(&mut self, noir_trait: NoirTrait, doc_comments: Vec<String>) {
        self.traits.push(Documented::new(noir_trait, doc_comments));
    }

    fn push_trait_impl(&mut self, trait_impl: NoirTraitImpl) {
        self.trait_impls.push(trait_impl);
    }

    fn push_impl(&mut self, r#impl: TypeImpl) {
        self.impls.push(r#impl);
    }

    fn push_type_alias(&mut self, type_alias: NoirTypeAlias, doc_comments: Vec<String>) {
        self.type_aliases.push(Documented::new(type_alias, doc_comments));
    }

    fn push_import(&mut self, import_stmt: UseTree, visibility: ItemVisibility) {
        self.imports.extend(import_stmt.desugar(None, visibility));
    }

    fn push_module_decl(&mut self, mod_decl: ModuleDeclaration, doc_comments: Vec<String>) {
        self.module_decls.push(Documented::new(mod_decl, doc_comments));
    }

    fn push_submodule(&mut self, submodule: SortedSubModule, doc_comments: Vec<String>) {
        self.submodules.push(Documented::new(submodule, doc_comments));
    }

    fn push_global(
        &mut self,
        global: LetStatement,
        visibility: ItemVisibility,
        doc_comments: Vec<String>,
    ) {
        self.globals.push((Documented::new(global, doc_comments), visibility));
    }
}

<<<<<<< HEAD
=======
#[derive(Debug, Copy, Clone, PartialEq, Eq, PartialOrd)]
pub enum Precedence {
    Lowest,
    Or,
    And,
    Xor,
    LessGreater,
    Shift,
    Sum,
    Product,
    Highest,
}

impl Precedence {
    // Higher the number, the higher(more priority) the precedence
    // XXX: Check the precedence is correct for operators
    fn token_precedence(tok: &Token) -> Option<Precedence> {
        let precedence = match tok {
            Token::Equal => Precedence::Lowest,
            Token::NotEqual => Precedence::Lowest,
            Token::Pipe => Precedence::Or,
            Token::Ampersand => Precedence::And,
            Token::Caret => Precedence::Xor,
            Token::Less => Precedence::LessGreater,
            Token::LessEqual => Precedence::LessGreater,
            Token::Greater => Precedence::LessGreater,
            Token::GreaterEqual => Precedence::LessGreater,
            Token::ShiftLeft => Precedence::Shift,
            Token::ShiftRight => Precedence::Shift,
            Token::Plus => Precedence::Sum,
            Token::Minus => Precedence::Sum,
            Token::Slash => Precedence::Product,
            Token::Star => Precedence::Product,
            Token::Percent => Precedence::Product,
            _ => return None,
        };

        assert_ne!(precedence, Precedence::Highest, "expression_with_precedence in the parser currently relies on the highest precedence level being uninhabited");
        Some(precedence)
    }

    /// Return the next higher precedence. E.g. `Sum.next() == Product`
    fn next(self) -> Self {
        use Precedence::*;
        match self {
            Lowest => Or,
            Or => Xor,
            Xor => And,
            And => LessGreater,
            LessGreater => Shift,
            Shift => Sum,
            Sum => Product,
            Product => Highest,
            Highest => Highest,
        }
    }

    /// TypeExpressions only contain basic arithmetic operators and
    /// notably exclude `>` due to parsing conflicts with generic type brackets.
    fn next_type_precedence(self) -> Self {
        use Precedence::*;
        match self {
            Lowest => Sum,
            Sum => Product,
            Product => Highest,
            Highest => Highest,
            other => unreachable!("Unexpected precedence level in type expression: {:?}", other),
        }
    }

    /// The operators with the lowest precedence still useable in type expressions
    /// are '+' and '-' with precedence Sum.
    fn lowest_type_precedence() -> Self {
        Precedence::Sum
    }
}

impl std::fmt::Display for TopLevelStatementKind {
    fn fmt(&self, f: &mut std::fmt::Formatter<'_>) -> std::fmt::Result {
        match self {
            TopLevelStatementKind::Function(fun) => fun.fmt(f),
            TopLevelStatementKind::Module(m) => m.fmt(f),
            TopLevelStatementKind::Import(tree, visibility) => {
                if visibility != &ItemVisibility::Private {
                    write!(f, "{visibility} ")?;
                }
                write!(f, "use {tree}")
            }
            TopLevelStatementKind::Trait(t) => t.fmt(f),
            TopLevelStatementKind::TraitImpl(i) => i.fmt(f),
            TopLevelStatementKind::Struct(s) => s.fmt(f),
            TopLevelStatementKind::Impl(i) => i.fmt(f),
            TopLevelStatementKind::TypeAlias(t) => t.fmt(f),
            TopLevelStatementKind::SubModule(s) => s.fmt(f),
            TopLevelStatementKind::Global(c, visibility) => {
                if visibility != &ItemVisibility::Private {
                    write!(f, "{visibility} ")?;
                }
                c.fmt(f)
            }
            TopLevelStatementKind::InnerAttribute(a) => write!(f, "#![{}]", a),
            TopLevelStatementKind::Error => write!(f, "error"),
        }
    }
}

>>>>>>> dec98747
impl std::fmt::Display for ParsedModule {
    fn fmt(&self, f: &mut std::fmt::Formatter<'_>) -> std::fmt::Result {
        self.clone().into_sorted().fmt(f)
    }
}

impl std::fmt::Display for ParsedSubModule {
    fn fmt(&self, f: &mut std::fmt::Formatter<'_>) -> std::fmt::Result {
        self.clone().into_sorted().fmt(f)
    }
}<|MERGE_RESOLUTION|>--- conflicted
+++ resolved
@@ -20,226 +20,7 @@
 pub use errors::ParserError;
 pub use errors::ParserErrorReason;
 use noirc_errors::Span;
-<<<<<<< HEAD
 pub use parser::{parse_program, parse_result, Parser};
-=======
-pub use parser::path::path_no_turbofish;
-pub use parser::traits::trait_bound;
-pub use parser::{
-    block, expression, fresh_statement, lvalue, module, parse_program, parse_type, pattern,
-    top_level_items, top_level_statement, visibility,
-};
-
-#[derive(Debug, Clone)]
-pub struct TopLevelStatement {
-    pub kind: TopLevelStatementKind,
-    pub doc_comments: Vec<String>,
-}
-
-#[derive(Debug, Clone)]
-pub enum TopLevelStatementKind {
-    Function(NoirFunction),
-    Module(ModuleDeclaration),
-    Import(UseTree, ItemVisibility),
-    Struct(NoirStruct),
-    Trait(NoirTrait),
-    TraitImpl(NoirTraitImpl),
-    Impl(TypeImpl),
-    TypeAlias(NoirTypeAlias),
-    SubModule(ParsedSubModule),
-    Global(LetStatement, ItemVisibility),
-    InnerAttribute(SecondaryAttribute),
-    Error,
-}
-
-impl TopLevelStatementKind {
-    pub fn into_item_kind(self) -> Option<ItemKind> {
-        match self {
-            TopLevelStatementKind::Function(f) => Some(ItemKind::Function(f)),
-            TopLevelStatementKind::Module(m) => Some(ItemKind::ModuleDecl(m)),
-            TopLevelStatementKind::Import(i, visibility) => Some(ItemKind::Import(i, visibility)),
-            TopLevelStatementKind::Struct(s) => Some(ItemKind::Struct(s)),
-            TopLevelStatementKind::Trait(t) => Some(ItemKind::Trait(t)),
-            TopLevelStatementKind::TraitImpl(t) => Some(ItemKind::TraitImpl(t)),
-            TopLevelStatementKind::Impl(i) => Some(ItemKind::Impl(i)),
-            TopLevelStatementKind::TypeAlias(t) => Some(ItemKind::TypeAlias(t)),
-            TopLevelStatementKind::SubModule(s) => Some(ItemKind::Submodules(s)),
-            TopLevelStatementKind::Global(c, visibility) => Some(ItemKind::Global(c, visibility)),
-            TopLevelStatementKind::InnerAttribute(a) => Some(ItemKind::InnerAttribute(a)),
-            TopLevelStatementKind::Error => None,
-        }
-    }
-}
-
-// Helper trait that gives us simpler type signatures for return types:
-// e.g. impl Parser<T> versus impl Parser<Token, T, Error = Simple<Token>>
-pub trait NoirParser<T>: Parser<Token, T, Error = ParserError> + Sized + Clone {}
-impl<P, T> NoirParser<T> for P where P: Parser<Token, T, Error = ParserError> + Clone {}
-
-// ExprParser just serves as a type alias for NoirParser<Expression> + Clone
-pub trait ExprParser: NoirParser<Expression> {}
-impl<P> ExprParser for P where P: NoirParser<Expression> {}
-
-fn parenthesized<P, T>(parser: P) -> impl NoirParser<T>
-where
-    P: NoirParser<T>,
-    T: Recoverable,
-{
-    use Token::*;
-    parser.delimited_by(just(LeftParen), just(RightParen)).recover_with(nested_delimiters(
-        LeftParen,
-        RightParen,
-        [(LeftBracket, RightBracket)],
-        Recoverable::error,
-    ))
-}
-
-fn spanned<P, T>(parser: P) -> impl NoirParser<(T, Span)>
-where
-    P: NoirParser<T>,
-{
-    parser.map_with_span(|value, span| (value, span))
-}
-
-// Parse with the first parser, then continue by
-// repeating the second parser 0 or more times.
-// The passed in function is then used to combine the
-// results of both parsers along with their spans at
-// each step.
-fn foldl_with_span<P1, P2, T1, T2, F>(
-    first_parser: P1,
-    to_be_repeated: P2,
-    f: F,
-) -> impl NoirParser<T1>
-where
-    P1: NoirParser<T1>,
-    P2: NoirParser<T2>,
-    F: Fn(T1, T2, Span) -> T1 + Clone,
-{
-    spanned(first_parser)
-        .then(spanned(to_be_repeated).repeated())
-        .foldl(move |(a, a_span), (b, b_span)| {
-            let span = a_span.merge(b_span);
-            (f(a, b, span), span)
-        })
-        .map(|(value, _span)| value)
-}
-
-/// Sequence the two parsers.
-/// Fails if the first parser fails, otherwise forces
-/// the second parser to succeed while logging any errors.
-fn then_commit<'a, P1, P2, T1, T2>(
-    first_parser: P1,
-    second_parser: P2,
-) -> impl NoirParser<(T1, T2)> + 'a
-where
-    P1: NoirParser<T1> + 'a,
-    P2: NoirParser<T2> + 'a,
-    T2: Clone + Recoverable + 'a,
-{
-    let second_parser = skip_then_retry_until(second_parser)
-        .map_with_span(|option, span| option.unwrap_or_else(|| Recoverable::error(span)));
-
-    first_parser.then(second_parser)
-}
-
-fn then_commit_ignore<'a, P1, P2, T1, T2>(
-    first_parser: P1,
-    second_parser: P2,
-) -> impl NoirParser<T1> + 'a
-where
-    P1: NoirParser<T1> + 'a,
-    P2: NoirParser<T2> + 'a,
-    T1: 'a,
-    T2: Clone + 'a,
-{
-    let second_parser = skip_then_retry_until(second_parser);
-    first_parser.then_ignore(second_parser)
-}
-
-fn ignore_then_commit<'a, P1, P2, T1: 'a, T2: Clone + 'a>(
-    first_parser: P1,
-    second_parser: P2,
-) -> impl NoirParser<T2> + 'a
-where
-    P1: NoirParser<T1> + 'a,
-    P2: NoirParser<T2> + 'a,
-    T2: Recoverable,
-{
-    let second_parser = skip_then_retry_until(second_parser)
-        .map_with_span(|option, span| option.unwrap_or_else(|| Recoverable::error(span)));
-
-    first_parser.ignore_then(second_parser)
-}
-
-fn skip_then_retry_until<'a, P, T>(parser: P) -> impl NoirParser<Option<T>> + 'a
-where
-    P: NoirParser<T> + 'a,
-    T: Clone + 'a,
-{
-    let terminators = [
-        Token::EOF,
-        Token::Colon,
-        Token::Semicolon,
-        Token::RightBrace,
-        Token::Keyword(Keyword::Let),
-        Token::Keyword(Keyword::Constrain),
-    ];
-    force(parser.recover_with(chumsky::prelude::skip_then_retry_until(terminators)))
-}
-
-/// General recovery strategy: try to skip to the target token, failing if we encounter the
-/// 'too_far' token beforehand.
-///
-/// Expects all of `too_far` to be contained within `targets`
-fn try_skip_until<T, C1, C2>(targets: C1, too_far: C2) -> impl NoirParser<T>
-where
-    T: Recoverable + Clone,
-    C1: Container<Token> + Clone,
-    C2: Container<Token> + Clone,
-{
-    chumsky::prelude::none_of(targets)
-        .repeated()
-        .ignore_then(one_of(too_far.clone()).rewind())
-        .try_map(move |peek, span| {
-            if too_far.get_iter().any(|t| t == peek) {
-                // This error will never be shown to the user
-                Err(ParserError::empty(Token::EOF, span))
-            } else {
-                Ok(Recoverable::error(span))
-            }
-        })
-}
-
-/// Recovery strategy for statements: If a statement fails to parse skip until the next ';' or fail
-/// if we find a '}' first.
-fn statement_recovery() -> impl NoirParser<StatementKind> {
-    use Token::*;
-    try_skip_until([Semicolon, RightBrace], RightBrace)
-}
-
-fn parameter_recovery<T: Recoverable + Clone>() -> impl NoirParser<T> {
-    use Token::*;
-    try_skip_until([Comma, RightParen], RightParen)
-}
-
-fn parameter_name_recovery<T: Recoverable + Clone>() -> impl NoirParser<T> {
-    use Token::*;
-    try_skip_until([Colon, RightParen, Comma], [RightParen, Comma])
-}
-
-fn top_level_statement_recovery() -> impl NoirParser<TopLevelStatementKind> {
-    none_of([Token::RightBrace, Token::EOF])
-        .repeated()
-        .ignore_then(one_of([Token::Semicolon]))
-        .map(|_| TopLevelStatementKind::Error)
-}
-
-/// Force the given parser to succeed, logging any errors it had
-fn force<'a, T: 'a>(parser: impl NoirParser<T> + 'a) -> impl NoirParser<Option<T>> + 'a {
-    parser.map(Some).recover_via(empty().map(|_| None))
-}
->>>>>>> dec98747
 
 #[derive(Clone, Default)]
 pub struct SortedModule {
@@ -381,7 +162,12 @@
             ItemKind::Impl(i) => i.fmt(f),
             ItemKind::TypeAlias(t) => t.fmt(f),
             ItemKind::Submodules(s) => s.fmt(f),
-            ItemKind::Global(c) => c.fmt(f),
+            ItemKind::Global(c, visibility) => {
+                if visibility != &ItemVisibility::Private {
+                    write!(f, "{visibility} ")?;
+                }
+                c.fmt(f)
+            }
             ItemKind::InnerAttribute(a) => write!(f, "#![{}]", a),
         }
     }
@@ -478,115 +264,6 @@
     }
 }
 
-<<<<<<< HEAD
-=======
-#[derive(Debug, Copy, Clone, PartialEq, Eq, PartialOrd)]
-pub enum Precedence {
-    Lowest,
-    Or,
-    And,
-    Xor,
-    LessGreater,
-    Shift,
-    Sum,
-    Product,
-    Highest,
-}
-
-impl Precedence {
-    // Higher the number, the higher(more priority) the precedence
-    // XXX: Check the precedence is correct for operators
-    fn token_precedence(tok: &Token) -> Option<Precedence> {
-        let precedence = match tok {
-            Token::Equal => Precedence::Lowest,
-            Token::NotEqual => Precedence::Lowest,
-            Token::Pipe => Precedence::Or,
-            Token::Ampersand => Precedence::And,
-            Token::Caret => Precedence::Xor,
-            Token::Less => Precedence::LessGreater,
-            Token::LessEqual => Precedence::LessGreater,
-            Token::Greater => Precedence::LessGreater,
-            Token::GreaterEqual => Precedence::LessGreater,
-            Token::ShiftLeft => Precedence::Shift,
-            Token::ShiftRight => Precedence::Shift,
-            Token::Plus => Precedence::Sum,
-            Token::Minus => Precedence::Sum,
-            Token::Slash => Precedence::Product,
-            Token::Star => Precedence::Product,
-            Token::Percent => Precedence::Product,
-            _ => return None,
-        };
-
-        assert_ne!(precedence, Precedence::Highest, "expression_with_precedence in the parser currently relies on the highest precedence level being uninhabited");
-        Some(precedence)
-    }
-
-    /// Return the next higher precedence. E.g. `Sum.next() == Product`
-    fn next(self) -> Self {
-        use Precedence::*;
-        match self {
-            Lowest => Or,
-            Or => Xor,
-            Xor => And,
-            And => LessGreater,
-            LessGreater => Shift,
-            Shift => Sum,
-            Sum => Product,
-            Product => Highest,
-            Highest => Highest,
-        }
-    }
-
-    /// TypeExpressions only contain basic arithmetic operators and
-    /// notably exclude `>` due to parsing conflicts with generic type brackets.
-    fn next_type_precedence(self) -> Self {
-        use Precedence::*;
-        match self {
-            Lowest => Sum,
-            Sum => Product,
-            Product => Highest,
-            Highest => Highest,
-            other => unreachable!("Unexpected precedence level in type expression: {:?}", other),
-        }
-    }
-
-    /// The operators with the lowest precedence still useable in type expressions
-    /// are '+' and '-' with precedence Sum.
-    fn lowest_type_precedence() -> Self {
-        Precedence::Sum
-    }
-}
-
-impl std::fmt::Display for TopLevelStatementKind {
-    fn fmt(&self, f: &mut std::fmt::Formatter<'_>) -> std::fmt::Result {
-        match self {
-            TopLevelStatementKind::Function(fun) => fun.fmt(f),
-            TopLevelStatementKind::Module(m) => m.fmt(f),
-            TopLevelStatementKind::Import(tree, visibility) => {
-                if visibility != &ItemVisibility::Private {
-                    write!(f, "{visibility} ")?;
-                }
-                write!(f, "use {tree}")
-            }
-            TopLevelStatementKind::Trait(t) => t.fmt(f),
-            TopLevelStatementKind::TraitImpl(i) => i.fmt(f),
-            TopLevelStatementKind::Struct(s) => s.fmt(f),
-            TopLevelStatementKind::Impl(i) => i.fmt(f),
-            TopLevelStatementKind::TypeAlias(t) => t.fmt(f),
-            TopLevelStatementKind::SubModule(s) => s.fmt(f),
-            TopLevelStatementKind::Global(c, visibility) => {
-                if visibility != &ItemVisibility::Private {
-                    write!(f, "{visibility} ")?;
-                }
-                c.fmt(f)
-            }
-            TopLevelStatementKind::InnerAttribute(a) => write!(f, "#![{}]", a),
-            TopLevelStatementKind::Error => write!(f, "error"),
-        }
-    }
-}
-
->>>>>>> dec98747
 impl std::fmt::Display for ParsedModule {
     fn fmt(&self, f: &mut std::fmt::Formatter<'_>) -> std::fmt::Result {
         self.clone().into_sorted().fmt(f)
