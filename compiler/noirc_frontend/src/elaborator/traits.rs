--- conflicted
+++ resolved
@@ -11,17 +11,12 @@
     },
     hir::{def_collector::dc_crate::UnresolvedTrait, type_check::TypeCheckError},
     hir_def::{function::Parameters, traits::TraitFunction},
-<<<<<<< HEAD
     macros_api::{
         BlockExpression, FunctionDefinition, FunctionReturnType, Ident, ItemVisibility,
         NodeInterner, NoirFunction, UnresolvedType,
     },
     node_interner::{FuncId, ReferenceId, TraitId},
-    ResolvedGeneric, Type, TypeBindings,
-=======
-    node_interner::{FuncId, NodeInterner, ReferenceId, TraitId},
-    Kind, ResolvedGeneric, Type, TypeBindings, TypeVariableKind,
->>>>>>> a1b50466
+    Kind, ResolvedGeneric, Type, TypeBindings,
 };
 
 use super::Elaborator;
