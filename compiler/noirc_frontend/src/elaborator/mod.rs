--- conflicted
+++ resolved
@@ -1454,11 +1454,7 @@
                 let trait_name = trait_impl.trait_path.last_segment();
 
                 let referenced = ReferenceId::Trait(trait_id);
-<<<<<<< HEAD
                 let reference = ReferenceId::Reference(
-=======
-                let reference = ReferenceId::Variable(
->>>>>>> fa9b4446
                     Location::new(trait_name.span(), trait_impl.file_id),
                     trait_name.is_self_type_name(),
                 );
