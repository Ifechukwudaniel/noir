use std::{
    collections::{BTreeMap, BTreeSet},
    rc::Rc,
};

use crate::{
    ast::{FunctionKind, UnresolvedTraitConstraint},
    hir::{
        comptime::{self, Interpreter, InterpreterError, Value},
        def_collector::{
            dc_crate::{
                filter_literal_globals, CompilationError, ImplMap, UnresolvedGlobal,
                UnresolvedStruct, UnresolvedTypeAlias,
            },
            dc_mod,
            errors::DuplicateType,
        },
        resolution::{errors::ResolverError, path_resolver::PathResolver, resolver::LambdaContext},
        scope::ScopeForest as GenericScopeForest,
        type_check::{check_trait_impl_method_matches_declaration, TypeCheckError},
    },
    hir_def::{
        expr::HirIdent,
        function::{FunctionBody, Parameters},
        traits::TraitConstraint,
        types::{Generics, Kind, ResolvedGeneric},
    },
    macros_api::{
        BlockExpression, Ident, NodeInterner, NoirFunction, NoirStruct, Pattern,
        SecondaryAttribute, StructId,
    },
    node_interner::{
        DefinitionId, DefinitionKind, DependencyId, ExprId, FuncId, GlobalId, ReferenceId, TraitId,
        TypeAliasId,
    },
    parser::TopLevelStatement,
    Shared, Type, TypeBindings, TypeVariable,
};
use crate::{
    ast::{TraitBound, UnresolvedGeneric, UnresolvedGenerics},
    graph::CrateId,
    hir::{
        def_collector::{dc_crate::CollectedItems, errors::DefCollectorErrorKind},
        def_map::{LocalModuleId, ModuleDefId, ModuleId, MAIN_FUNCTION},
        resolution::{import::PathResolution, path_resolver::StandardPathResolver},
        Context,
    },
    hir_def::function::{FuncMeta, HirFunction},
    macros_api::{Param, Path, UnresolvedType, UnresolvedTypeData},
    node_interner::TraitImplId,
};
use crate::{
    hir::{
        def_collector::dc_crate::{UnresolvedFunctions, UnresolvedTraitImpl},
        def_map::{CrateDefMap, ModuleData},
    },
    hir_def::traits::TraitImpl,
    macros_api::ItemVisibility,
};

mod expressions;
mod lints;
mod patterns;
mod scope;
mod statements;
mod traits;
mod types;
mod unquote;

use fm::FileId;
use iter_extended::vecmap;
use noirc_errors::{Location, Span};
use rustc_hash::{FxHashMap as HashMap, FxHashSet as HashSet};

/// ResolverMetas are tagged onto each definition to track how many times they are used
#[derive(Debug, PartialEq, Eq)]
pub struct ResolverMeta {
    num_times_used: usize,
    ident: HirIdent,
    warn_if_unused: bool,
}

type ScopeForest = GenericScopeForest<String, ResolverMeta>;

pub struct Elaborator<'context> {
    scopes: ScopeForest,

    errors: Vec<(CompilationError, FileId)>,

    interner: &'context mut NodeInterner,

    def_maps: &'context mut BTreeMap<CrateId, CrateDefMap>,

    file: FileId,

    nested_loops: usize,

    /// Contains a mapping of the current struct or functions's generics to
    /// unique type variables if we're resolving a struct. Empty otherwise.
    /// This is a Vec rather than a map to preserve the order a functions generics
    /// were declared in.
    generics: Vec<ResolvedGeneric>,

    /// When resolving lambda expressions, we need to keep track of the variables
    /// that are captured. We do this in order to create the hidden environment
    /// parameter for the lambda function.
    lambda_stack: Vec<LambdaContext>,

    /// Set to the current type if we're resolving an impl
    self_type: Option<Type>,

    /// The current dependency item we're resolving.
    /// Used to link items to their dependencies in the dependency graph
    current_item: Option<DependencyId>,

    /// If we're currently resolving methods within a trait impl, this will be set
    /// to the corresponding trait impl ID.
    current_trait_impl: Option<TraitImplId>,

    trait_id: Option<TraitId>,

    /// In-resolution names
    ///
    /// This needs to be a set because we can have multiple in-resolution
    /// names when resolving structs that are declared in reverse order of their
    /// dependencies, such as in the following case:
    ///
    /// ```
    /// struct Wrapper {
    ///     value: Wrapped
    /// }
    /// struct Wrapped {
    /// }
    /// ```
    resolving_ids: BTreeSet<StructId>,

    /// Each constraint in the `where` clause of the function currently being resolved.
    trait_bounds: Vec<TraitConstraint>,

    /// This is a stack of function contexts. Most of the time, for each function we
    /// expect this to be of length one, containing each type variable and trait constraint
    /// used in the function. This is also pushed to when a `comptime {}` block is used within
    /// the function. Since it can force us to resolve that block's trait constraints earlier
    /// so that they are resolved when the interpreter is run before the enclosing function
    /// is finished elaborating. When this happens, we need to resolve any type variables
    /// that were made within this block as well so that we can solve these traits.
    function_context: Vec<FunctionContext>,

    /// The current module this elaborator is in.
    /// Initially empty, it is set whenever a new top-level item is resolved.
    local_module: LocalModuleId,

    crate_id: CrateId,

    /// Each value currently in scope in the comptime interpreter.
    /// Each element of the Vec represents a scope with every scope together making
    /// up all currently visible definitions. The first scope is always the global scope.
    comptime_scopes: Vec<HashMap<DefinitionId, comptime::Value>>,

    /// These are the globals that have yet to be elaborated.
    /// This map is used to lazily evaluate these globals if they're encountered before
    /// they are elaborated (e.g. in a function's type or another global's RHS).
    unresolved_globals: BTreeMap<GlobalId, UnresolvedGlobal>,
}

#[derive(Default)]
struct FunctionContext {
    /// All type variables created in the current function.
    /// This map is used to default any integer type variables at the end of
    /// a function (before checking trait constraints) if a type wasn't already chosen.
    type_variables: Vec<Type>,

    /// Trait constraints are collected during type checking until they are
    /// verified at the end of a function. This is because constraints arise
    /// on each variable, but it is only until function calls when the types
    /// needed for the trait constraint may become known.
    trait_constraints: Vec<(TraitConstraint, ExprId)>,
}

impl<'context> Elaborator<'context> {
    pub fn new(context: &'context mut Context, crate_id: CrateId) -> Self {
        Self {
            scopes: ScopeForest::default(),
            errors: Vec::new(),
            interner: &mut context.def_interner,
            def_maps: &mut context.def_maps,
            file: FileId::dummy(),
            nested_loops: 0,
            generics: Vec::new(),
            lambda_stack: Vec::new(),
            self_type: None,
            current_item: None,
            trait_id: None,
            local_module: LocalModuleId::dummy_id(),
            crate_id,
            resolving_ids: BTreeSet::new(),
            trait_bounds: Vec::new(),
            function_context: vec![FunctionContext::default()],
            current_trait_impl: None,
            comptime_scopes: vec![HashMap::default()],
            unresolved_globals: BTreeMap::new(),
        }
    }

    pub fn elaborate(
        context: &'context mut Context,
        crate_id: CrateId,
        items: CollectedItems,
    ) -> Vec<(CompilationError, FileId)> {
        let mut this = Self::new(context, crate_id);

        // Filter out comptime items to execute their functions first if needed.
        // This step is why comptime items can only refer to other comptime items
        // in the same crate, but can refer to any item in dependencies. Trying to
        // run these at the same time as other items would lead to them seeing empty
        // function bodies from functions that have yet to be elaborated.
        let (comptime_items, runtime_items) = Self::filter_comptime_items(items);
        this.elaborate_items(comptime_items);
        this.elaborate_items(runtime_items);
        this.errors
    }

    fn elaborate_items(&mut self, mut items: CollectedItems) {
        // We must first resolve and intern the globals before we can resolve any stmts inside each function.
        // Each function uses its own resolver with a newly created ScopeForest, and must be resolved again to be within a function's scope
        //
        // Additionally, we must resolve integer globals before structs since structs may refer to
        // the values of integer globals as numeric generics.
        let (literal_globals, non_literal_globals) = filter_literal_globals(items.globals);
        for global in non_literal_globals {
            self.unresolved_globals.insert(global.global_id, global);
        }

        for global in literal_globals {
            self.elaborate_global(global);
        }

        for (alias_id, alias) in items.type_aliases {
            self.define_type_alias(alias_id, alias);
        }

        // Must resolve structs before we resolve globals.
        let generated_items = self.collect_struct_definitions(items.types);

        self.define_function_metas(&mut items.functions, &mut items.impls, &mut items.trait_impls);

        self.collect_traits(items.traits);

        // Before we resolve any function symbols we must go through our impls and
        // re-collect the methods within into their proper module. This cannot be
        // done during def collection since we need to be able to resolve the type of
        // the impl since that determines the module we should collect into.
        for ((_self_type, module), impls) in &mut items.impls {
            self.collect_impls(*module, impls);
        }

        // Bind trait impls to their trait. Collect trait functions, that have a
        // default implementation, which hasn't been overridden.
        for trait_impl in &mut items.trait_impls {
            self.collect_trait_impl(trait_impl);
        }

        // We must wait to resolve non-literal globals until after we resolve structs since struct
        // globals will need to reference the struct type they're initialized to ensure they are valid.
        while let Some((_, global)) = self.unresolved_globals.pop_first() {
            self.elaborate_global(global);
        }

        // After everything is collected, we can elaborate our generated items.
        // It may be better to inline these within `items` entirely since elaborating them
        // all here means any globals will not see these. Inlining them completely within `items`
        // means we must be more careful about missing any additional items that need to be already
        // elaborated. E.g. if a new struct is created, we've already passed the code path to
        // elaborate them.
        if !generated_items.is_empty() {
            self.elaborate_items(generated_items);
        }

        for functions in items.functions {
            self.elaborate_functions(functions);
        }

        for impls in items.impls.into_values() {
            self.elaborate_impls(impls);
        }

        for trait_impl in items.trait_impls {
            self.elaborate_trait_impl(trait_impl);
        }

        self.errors.extend(self.interner.check_for_dependency_cycles());
    }

    /// Runs `f` and if it modifies `self.generics`, `self.generics` is truncated
    /// back to the previous length.
    fn recover_generics<T>(&mut self, f: impl FnOnce(&mut Self) -> T) -> T {
        let generics_count = self.generics.len();
        let ret = f(self);
        self.generics.truncate(generics_count);
        ret
    }

    fn elaborate_functions(&mut self, functions: UnresolvedFunctions) {
        self.file = functions.file_id;
        self.trait_id = functions.trait_id; // TODO: Resolve?
        self.self_type = functions.self_type;

        for (local_module, id, _) in functions.functions {
            self.local_module = local_module;
            self.recover_generics(|this| this.elaborate_function(id));
        }

        self.self_type = None;
        self.trait_id = None;
    }

    fn elaborate_function(&mut self, id: FuncId) {
        let func_meta = self.interner.func_meta.get_mut(&id);
        let func_meta =
            func_meta.expect("FuncMetas should be declared before a function is elaborated");

        let (kind, body, body_span) = match func_meta.take_body() {
            FunctionBody::Unresolved(kind, body, span) => (kind, body, span),
            FunctionBody::Resolved => return,
            // Do not error for the still-resolving case. If there is a dependency cycle,
            // the dependency cycle check will find it later on.
            FunctionBody::Resolving => return,
        };

        self.scopes.start_function();
        let old_item = std::mem::replace(&mut self.current_item, Some(DependencyId::Function(id)));

        let func_meta = func_meta.clone();

        self.trait_bounds = func_meta.trait_constraints.clone();
        self.function_context.push(FunctionContext::default());

        // Introduce all numeric generics into scope
        for generic in &func_meta.all_generics {
            if let Kind::Numeric(typ) = &generic.kind {
                let definition = DefinitionKind::GenericType(generic.type_var.clone());
                let ident = Ident::new(generic.name.to_string(), generic.span);
                let hir_ident =
                    self.add_variable_decl_inner(ident, false, false, false, definition);
                self.interner.push_definition_type(hir_ident.id, *typ.clone());
            }
        }

        // The DefinitionIds for each parameter were already created in define_function_meta
        // so we need to reintroduce the same IDs into scope here.
        for parameter in &func_meta.parameter_idents {
            let name = self.interner.definition_name(parameter.id).to_owned();
            self.add_existing_variable_to_scope(name, parameter.clone(), true);
        }

        self.generics = func_meta.all_generics.clone();

        self.declare_numeric_generics(&func_meta.parameters, func_meta.return_type());
        self.add_trait_constraints_to_scope(&func_meta);

        let (hir_func, body_type) = match kind {
            FunctionKind::Builtin | FunctionKind::LowLevel | FunctionKind::Oracle => {
                (HirFunction::empty(), Type::Error)
            }
            FunctionKind::Normal | FunctionKind::Recursive => {
                let (block, body_type) = self.elaborate_block(body);
                let expr_id = self.intern_expr(block, body_span);
                self.interner.push_expr_type(expr_id, body_type.clone());
                (HirFunction::unchecked_from_expr(expr_id), body_type)
            }
        };

        // Don't verify the return type for builtin functions & trait function declarations
        if !func_meta.is_stub() {
            self.type_check_function_body(body_type, &func_meta, hir_func.as_expr());
        }

        // Default any type variables that still need defaulting and
        // verify any remaining trait constraints arising from the function body.
        // This is done before trait impl search since leaving them bindable can lead to errors
        // when multiple impls are available. Instead we default first to choose the Field or u64 impl.
        self.check_and_pop_function_context();

        // Now remove all the `where` clause constraints we added
        for constraint in &func_meta.trait_constraints {
            self.interner.remove_assumed_trait_implementations_for_trait(constraint.trait_id);
        }

        let func_scope_tree = self.scopes.end_function();

        // The arguments to low-level and oracle functions are always unused so we do not produce warnings for them.
        if !func_meta.is_stub() {
            self.check_for_unused_variables_in_scope_tree(func_scope_tree);
        }

        let meta = self
            .interner
            .func_meta
            .get_mut(&id)
            .expect("FuncMetas should be declared before a function is elaborated");

        meta.function_body = FunctionBody::Resolved;

        self.trait_bounds.clear();
        self.interner.update_fn(id, hir_func);
        self.current_item = old_item;
    }

    /// Defaults all type variables used in this function context then solves
    /// all still-unsolved trait constraints in this context.
    fn check_and_pop_function_context(&mut self) {
        let context = self.function_context.pop().expect("Imbalanced function_context pushes");

        for typ in context.type_variables {
            if let Type::TypeVariable(variable, kind) = typ.follow_bindings() {
                let msg = "TypeChecker should only track defaultable type vars";
                variable.bind(kind.default_type().expect(msg));
            }
        }

        for (mut constraint, expr_id) in context.trait_constraints {
            let span = self.interner.expr_span(&expr_id);

            if matches!(&constraint.typ, Type::MutableReference(_)) {
                let (_, dereferenced_typ) =
                    self.insert_auto_dereferences(expr_id, constraint.typ.clone());
                constraint.typ = dereferenced_typ;
            }

            self.verify_trait_constraint(
                &constraint.typ,
                constraint.trait_id,
                &constraint.trait_generics,
                expr_id,
                span,
            );
        }
    }

    /// This turns function parameters of the form:
    /// `fn foo(x: impl Bar)`
    ///
    /// into
    /// `fn foo<T0_impl_Bar>(x: T0_impl_Bar) where T0_impl_Bar: Bar`
    /// although the fresh type variable is not named internally.
    fn desugar_impl_trait_arg(
        &mut self,
        trait_path: Path,
        trait_generics: Vec<UnresolvedType>,
        generics: &mut Vec<TypeVariable>,
        trait_constraints: &mut Vec<TraitConstraint>,
    ) -> Type {
        let new_generic_id = self.interner.next_type_variable_id();
        let new_generic = TypeVariable::unbound(new_generic_id);
        generics.push(new_generic.clone());

        let name = format!("impl {trait_path}");
        let generic_type = Type::NamedGeneric(new_generic, Rc::new(name), Kind::Normal);
        let trait_bound = TraitBound { trait_path, trait_id: None, trait_generics };

        if let Some(new_constraint) = self.resolve_trait_bound(&trait_bound, generic_type.clone()) {
            trait_constraints.push(new_constraint);
        }

        generic_type
    }

    /// Add the given generics to scope.
    /// Each generic will have a fresh Shared<TypeBinding> associated with it.
    pub fn add_generics(&mut self, generics: &UnresolvedGenerics) -> Generics {
        vecmap(generics, |generic| {
            // Map the generic to a fresh type variable
            let id = self.interner.next_type_variable_id();
            let typevar = TypeVariable::unbound(id);
            let ident = generic.ident();
            let span = ident.0.span();

            // Resolve the generic's kind
            let kind = self.resolve_generic_kind(generic);

            // Check for name collisions of this generic
            let name = Rc::new(ident.0.contents.clone());

            let resolved_generic =
                ResolvedGeneric { name: name.clone(), type_var: typevar.clone(), kind, span };

            if let Some(generic) = self.find_generic(&name) {
                self.push_err(ResolverError::DuplicateDefinition {
                    name: ident.0.contents.clone(),
                    first_span: generic.span,
                    second_span: span,
                });
            } else {
                self.generics.push(resolved_generic.clone());
            }

            resolved_generic
        })
    }

    /// Return the kind of an unresolved generic.
    /// If a numeric generic has been specified, resolve the annotated type to make
    /// sure only primitive numeric types are being used.
    pub(super) fn resolve_generic_kind(&mut self, generic: &UnresolvedGeneric) -> Kind {
        if let UnresolvedGeneric::Numeric { ident, typ } = generic {
            let typ = typ.clone();
            let typ = if typ.is_type_expression() {
                self.resolve_type_inner(typ, &Kind::Numeric(Box::new(Type::default_int_type())))
            } else {
                self.resolve_type(typ.clone())
            };
            if !matches!(typ, Type::FieldElement | Type::Integer(_, _)) {
                let unsupported_typ_err = ResolverError::UnsupportedNumericGenericType {
                    ident: ident.clone(),
                    typ: typ.clone(),
                };
                self.push_err(unsupported_typ_err);
            }
            Kind::Numeric(Box::new(typ))
        } else {
            Kind::Normal
        }
    }

    fn push_err(&mut self, error: impl Into<CompilationError>) {
        self.errors.push((error.into(), self.file));
    }

    fn run_lint(&mut self, lint: impl Fn(&Elaborator) -> Option<CompilationError>) {
        if let Some(error) = lint(self) {
            self.push_err(error);
        }
    }

    fn resolve_trait_by_path(&mut self, path: Path) -> Option<TraitId> {
        let path_resolver = StandardPathResolver::new(self.module_id());

        let error = match path_resolver.resolve(self.def_maps, path.clone(), &mut None) {
            Ok(PathResolution { module_def_id: ModuleDefId::TraitId(trait_id), error }) => {
                if let Some(error) = error {
                    self.push_err(error);
                }
                return Some(trait_id);
            }
            Ok(_) => DefCollectorErrorKind::NotATrait { not_a_trait_name: path },
            Err(_) => DefCollectorErrorKind::TraitNotFound { trait_path: path },
        };
        self.push_err(error);
        None
    }

    /// TODO: This is currently only respected for generic free functions
    /// there's a bunch of other places where trait constraints can pop up
    fn resolve_trait_constraints(
        &mut self,
        where_clause: &[UnresolvedTraitConstraint],
    ) -> Vec<TraitConstraint> {
        where_clause
            .iter()
            .filter_map(|constraint| self.resolve_trait_constraint(constraint))
            .collect()
    }

    pub fn resolve_trait_constraint(
        &mut self,
        constraint: &UnresolvedTraitConstraint,
    ) -> Option<TraitConstraint> {
        let typ = self.resolve_type(constraint.typ.clone());
        self.resolve_trait_bound(&constraint.trait_bound, typ)
    }

    fn resolve_trait_bound(&mut self, bound: &TraitBound, typ: Type) -> Option<TraitConstraint> {
        let the_trait = self.lookup_trait_or_error(bound.trait_path.clone())?;

        let resolved_generics = &the_trait.generics.clone();
        assert_eq!(resolved_generics.len(), bound.trait_generics.len());
        let generics_with_types = resolved_generics.iter().zip(&bound.trait_generics);
        let trait_generics = vecmap(generics_with_types, |(generic, typ)| {
            self.resolve_type_inner(typ.clone(), &generic.kind)
        });

        let the_trait = self.lookup_trait_or_error(bound.trait_path.clone())?;
        let trait_id = the_trait.id;

        let span = bound.trait_path.span();

        let expected_generics = the_trait.generics.len();
        let actual_generics = trait_generics.len();

        if actual_generics != expected_generics {
            let item_name = the_trait.name.to_string();
            self.push_err(ResolverError::IncorrectGenericCount {
                span,
                item_name,
                actual: actual_generics,
                expected: expected_generics,
            });
        }

        Some(TraitConstraint { typ, trait_id, trait_generics })
    }

    /// Extract metadata from a NoirFunction
    /// to be used in analysis and intern the function parameters
    /// Prerequisite: any implicit generics, including any generics from the impl,
    /// have already been added to scope via `self.add_generics`.
    fn define_function_meta(
        &mut self,
        func: &mut NoirFunction,
        func_id: FuncId,
        is_trait_function: bool,
    ) {
        let in_contract = if self.self_type.is_some() {
            // Without this, impl methods can accidentally be placed in contracts.
            // See: https://github.com/noir-lang/noir/issues/3254
            false
        } else {
            self.in_contract()
        };

        self.scopes.start_function();
        self.current_item = Some(DependencyId::Function(func_id));

        let location = Location::new(func.name_ident().span(), self.file);
        let id = self.interner.function_definition_id(func_id);
        let name_ident = HirIdent::non_trait_method(id, location);

        let is_entry_point = self.is_entry_point_function(func, in_contract);

        self.run_lint(|_| lints::inlining_attributes(func).map(Into::into));
        self.run_lint(|_| lints::missing_pub(func, is_entry_point).map(Into::into));
        self.run_lint(|elaborator| {
            lints::unnecessary_pub_return(func, elaborator.pub_allowed(func, in_contract))
                .map(Into::into)
        });
        self.run_lint(|_| lints::oracle_not_marked_unconstrained(func).map(Into::into));
        self.run_lint(|elaborator| {
            lints::low_level_function_outside_stdlib(func, elaborator.crate_id).map(Into::into)
        });
        self.run_lint(|_| {
            lints::recursive_non_entrypoint_function(func, is_entry_point).map(Into::into)
        });

        // Both the #[fold] and #[no_predicates] alter a function's inline type and code generation in similar ways.
        // In certain cases such as type checking (for which the following flag will be used) both attributes
        // indicate we should code generate in the same way. Thus, we unify the attributes into one flag here.
        let has_no_predicates_attribute = func.attributes().is_no_predicates();
        let should_fold = func.attributes().is_foldable();
        let has_inline_attribute = has_no_predicates_attribute || should_fold;
        let is_pub_allowed = self.pub_allowed(func, in_contract);
        self.add_generics(&func.def.generics);

        let mut trait_constraints = self.resolve_trait_constraints(&func.def.where_clause);

        let mut generics = vecmap(&self.generics, |generic| generic.type_var.clone());
        let mut parameters = Vec::new();
        let mut parameter_types = Vec::new();
        let mut parameter_idents = Vec::new();

        for Param { visibility, pattern, typ, span: _ } in func.parameters().iter().cloned() {
            self.run_lint(|_| {
                lints::unnecessary_pub_argument(func, visibility, is_pub_allowed).map(Into::into)
            });

            let type_span = typ.span.unwrap_or_else(|| pattern.span());

            let typ = match typ.typ {
                UnresolvedTypeData::TraitAsType(path, args) => {
                    self.desugar_impl_trait_arg(path, args, &mut generics, &mut trait_constraints)
                }
                _ => self.resolve_type_inner(typ, &Kind::Normal),
            };

            self.check_if_type_is_valid_for_program_input(
                &typ,
                is_entry_point,
                has_inline_attribute,
                type_span,
            );

            let pattern = self.elaborate_pattern_and_store_ids(
                pattern,
                typ.clone(),
                DefinitionKind::Local(None),
                &mut parameter_idents,
                None,
            );

            parameters.push((pattern, typ.clone(), visibility));
            parameter_types.push(typ);
        }

        let return_type = Box::new(self.resolve_type(func.return_type()));

        let mut typ = Type::Function(parameter_types, return_type, Box::new(Type::Unit));

        if !generics.is_empty() {
            typ = Type::Forall(generics, Box::new(typ));
        }

        self.interner.push_definition_type(name_ident.id, typ.clone());

        let direct_generics = func.def.generics.iter();
        let direct_generics = direct_generics
            .filter_map(|generic| self.find_generic(&generic.ident().0.contents))
            .map(|ResolvedGeneric { name, type_var, .. }| (name.clone(), type_var.clone()))
            .collect();

        let statements = std::mem::take(&mut func.def.body.statements);
        let body = BlockExpression { statements };

        let meta = FuncMeta {
            name: name_ident,
            kind: func.kind,
            location,
            typ,
            direct_generics,
            all_generics: self.generics.clone(),
            trait_impl: self.current_trait_impl,
            parameters: parameters.into(),
            parameter_idents,
            return_type: func.def.return_type.clone(),
            return_visibility: func.def.return_visibility,
            has_body: !func.def.body.is_empty(),
            trait_constraints,
            is_entry_point,
            is_trait_function,
            has_inline_attribute,
            source_crate: self.crate_id,
            function_body: FunctionBody::Unresolved(func.kind, body, func.def.span),
        };

        self.interner.push_fn_meta(meta, func_id);
        self.scopes.end_function();
        self.current_item = None;
    }

    /// Only sized types are valid to be used as main's parameters or the parameters to a contract
    /// function. If the given type is not sized (e.g. contains a slice or NamedGeneric type), an
    /// error is issued.
    fn check_if_type_is_valid_for_program_input(
        &mut self,
        typ: &Type,
        is_entry_point: bool,
        has_inline_attribute: bool,
        span: Span,
    ) {
        if (is_entry_point && !typ.is_valid_for_program_input())
            || (has_inline_attribute && !typ.is_valid_non_inlined_function_input())
        {
            self.push_err(TypeCheckError::InvalidTypeForEntryPoint { span });
        }
    }

    /// True if the `pub` keyword is allowed on parameters in this function
    /// `pub` on function parameters is only allowed for entry point functions
    fn pub_allowed(&self, func: &NoirFunction, in_contract: bool) -> bool {
        self.is_entry_point_function(func, in_contract) || func.attributes().is_foldable()
    }

    /// Returns `true` if the current module is a contract.
    ///
    /// This is usually determined by `self.module_id()`, but it can
    /// be overridden for impls. Impls are an odd case since the methods within resolve
    /// as if they're in the parent module, but should be placed in a child module.
    /// Since they should be within a child module, they should be elaborated as if
    /// `in_contract` is `false` so we can still resolve them in the parent module without them being in a contract.
    fn in_contract(&self) -> bool {
        self.module_id().module(self.def_maps).is_contract
    }

    fn is_entry_point_function(&self, func: &NoirFunction, in_contract: bool) -> bool {
        if in_contract {
            func.attributes().is_contract_entry_point()
        } else {
            func.name() == MAIN_FUNCTION
        }
    }

    // TODO(https://github.com/noir-lang/noir/issues/5156): Remove implicit numeric generics
    fn declare_numeric_generics(&mut self, params: &Parameters, return_type: &Type) {
        if self.generics.is_empty() {
            return;
        }

        for (name_to_find, type_variable) in Self::find_numeric_generics(params, return_type) {
            // Declare any generics to let users use numeric generics in scope.
            // Don't issue a warning if these are unused
            //
            // We can fail to find the generic in self.generics if it is an implicit one created
            // by the compiler. This can happen when, e.g. eliding array lengths using the slice
            // syntax [T].
            if let Some(ResolvedGeneric { name, span, kind, .. }) =
                self.generics.iter_mut().find(|generic| generic.name.as_ref() == &name_to_find)
            {
                let scope = self.scopes.get_mut_scope();
                let value = scope.find(&name_to_find);
                if value.is_some() {
                    // With the addition of explicit numeric generics we do not want to introduce numeric generics in this manner
                    // However, this is going to be a big breaking change so for now we simply issue a warning while users have time
                    // to transition to the new syntax
                    // e.g. this code would break with a duplicate definition error:
                    // ```
                    // fn foo<let N: u8>(arr: [Field; N]) { }
                    // ```
                    continue;
                }
                *kind = Kind::Numeric(Box::new(Type::default_int_type()));
                let ident = Ident::new(name.to_string(), *span);
                let definition = DefinitionKind::GenericType(type_variable);
                self.add_variable_decl_inner(ident.clone(), false, false, false, definition);

                self.push_err(ResolverError::UseExplicitNumericGeneric { ident });
            }
        }
    }

    fn add_trait_constraints_to_scope(&mut self, func_meta: &FuncMeta) {
        for constraint in &func_meta.trait_constraints {
            let object = constraint.typ.clone();
            let trait_id = constraint.trait_id;
            let generics = constraint.trait_generics.clone();

            if !self.interner.add_assumed_trait_implementation(object, trait_id, generics) {
                if let Some(the_trait) = self.interner.try_get_trait(trait_id) {
                    let trait_name = the_trait.name.to_string();
                    let typ = constraint.typ.clone();
                    let span = func_meta.location.span;
                    self.push_err(TypeCheckError::UnneededTraitConstraint {
                        trait_name,
                        typ,
                        span,
                    });
                }
            }
        }
    }

    fn elaborate_impls(&mut self, impls: Vec<(UnresolvedGenerics, Span, UnresolvedFunctions)>) {
        for (_, _, functions) in impls {
            self.file = functions.file_id;
            self.recover_generics(|this| this.elaborate_functions(functions));
        }
    }

    fn elaborate_trait_impl(&mut self, trait_impl: UnresolvedTraitImpl) {
        self.file = trait_impl.file_id;
        self.local_module = trait_impl.module_id;

        self.generics = trait_impl.resolved_generics;
        self.current_trait_impl = trait_impl.impl_id;

        for (module, function, _) in &trait_impl.methods.functions {
            self.local_module = *module;
            let errors = check_trait_impl_method_matches_declaration(self.interner, *function);
            self.errors.extend(errors.into_iter().map(|error| (error.into(), self.file)));
        }

        self.elaborate_functions(trait_impl.methods);

        self.self_type = None;
        self.current_trait_impl = None;
        self.generics.clear();
    }

    fn collect_impls(
        &mut self,
        module: LocalModuleId,
        impls: &mut [(UnresolvedGenerics, Span, UnresolvedFunctions)],
    ) {
        self.local_module = module;

        for (generics, span, unresolved) in impls {
            self.file = unresolved.file_id;
            let old_generic_count = self.generics.len();
            self.add_generics(generics);
            self.declare_methods_on_struct(false, unresolved, *span);
            self.generics.truncate(old_generic_count);
        }
    }

    fn collect_trait_impl(&mut self, trait_impl: &mut UnresolvedTraitImpl) {
        self.local_module = trait_impl.module_id;
        self.file = trait_impl.file_id;
        self.current_trait_impl = trait_impl.impl_id;

        let self_type = trait_impl.methods.self_type.clone();
        let self_type =
            self_type.expect("Expected struct type to be set before collect_trait_impl");

        self.self_type = Some(self_type.clone());
        let self_type_span = trait_impl.object_type.span;

        if matches!(self_type, Type::MutableReference(_)) {
            let span = self_type_span.unwrap_or_else(|| trait_impl.trait_path.span());
            self.push_err(DefCollectorErrorKind::MutableReferenceInTraitImpl { span });
        }

        if let Some(trait_id) = trait_impl.trait_id {
            self.generics = trait_impl.resolved_generics.clone();
            self.collect_trait_impl_methods(trait_id, trait_impl);

            let span = trait_impl.object_type.span.expect("All trait self types should have spans");
            self.declare_methods_on_struct(true, &mut trait_impl.methods, span);

            let methods = trait_impl.methods.function_ids();
            for func_id in &methods {
                self.interner.set_function_trait(*func_id, self_type.clone(), trait_id);
            }

            let where_clause = trait_impl
                .where_clause
                .iter()
                .flat_map(|item| self.resolve_trait_constraint(item))
                .collect();

            let trait_generics = trait_impl.resolved_trait_generics.clone();

            let resolved_trait_impl = Shared::new(TraitImpl {
                ident: trait_impl.trait_path.last_segment().clone(),
                typ: self_type.clone(),
                trait_id,
                trait_generics: trait_generics.clone(),
                file: trait_impl.file_id,
                where_clause,
                methods,
            });

            let generics = vecmap(&self.generics, |generic| generic.type_var.clone());

            if let Err((prev_span, prev_file)) = self.interner.add_trait_implementation(
                self_type.clone(),
                trait_id,
                trait_generics,
                trait_impl.impl_id.expect("impl_id should be set in define_function_metas"),
                generics,
                resolved_trait_impl,
            ) {
                self.push_err(DefCollectorErrorKind::OverlappingImpl {
                    typ: self_type.clone(),
                    span: self_type_span.unwrap_or_else(|| trait_impl.trait_path.span()),
                });

                // The 'previous impl defined here' note must be a separate error currently
                // since it may be in a different file and all errors have the same file id.
                self.file = prev_file;
                self.push_err(DefCollectorErrorKind::OverlappingImplNote { span: prev_span });
                self.file = trait_impl.file_id;
            }
        }

        self.generics.clear();

        self.current_trait_impl = None;
        self.self_type = None;
    }

    fn get_module_mut(
        def_maps: &mut BTreeMap<CrateId, CrateDefMap>,
        module: ModuleId,
    ) -> &mut ModuleData {
        let message = "A crate should always be present for a given crate id";
        &mut def_maps.get_mut(&module.krate).expect(message).modules[module.local_id.0]
    }

    fn declare_methods_on_struct(
        &mut self,
        is_trait_impl: bool,
        functions: &mut UnresolvedFunctions,
        span: Span,
    ) {
        let self_type = functions.self_type.as_ref();
        let self_type =
            self_type.expect("Expected struct type to be set before declare_methods_on_struct");

        let function_ids = functions.function_ids();

        if let Type::Struct(struct_type, _) = &self_type {
            let struct_ref = struct_type.borrow();

            // `impl`s are only allowed on types defined within the current crate
            if !is_trait_impl && struct_ref.id.krate() != self.crate_id {
                let type_name = struct_ref.name.to_string();
                self.push_err(DefCollectorErrorKind::ForeignImpl { span, type_name });
                return;
            }

            // Grab the module defined by the struct type. Note that impls are a case
            // where the module the methods are added to is not the same as the module
            // they are resolved in.
            let module = Self::get_module_mut(self.def_maps, struct_ref.id.module_id());

            for (_, method_id, method) in &functions.functions {
                // If this method was already declared, remove it from the module so it cannot
                // be accessed with the `TypeName::method` syntax. We'll check later whether the
                // object types in each method overlap or not. If they do, we issue an error.
                // If not, that is specialization which is allowed.
                let name = method.name_ident().clone();
                if module.declare_function(name, ItemVisibility::Public, *method_id).is_err() {
                    let existing = module.find_func_with_name(method.name_ident()).expect(
                        "declare_function should only error if there is an existing function",
                    );

                    // Only remove the existing function from scope if it is from a trait impl as
                    // well. If it is from a non-trait impl that should override trait impl methods
                    // anyway so that Foo::bar always resolves to the non-trait impl version.
                    if self.interner.function_meta(&existing).trait_impl.is_some() {
                        module.remove_function(method.name_ident());
                    }
                }
            }

            // Trait impl methods are already declared in NodeInterner::add_trait_implementation
            if !is_trait_impl {
                self.declare_methods(self_type, &function_ids);
            }
        // We can define methods on primitive types only if we're in the stdlib
        } else if !is_trait_impl && *self_type != Type::Error {
            if self.crate_id.is_stdlib() {
                // Trait impl methods are already declared in NodeInterner::add_trait_implementation
                if !is_trait_impl {
                    self.declare_methods(self_type, &function_ids);
                }
            } else {
                self.push_err(DefCollectorErrorKind::NonStructTypeInImpl { span });
            }
        }
    }

    fn declare_methods(&mut self, self_type: &Type, function_ids: &[FuncId]) {
        for method_id in function_ids {
            let method_name = self.interner.function_name(method_id).to_owned();

            if let Some(first_fn) =
                self.interner.add_method(self_type, method_name.clone(), *method_id, false)
            {
                let error = ResolverError::DuplicateDefinition {
                    name: method_name,
                    first_span: self.interner.function_ident(&first_fn).span(),
                    second_span: self.interner.function_ident(method_id).span(),
                };
                self.push_err(error);
            }
        }
    }

    fn collect_trait_impl_methods(
        &mut self,
        trait_id: TraitId,
        trait_impl: &mut UnresolvedTraitImpl,
    ) {
        self.local_module = trait_impl.module_id;
        self.file = trait_impl.file_id;

        // In this Vec methods[i] corresponds to trait.methods[i]. If the impl has no implementation
        // for a particular method, the default implementation will be added at that slot.
        let mut ordered_methods = Vec::new();

        // check whether the trait implementation is in the same crate as either the trait or the type
        self.check_trait_impl_crate_coherence(trait_id, trait_impl);

        // set of function ids that have a corresponding method in the trait
        let mut func_ids_in_trait = HashSet::default();

        // Temporarily take ownership of the trait's methods so we can iterate over them
        // while also mutating the interner
        let the_trait = self.interner.get_trait_mut(trait_id);
        let methods = std::mem::take(&mut the_trait.methods);

        for method in &methods {
            let overrides: Vec<_> = trait_impl
                .methods
                .functions
                .iter()
                .filter(|(_, _, f)| f.name() == method.name.0.contents)
                .collect();

            if overrides.is_empty() {
                if let Some(default_impl) = &method.default_impl {
                    // copy 'where' clause from unresolved trait impl
                    let mut default_impl_clone = default_impl.clone();
                    default_impl_clone.def.where_clause.extend(trait_impl.where_clause.clone());

                    let func_id = self.interner.push_empty_fn();
                    let module = self.module_id();
                    let location = Location::new(default_impl.def.span, trait_impl.file_id);
                    self.interner.push_function(func_id, &default_impl.def, module, location);
                    self.define_function_meta(&mut default_impl_clone, func_id, false);
                    func_ids_in_trait.insert(func_id);
                    ordered_methods.push((
                        method.default_impl_module_id,
                        func_id,
                        *default_impl_clone,
                    ));
                } else {
                    self.push_err(DefCollectorErrorKind::TraitMissingMethod {
                        trait_name: self.interner.get_trait(trait_id).name.clone(),
                        method_name: method.name.clone(),
                        trait_impl_span: trait_impl
                            .object_type
                            .span
                            .expect("type must have a span"),
                    });
                }
            } else {
                for (_, func_id, _) in &overrides {
                    func_ids_in_trait.insert(*func_id);
                }

                if overrides.len() > 1 {
                    self.push_err(DefCollectorErrorKind::Duplicate {
                        typ: DuplicateType::TraitAssociatedFunction,
                        first_def: overrides[0].2.name_ident().clone(),
                        second_def: overrides[1].2.name_ident().clone(),
                    });
                }

                ordered_methods.push(overrides[0].clone());
            }
        }

        // Restore the methods that were taken before the for loop
        let the_trait = self.interner.get_trait_mut(trait_id);
        the_trait.set_methods(methods);

        // Emit MethodNotInTrait error for methods in the impl block that
        // don't have a corresponding method signature defined in the trait
        for (_, func_id, func) in &trait_impl.methods.functions {
            if !func_ids_in_trait.contains(func_id) {
                let trait_name = the_trait.name.clone();
                let impl_method = func.name_ident().clone();
                let error = DefCollectorErrorKind::MethodNotInTrait { trait_name, impl_method };
                self.errors.push((error.into(), self.file));
            }
        }

        trait_impl.methods.functions = ordered_methods;
        trait_impl.methods.trait_id = Some(trait_id);
    }

    fn check_trait_impl_crate_coherence(
        &mut self,
        trait_id: TraitId,
        trait_impl: &UnresolvedTraitImpl,
    ) {
        self.local_module = trait_impl.module_id;
        self.file = trait_impl.file_id;

        let object_crate = match &trait_impl.resolved_object_type {
            Some(Type::Struct(struct_type, _)) => struct_type.borrow().id.krate(),
            _ => CrateId::Dummy,
        };

        let the_trait = self.interner.get_trait(trait_id);
        if self.crate_id != the_trait.crate_id && self.crate_id != object_crate {
            self.push_err(DefCollectorErrorKind::TraitImplOrphaned {
                span: trait_impl.object_type.span.expect("object type must have a span"),
            });
        }
    }

    fn define_type_alias(&mut self, alias_id: TypeAliasId, alias: UnresolvedTypeAlias) {
        self.file = alias.file_id;
        self.local_module = alias.module_id;

        let generics = self.add_generics(&alias.type_alias_def.generics);
        self.current_item = Some(DependencyId::Alias(alias_id));
        let typ = self.resolve_type(alias.type_alias_def.typ);
        self.interner.set_type_alias(alias_id, typ, generics);
        self.generics.clear();
    }

    fn collect_struct_definitions(
        &mut self,
        structs: BTreeMap<StructId, UnresolvedStruct>,
    ) -> CollectedItems {
        // This is necessary to avoid cloning the entire struct map
        // when adding checks after each struct field is resolved.
        let struct_ids = structs.keys().copied().collect::<Vec<_>>();

        // This will contain any additional top-level items that are generated at compile-time
        // via macros. This often includes derived trait impls.
        let mut generated_items = CollectedItems::default();

        // Resolve each field in each struct.
        // Each struct should already be present in the NodeInterner after def collection.
        for (type_id, mut typ) in structs {
            self.file = typ.file_id;
            self.local_module = typ.module_id;

            let attributes = std::mem::take(&mut typ.struct_def.attributes);
            let span = typ.struct_def.span;

            let fields = self.resolve_struct_fields(typ.struct_def, type_id);
            self.interner.update_struct(type_id, |struct_def| {
                struct_def.set_fields(fields);

                // TODO(https://github.com/noir-lang/noir/issues/5156): Remove this with implicit numeric generics
                // This is only necessary for resolving named types when implicit numeric generics are used.
                let mut found_names = Vec::new();
                struct_def.find_numeric_generics_in_fields(&mut found_names);
                for generic in struct_def.generics.iter_mut() {
                    for found_generic in found_names.iter() {
                        if found_generic == generic.name.as_str() {
                            if matches!(generic.kind, Kind::Normal) {
                                let ident = Ident::new(generic.name.to_string(), generic.span);
                                self.errors.push((
                                    CompilationError::ResolverError(
                                        ResolverError::UseExplicitNumericGeneric { ident },
                                    ),
                                    self.file,
                                ));
                                generic.kind = Kind::Numeric(Box::new(Type::default_int_type()));
                            }
                            break;
                        }
                    }
                }
            });

            self.run_comptime_attributes_on_struct(attributes, type_id, span, &mut generated_items);
        }

        // Check whether the struct fields have nested slices
        // We need to check after all structs are resolved to
        // make sure every struct's fields is accurately set.
        for id in struct_ids {
            let struct_type = self.interner.get_struct(id);

            // Only handle structs without generics as any generics args will be checked
            // after monomorphization when performing SSA codegen
            if struct_type.borrow().generics.is_empty() {
                let fields = struct_type.borrow().get_fields(&[]);
                for (_, field_type) in fields.iter() {
                    if field_type.is_nested_slice() {
                        let location = struct_type.borrow().location;
                        self.file = location.file;
                        self.push_err(ResolverError::NestedSlices { span: location.span });
                    }
                }
            }
        }

        generated_items
    }

    fn run_comptime_attributes_on_struct(
        &mut self,
        attributes: Vec<SecondaryAttribute>,
        struct_id: StructId,
        span: Span,
        generated_items: &mut CollectedItems,
    ) {
        for attribute in attributes {
            if let SecondaryAttribute::Custom(name) = attribute {
                if let Err(error) =
                    self.run_comptime_attribute_on_struct(name, struct_id, span, generated_items)
                {
                    self.errors.push(error);
                }
            }
        }
    }

    fn run_comptime_attribute_on_struct(
        &mut self,
        attribute: String,
        struct_id: StructId,
        span: Span,
        generated_items: &mut CollectedItems,
    ) -> Result<(), (CompilationError, FileId)> {
        let id = self
            .lookup_global(Path::from_single(attribute, span))
            .map_err(|_| (ResolverError::UnknownAnnotation { span }.into(), self.file))?;

        let definition = self.interner.definition(id);
        let DefinitionKind::Function(function) = definition.kind else {
            return Err((ResolverError::NonFunctionInAnnotation { span }.into(), self.file));
        };
        let mut interpreter =
            Interpreter::new(self.interner, &mut self.comptime_scopes, self.crate_id);

        let location = Location::new(span, self.file);
        let arguments = vec![(Value::StructDefinition(struct_id), location)];

        let value = interpreter
            .call_function(function, arguments, TypeBindings::new(), location)
            .map_err(|error| error.into_compilation_error_pair())?;

        if value != Value::Unit {
            let item = value
                .into_top_level_item(location)
                .map_err(|error| error.into_compilation_error_pair())?;

            self.add_item(item, generated_items, location);
        }

        Ok(())
    }

    pub fn resolve_struct_fields(
        &mut self,
        unresolved: NoirStruct,
        struct_id: StructId,
    ) -> Vec<(Ident, Type)> {
        self.recover_generics(|this| {
            this.current_item = Some(DependencyId::Struct(struct_id));

            this.resolving_ids.insert(struct_id);

            let struct_def = this.interner.get_struct(struct_id);
            this.add_existing_generics(&unresolved.generics, &struct_def.borrow().generics);

            let fields = vecmap(unresolved.fields, |(ident, typ)| (ident, this.resolve_type(typ)));

            this.resolving_ids.remove(&struct_id);

            fields
        })
    }

    fn elaborate_global(&mut self, global: UnresolvedGlobal) {
        let old_module = std::mem::replace(&mut self.local_module, global.module_id);
        let old_file = std::mem::replace(&mut self.file, global.file_id);
        let old_item = self.current_item.take();

        let global_id = global.global_id;
        self.current_item = Some(DependencyId::Global(global_id));
        let let_stmt = global.stmt_def;

        if !self.in_contract()
            && let_stmt.attributes.iter().any(|attr| matches!(attr, SecondaryAttribute::Abi(_)))
        {
            let span = let_stmt.pattern.span();
            self.push_err(ResolverError::AbiAttributeOutsideContract { span });
        }

        if !let_stmt.comptime && matches!(let_stmt.pattern, Pattern::Mutable(..)) {
            let span = let_stmt.pattern.span();
            self.push_err(ResolverError::MutableGlobal { span });
        }

        let comptime = let_stmt.comptime;

        let (let_statement, _typ) = self.elaborate_let(let_stmt, Some(global_id));
        let statement_id = self.interner.get_global(global_id).let_statement;
        self.interner.replace_statement(statement_id, let_statement);

        if comptime {
            self.elaborate_comptime_global(global_id);
        }

        self.local_module = old_module;
        self.file = old_file;
        self.current_item = old_item;
    }

    fn elaborate_comptime_global(&mut self, global_id: GlobalId) {
        let let_statement = self
            .interner
            .get_global_let_statement(global_id)
            .expect("Let statement of global should be set by elaborate_global_let");

        let global = self.interner.get_global(global_id);
        let definition_id = global.definition_id;
        let location = global.location;

        let mut interpreter =
            Interpreter::new(self.interner, &mut self.comptime_scopes, self.crate_id);

        if let Err(error) = interpreter.evaluate_let(let_statement) {
            self.errors.push(error.into_compilation_error_pair());
        } else {
            let value = interpreter
                .lookup_id(definition_id, location)
                .expect("The global should be defined since evaluate_let did not error");

            self.interner.get_global_mut(global_id).value = Some(value);
        }
    }

    fn define_function_metas(
        &mut self,
        functions: &mut [UnresolvedFunctions],
        impls: &mut ImplMap,
        trait_impls: &mut [UnresolvedTraitImpl],
    ) {
        for function_set in functions {
            self.define_function_metas_for_functions(function_set);
        }

        for ((self_type, local_module), function_sets) in impls {
            self.local_module = *local_module;

            for (generics, _, function_set) in function_sets {
                self.file = function_set.file_id;
                self.add_generics(generics);
                let self_type = self.resolve_type(self_type.clone());
                function_set.self_type = Some(self_type.clone());
                self.self_type = Some(self_type);
                self.define_function_metas_for_functions(function_set);
                self.self_type = None;
                self.generics.clear();
            }
        }

        for trait_impl in trait_impls {
            self.file = trait_impl.file_id;
            self.local_module = trait_impl.module_id;

            let trait_id = self.resolve_trait_by_path(trait_impl.trait_path.clone());
            trait_impl.trait_id = trait_id;
            let unresolved_type = &trait_impl.object_type;

            self.add_generics(&trait_impl.generics);
            trait_impl.resolved_generics = self.generics.clone();

            // Fetch trait constraints here
            let trait_generics = if let Some(trait_id) = trait_impl.trait_id {
                let trait_def = self.interner.get_trait(trait_id);
                let resolved_generics = trait_def.generics.clone();
                assert_eq!(resolved_generics.len(), trait_impl.trait_generics.len());
                trait_impl
                    .trait_generics
                    .iter()
                    .enumerate()
                    .map(|(i, generic)| {
                        self.resolve_type_inner(generic.clone(), &resolved_generics[i].kind)
                    })
                    .collect()
            } else {
                // We still resolve as to continue type checking
                vecmap(&trait_impl.trait_generics, |generic| self.resolve_type(generic.clone()))
            };

            trait_impl.resolved_trait_generics = trait_generics;

            let self_type = self.resolve_type(unresolved_type.clone());
            self.self_type = Some(self_type.clone());
            trait_impl.methods.self_type = Some(self_type);

            let impl_id = self.interner.next_trait_impl_id();
            self.current_trait_impl = Some(impl_id);

            self.define_function_metas_for_functions(&mut trait_impl.methods);

            trait_impl.resolved_object_type = self.self_type.take();
            trait_impl.impl_id = self.current_trait_impl.take();
            self.generics.clear();

            if let Some(trait_id) = trait_id {
<<<<<<< HEAD
                let referenced = ReferenceId::Trait(trait_id);
                let reference = ReferenceId::Variable(Location::new(
                    trait_impl.trait_path.last_segment().span(),
                    trait_impl.file_id,
                ));
=======
                let trait_name = trait_impl.trait_path.last_segment();

                let referenced = ReferenceId::Trait(trait_id);
                let reference = ReferenceId::Variable(
                    Location::new(trait_name.span(), trait_impl.file_id),
                    trait_name.is_self_type_name(),
                );
>>>>>>> ab973820
                self.interner.add_reference(referenced, reference);
            }
        }
    }

    fn define_function_metas_for_functions(&mut self, function_set: &mut UnresolvedFunctions) {
        self.file = function_set.file_id;

        for (local_module, id, func) in &mut function_set.functions {
            self.local_module = *local_module;
            self.recover_generics(|this| {
                this.define_function_meta(func, *id, false);
            });
        }
    }

    /// True if we're currently within a `comptime` block, function, or global
    fn in_comptime_context(&self) -> bool {
        // The first context is the global context, followed by the function-specific context.
        // Any context after that is a `comptime {}` block's.
        if self.function_context.len() > 2 {
            return true;
        }

        match self.current_item {
            Some(DependencyId::Function(id)) => self.interner.function_modifiers(&id).is_comptime,
            Some(DependencyId::Global(id)) => self.interner.get_global_definition(id).comptime,
            _ => false,
        }
    }

    /// True if we're currently within a constrained function.
    /// Defaults to `true` if the current function is unknown.
    fn in_constrained_function(&self) -> bool {
        self.current_item.map_or(true, |id| match id {
            DependencyId::Function(id) => !self.interner.function_modifiers(&id).is_unconstrained,
            _ => true,
        })
    }

    /// Filters out comptime items from non-comptime items.
    /// Returns a pair of (comptime items, non-comptime items)
    fn filter_comptime_items(mut items: CollectedItems) -> (CollectedItems, CollectedItems) {
        let mut function_sets = Vec::with_capacity(items.functions.len());
        let mut comptime_function_sets = Vec::new();

        for function_set in items.functions {
            let mut functions = Vec::with_capacity(function_set.functions.len());
            let mut comptime_functions = Vec::new();

            for function in function_set.functions {
                if function.2.def.is_comptime {
                    comptime_functions.push(function);
                } else {
                    functions.push(function);
                }
            }

            let file_id = function_set.file_id;
            let self_type = function_set.self_type;
            let trait_id = function_set.trait_id;

            if !comptime_functions.is_empty() {
                comptime_function_sets.push(UnresolvedFunctions {
                    functions: comptime_functions,
                    file_id,
                    trait_id,
                    self_type: self_type.clone(),
                });
            }

            function_sets.push(UnresolvedFunctions { functions, file_id, trait_id, self_type });
        }

        let comptime = CollectedItems {
            functions: comptime_function_sets,
            types: BTreeMap::new(),
            type_aliases: BTreeMap::new(),
            traits: BTreeMap::new(),
            trait_impls: Vec::new(),
            globals: Vec::new(),
            impls: rustc_hash::FxHashMap::default(),
        };

        items.functions = function_sets;
        (comptime, items)
    }

    fn add_item(
        &mut self,
        item: TopLevelStatement,
        generated_items: &mut CollectedItems,
        location: Location,
    ) {
        match item {
            TopLevelStatement::Function(function) => {
                let id = self.interner.push_empty_fn();
                let module = self.module_id();
                self.interner.push_function(id, &function.def, module, location);
                let functions = vec![(self.local_module, id, function)];
                generated_items.functions.push(UnresolvedFunctions {
                    file_id: self.file,
                    functions,
                    trait_id: None,
                    self_type: None,
                });
            }
            TopLevelStatement::TraitImpl(mut trait_impl) => {
                let methods = dc_mod::collect_trait_impl_functions(
                    self.interner,
                    &mut trait_impl,
                    self.crate_id,
                    self.file,
                    self.local_module,
                );

                generated_items.trait_impls.push(UnresolvedTraitImpl {
                    file_id: self.file,
                    module_id: self.local_module,
                    trait_generics: trait_impl.trait_generics,
                    trait_path: trait_impl.trait_name,
                    object_type: trait_impl.object_type,
                    methods,
                    generics: trait_impl.impl_generics,
                    where_clause: trait_impl.where_clause,

                    // These last fields are filled in later
                    trait_id: None,
                    impl_id: None,
                    resolved_object_type: None,
                    resolved_generics: Vec::new(),
                    resolved_trait_generics: Vec::new(),
                });
            }
            TopLevelStatement::Global(global) => {
                let (global, error) = dc_mod::collect_global(
                    self.interner,
                    self.def_maps.get_mut(&self.crate_id).unwrap(),
                    global,
                    self.file,
                    self.local_module,
                );

                generated_items.globals.push(global);
                if let Some(error) = error {
                    self.errors.push(error);
                }
            }
            // Assume that an error has already been issued
            TopLevelStatement::Error => (),

            TopLevelStatement::Module(_)
            | TopLevelStatement::Import(_)
            | TopLevelStatement::Struct(_)
            | TopLevelStatement::Trait(_)
            | TopLevelStatement::Impl(_)
            | TopLevelStatement::TypeAlias(_)
            | TopLevelStatement::SubModule(_) => {
                let item = item.to_string();
                let error = InterpreterError::UnsupportedTopLevelItemUnquote { item, location };
                self.errors.push(error.into_compilation_error_pair());
            }
        }
    }
}<|MERGE_RESOLUTION|>--- conflicted
+++ resolved
@@ -1449,13 +1449,6 @@
             self.generics.clear();
 
             if let Some(trait_id) = trait_id {
-<<<<<<< HEAD
-                let referenced = ReferenceId::Trait(trait_id);
-                let reference = ReferenceId::Variable(Location::new(
-                    trait_impl.trait_path.last_segment().span(),
-                    trait_impl.file_id,
-                ));
-=======
                 let trait_name = trait_impl.trait_path.last_segment();
 
                 let referenced = ReferenceId::Trait(trait_id);
@@ -1463,7 +1456,6 @@
                     Location::new(trait_name.span(), trait_impl.file_id),
                     trait_name.is_self_type_name(),
                 );
->>>>>>> ab973820
                 self.interner.add_reference(referenced, reference);
             }
         }
