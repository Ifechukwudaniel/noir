--- conflicted
+++ resolved
@@ -171,15 +171,7 @@
         if !kind.matches_opt(resolved_type.kind()) {
             let expected_typ_err = CompilationError::TypeError(TypeCheckError::TypeKindMismatch {
                 expected_kind: kind.to_string(),
-<<<<<<< HEAD
-                expr_kind: resolved_type
-                    .kind()
-                    .as_ref()
-                    .map(Kind::to_string)
-                    .unwrap_or("unknown".to_string()),
-=======
                 expr_kind: resolved_type.kind().to_string(),
->>>>>>> 00dd2fc9
                 expr_span: span,
             });
             self.errors.push((expected_typ_err, self.file));
@@ -233,11 +225,7 @@
                     return self_type;
                 }
             } else if name == WILDCARD_TYPE {
-<<<<<<< HEAD
-                return self.interner.next_type_variable();
-=======
                 return self.interner.next_type_variable_with_kind(Kind::Any);
->>>>>>> 00dd2fc9
             }
         } else if let Some(typ) = self.lookup_associated_type_on_self(&path) {
             if !args.is_empty() {
@@ -704,8 +692,6 @@
         typ
     }
 
-<<<<<<< HEAD
-=======
     /// Return a fresh integer type variable and log it
     /// in self.type_variables to default it later.
     pub(super) fn type_variable_with_kind(&mut self, type_var_kind: Kind) -> Type {
@@ -714,18 +700,13 @@
         typ
     }
 
->>>>>>> 00dd2fc9
     /// Translates a (possibly Unspecified) UnresolvedType to a Type.
     /// Any UnresolvedType::Unspecified encountered are replaced with fresh type variables.
     pub(super) fn resolve_inferred_type(&mut self, typ: UnresolvedType) -> Type {
         match &typ.typ {
-<<<<<<< HEAD
-            UnresolvedTypeData::Unspecified => self.interner.next_type_variable(),
-=======
             UnresolvedTypeData::Unspecified => {
                 self.interner.next_type_variable_with_kind(Kind::Any)
             }
->>>>>>> 00dd2fc9
             _ => self.resolve_type(typ),
         }
     }
@@ -825,12 +806,8 @@
                 let expected =
                     Type::Function(args, Box::new(ret.clone()), Box::new(env_type), false);
 
-<<<<<<< HEAD
-                if let Err(error) = binding.try_bind(expected, span) {
-=======
                 let expected_kind = expected.kind();
                 if let Err(error) = binding.try_bind(expected, &expected_kind, span) {
->>>>>>> 00dd2fc9
                     self.push_err(error);
                 }
                 ret
@@ -1214,15 +1191,11 @@
             let object_type = object_type.substitute(&bindings);
             bindings.insert(
                 the_trait.self_type_typevar.id(),
-<<<<<<< HEAD
-                (the_trait.self_type_typevar.clone(), object_type.clone()),
-=======
                 (
                     the_trait.self_type_typevar.clone(),
                     the_trait.self_type_typevar.kind(),
                     object_type.clone(),
                 ),
->>>>>>> 00dd2fc9
             );
             self.interner.select_impl_for_expression(
                 expr_id,
@@ -1790,14 +1763,10 @@
         for (param, arg) in the_trait.generics.iter().zip(&constraint.trait_generics.ordered) {
             // Avoid binding t = t
             if !arg.occurs(param.type_var.id()) {
-<<<<<<< HEAD
-                bindings.insert(param.type_var.id(), (param.type_var.clone(), arg.clone()));
-=======
                 bindings.insert(
                     param.type_var.id(),
                     (param.type_var.clone(), param.kind(), arg.clone()),
                 );
->>>>>>> 00dd2fc9
             }
         }
 
@@ -1816,14 +1785,10 @@
 
             // Avoid binding t = t
             if !arg.typ.occurs(param.type_var.id()) {
-<<<<<<< HEAD
-                bindings.insert(param.type_var.id(), (param.type_var.clone(), arg.typ.clone()));
-=======
                 bindings.insert(
                     param.type_var.id(),
                     (param.type_var.clone(), param.kind(), arg.typ.clone()),
                 );
->>>>>>> 00dd2fc9
             }
         }
 
@@ -1832,12 +1797,8 @@
         // to specify a redundant type annotation.
         if assumed {
             let self_type = the_trait.self_type_typevar.clone();
-<<<<<<< HEAD
-            bindings.insert(self_type.id(), (self_type, constraint.typ.clone()));
-=======
             let kind = the_trait.self_type_typevar.kind();
             bindings.insert(self_type.id(), (self_type, kind, constraint.typ.clone()));
->>>>>>> 00dd2fc9
         }
     }
 }
