use acvm::FieldElement;

use noirc_errors::Span;

use crate::node_interner::{DefinitionId, ExprId, FuncId, NodeInterner, StmtId, TraitMethodId};
use crate::{BinaryOp, BinaryOpKind, Ident, Shared, UnaryOp};

use super::stmt::HirPattern;
use super::traits::TraitConstraint;
use super::types::{StructType, Type};

/// A HirExpression is the result of an Expression in the AST undergoing
/// name resolution. It is almost identical to the Expression AST node, but
/// references other HIR nodes indirectly via IDs rather than directly via
/// boxing. Variables in HirExpressions are tagged with their DefinitionId
/// from the definition that refers to them so there is no ambiguity with names.
#[derive(Debug, Clone)]
pub enum HirExpression {
    Ident(HirIdent),
    Literal(HirLiteral),
    Block(HirBlockExpression),
    Prefix(HirPrefixExpression),
    Infix(HirInfixExpression),
    Index(HirIndexExpression),
    Constructor(HirConstructorExpression),
    MemberAccess(HirMemberAccess),
    Call(HirCallExpression),
    MethodCall(HirMethodCallExpression),
    Cast(HirCastExpression),
    If(HirIfExpression),
    Tuple(Vec<ExprId>),
    Lambda(HirLambda),
    Error,
}

impl HirExpression {
    /// Returns an empty block expression
    pub const fn empty_block() -> HirExpression {
        HirExpression::Block(HirBlockExpression(vec![]))
    }
}

/// Corresponds to a variable in the source code
#[derive(Debug, Clone)]
pub struct HirIdent {
    pub span: Span,
    pub id: DefinitionId,

    /// If this HirIdent refers to a trait method, this field stores
    /// whether the impl for this method is known or not.
    pub impl_kind: ImplKind,
}

impl HirIdent {
    pub fn non_trait_method(id: DefinitionId, span: Span) -> Self {
        Self { id, span, impl_kind: ImplKind::NotATraitMethod }
    }
}

#[derive(Debug, Clone)]
pub enum ImplKind {
    /// This ident is not a trait method
    NotATraitMethod,

    /// This ident refers to a trait method and its impl needs to be verified,
    /// and eventually linked to this id. The boolean indicates whether the impl
    /// is already assumed to exist - e.g. when resolving a path such as `T::default`
    /// when there is a corresponding `T: Default` constraint in scope.
    TraitMethod(TraitMethodId, TraitConstraint, bool),
}

impl Eq for HirIdent {}
impl PartialEq for HirIdent {
    fn eq(&self, other: &Self) -> bool {
        self.id == other.id
    }
}

impl std::hash::Hash for HirIdent {
    fn hash<H: std::hash::Hasher>(&self, state: &mut H) {
        self.id.hash(state);
    }
}

#[derive(Debug, Copy, Clone, PartialEq, Eq)]
pub struct HirBinaryOp {
    pub kind: BinaryOpKind,
    pub span: Span,
}

impl HirBinaryOp {
    pub fn new(op: BinaryOp) -> Self {
        let kind = op.contents;
        let op_span = op.span();
        HirBinaryOp { span: op_span, kind }
    }

    pub fn is_bitwise(&self) -> bool {
        use BinaryOpKind::*;
        matches!(self.kind, And | Or | Xor | ShiftRight | ShiftLeft)
    }

    pub fn is_bit_shift(&self) -> bool {
        self.kind.is_bit_shift()
    }

    pub fn is_modulo(&self) -> bool {
        self.kind.is_modulo()
    }
}

#[derive(Debug, Clone)]
pub enum HirLiteral {
    Array(HirArrayLiteral),
    Bool(bool),
    Integer(FieldElement, bool), //true for negative integer and false for positive
    Str(String),
    FmtStr(String, Vec<ExprId>),
    Unit,
}

#[derive(Debug, Clone)]
pub enum HirArrayLiteral {
    Standard(Vec<ExprId>),
    Repeated { repeated_element: ExprId, length: Type },
}

#[derive(Debug, Clone)]
pub struct HirPrefixExpression {
    pub operator: UnaryOp,
    pub rhs: ExprId,
}

#[derive(Debug, Clone)]
pub struct HirInfixExpression {
    pub lhs: ExprId,
    pub operator: HirBinaryOp,
    pub rhs: ExprId,

    /// The trait method id for the operator trait method that corresponds to this operator.
    /// For derived operators like `!=`, this will lead to the method `Eq::eq`. For these
    /// cases, it is up to the monomorphization pass to insert the appropriate `not` operation
    /// after the call to `Eq::eq` to get the result of the `!=` operator.
    pub trait_method_id: TraitMethodId,
}

/// This is always a struct field access `my_struct.field`
/// and never a method call. The later is represented by HirMethodCallExpression.
#[derive(Debug, Clone)]
pub struct HirMemberAccess {
    pub lhs: ExprId,
    // This field is not an IdentId since the rhs of a field
    // access has no corresponding definition
    pub rhs: Ident,

    /// True if we should return an offset of the field rather than the field itself.
    /// For most cases this is false, corresponding to `foo.bar` in source code.
    /// This is true when calling methods or when we have an lvalue we want to preserve such
    /// that if `foo : &mut Foo` has a field `bar : Bar`, we can return an `&mut Bar`.
    pub is_offset: bool,
}

#[derive(Debug, Clone)]
pub struct HirIfExpression {
    pub condition: ExprId,
    pub consequence: ExprId,
    pub alternative: Option<ExprId>,
}

// `lhs as type` in the source code
#[derive(Debug, Clone)]
pub struct HirCastExpression {
    pub lhs: ExprId,
    pub r#type: Type,
}

#[derive(Debug, Clone)]
pub struct HirCallExpression {
    pub func: ExprId,
    pub arguments: Vec<ExprId>,
    pub span: Span,
}

/// These nodes are temporary, they're
/// lowered into HirCallExpression nodes
/// after type checking resolves the object
/// type and the method it calls.
#[derive(Debug, Clone)]
pub struct HirMethodCallExpression {
    pub method: Ident,
    pub object: ExprId,
    pub arguments: Vec<ExprId>,
    pub span: Span,
}

#[derive(Debug, Clone)]
pub enum HirMethodReference {
    /// A method can be defined in a regular `impl` block, in which case
    /// it's syntax sugar for a normal function call, and can be
    /// translated to one during type checking
    FuncId(FuncId),

    /// Or a method can come from a Trait impl block, in which case
    /// the actual function called will depend on the instantiated type,
    /// which can be only known during monomorphization.
    TraitMethodId(TraitMethodId, /*trait generics:*/ Vec<Type>),
}

impl HirMethodCallExpression {
    /// Converts a method call into a function call
    pub fn into_function_call(
        mut self,
        method: &HirMethodReference,
        object_type: Type,
        location: Span,
        interner: &mut NodeInterner,
    ) -> HirExpression {
        let mut arguments = vec![self.object];
        arguments.append(&mut self.arguments);

        let (id, impl_kind) = match method {
            HirMethodReference::FuncId(func_id) => {
                (interner.function_definition_id(*func_id), ImplKind::NotATraitMethod)
            }
            HirMethodReference::TraitMethodId(method_id, generics) => {
                let id = interner.trait_method_id(*method_id);
                let constraint = TraitConstraint {
                    typ: object_type,
                    trait_id: method_id.trait_id,
                    trait_generics: generics.clone(),
                };
                (id, ImplKind::TraitMethod(*method_id, constraint, false))
            }
        };
<<<<<<< HEAD
        let expr = HirExpression::Ident(HirIdent { span: location, id, impl_kind });
        let func = interner.push_expr(expr);
        (func, HirExpression::Call(HirCallExpression { func, arguments, span: location }))
=======
        let func = HirExpression::Ident(HirIdent { location, id, impl_kind });
        let func = interner.push_expr(func);
        interner.push_expr_location(func, location.span, location.file);
        HirExpression::Call(HirCallExpression { func, arguments, location })
>>>>>>> 29143104
    }
}

#[derive(Debug, Clone)]
pub struct HirConstructorExpression {
    pub r#type: Shared<StructType>,
    pub struct_generics: Vec<Type>,

    // NOTE: It is tempting to make this a BTreeSet to force ordering of field
    //       names (and thus remove the need to normalize them during type checking)
    //       but doing so would force the order of evaluation of field
    //       arguments to be alphabetical rather than the ordering the user
    //       included in the source code.
    pub fields: Vec<(Ident, ExprId)>,
}

/// Indexing, as in `array[index]`
#[derive(Debug, Clone)]
pub struct HirIndexExpression {
    pub collection: ExprId,
    pub index: ExprId,
}

#[derive(Debug, Clone)]
pub struct HirBlockExpression(pub Vec<StmtId>);

impl HirBlockExpression {
    pub fn statements(&self) -> &[StmtId] {
        &self.0
    }
}

/// A variable captured inside a closure
#[derive(Debug, Clone)]
pub struct HirCapturedVar {
    pub ident: HirIdent,

    /// This will be None when the capture refers to a local variable declared
    /// in the same scope as the closure. In a closure-inside-another-closure
    /// scenarios, we might have a transitive captures of variables that must
    /// be propagated during the construction of each closure. In this case,
    /// we store the index of the captured variable in the environment of our
    /// direct parent closure. We do this in order to simplify the HIR to AST
    /// transformation in the monomorphization pass.
    pub transitive_capture_index: Option<usize>,
}

#[derive(Debug, Clone)]
pub struct HirLambda {
    pub parameters: Vec<(HirPattern, Type)>,
    pub return_type: Type,
    pub body: ExprId,
    pub captures: Vec<HirCapturedVar>,
}<|MERGE_RESOLUTION|>--- conflicted
+++ resolved
@@ -212,7 +212,7 @@
         mut self,
         method: &HirMethodReference,
         object_type: Type,
-        location: Span,
+        span: Span,
         interner: &mut NodeInterner,
     ) -> HirExpression {
         let mut arguments = vec![self.object];
@@ -232,16 +232,10 @@
                 (id, ImplKind::TraitMethod(*method_id, constraint, false))
             }
         };
-<<<<<<< HEAD
-        let expr = HirExpression::Ident(HirIdent { span: location, id, impl_kind });
-        let func = interner.push_expr(expr);
-        (func, HirExpression::Call(HirCallExpression { func, arguments, span: location }))
-=======
-        let func = HirExpression::Ident(HirIdent { location, id, impl_kind });
+        let func = HirExpression::Ident(HirIdent { span, id, impl_kind });
         let func = interner.push_expr(func);
-        interner.push_expr_location(func, location.span, location.file);
-        HirExpression::Call(HirCallExpression { func, arguments, location })
->>>>>>> 29143104
+        interner.push_expr_location(func, span);
+        HirExpression::Call(HirCallExpression { func, arguments, span })
     }
 }
 
