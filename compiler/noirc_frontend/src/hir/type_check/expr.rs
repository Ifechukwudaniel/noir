use iter_extended::vecmap;
use noirc_errors::Span;

use crate::{
    hir::{resolution::resolver::verify_mutable_reference, type_check::errors::Source},
    hir_def::{
        expr::{
            self, HirArrayLiteral, HirBinaryOp, HirExpression, HirIdent, HirLiteral,
            HirMethodCallExpression, HirMethodReference, HirPrefixExpression, ImplKind,
        },
        types::Type,
    },
    node_interner::{DefinitionKind, ExprId, FuncId, TraitId, TraitImplKind, TraitMethodId},
    BinaryOpKind, TypeBinding, TypeBindings, TypeVariableKind, UnaryOp,
};

use super::{errors::TypeCheckError, TypeChecker};

impl<'interner> TypeChecker<'interner> {
    fn check_if_deprecated(&mut self, expr: &ExprId) {
        if let HirExpression::Ident(expr::HirIdent { span, id, impl_kind: _ }) =
            self.interner.expression(expr)
        {
            if let Some(DefinitionKind::Function(func_id)) =
                self.interner.try_definition(id).map(|def| &def.kind)
            {
                let attributes = self.interner.function_attributes(func_id);
                if let Some(note) = attributes.get_deprecated_note() {
                    self.errors.push(TypeCheckError::CallDeprecated {
                        name: self.interner.definition_name(id).to_string(),
                        note,
                        span: span,
                    });
                }
            }
        }
    }

    /// Infers a type for a given expression, and return this type.
    /// As a side-effect, this function will also remember this type in the NodeInterner
    /// for the given expr_id key.
    ///
    /// This function also converts any HirExpression::MethodCalls `a.foo(b, c)` into
    /// an equivalent HirExpression::Call in the form `foo(a, b, c)`. This cannot
    /// be done earlier since we need to know the type of the object `a` to resolve which
    /// function `foo` to refer to.
    pub(crate) fn check_expression(&mut self, expr_id: &ExprId) -> Type {
        let typ = match self.interner.expression(expr_id) {
            HirExpression::Ident(ident) => self.check_ident(ident, expr_id),
            HirExpression::Literal(literal) => {
                match literal {
                    HirLiteral::Array(HirArrayLiteral::Standard(arr)) => {
                        let elem_types = vecmap(&arr, |arg| self.check_expression(arg));

                        let first_elem_type = elem_types
                            .get(0)
                            .cloned()
                            .unwrap_or_else(|| self.interner.next_type_variable());

                        let arr_type = Type::Array(
                            Box::new(Type::constant_variable(arr.len() as u64, self.interner)),
                            Box::new(first_elem_type.clone()),
                        );

                        // Check if the array is homogeneous
                        for (index, elem_type) in elem_types.iter().enumerate().skip(1) {
                            let expr_span = self.interner.expr_location(&arr[index]);

                            elem_type.unify(&first_elem_type, &mut self.errors, || {
                                TypeCheckError::NonHomogeneousArray {
                                    first_span: self.interner.expr_location(&arr[0]),
                                    first_type: first_elem_type.to_string(),
                                    first_index: index,
                                    second_span: expr_span,
                                    second_type: elem_type.to_string(),
                                    second_index: index + 1,
                                }
                                .add_context("elements in an array must have the same type")
                            });
                        }

                        arr_type
                    }
                    HirLiteral::Array(HirArrayLiteral::Repeated { repeated_element, length }) => {
                        let elem_type = self.check_expression(&repeated_element);
                        let length = match length {
                            Type::Constant(length) => {
                                Type::constant_variable(length, self.interner)
                            }
                            other => other,
                        };
                        Type::Array(Box::new(length), Box::new(elem_type))
                    }
                    HirLiteral::Bool(_) => Type::Bool,
                    HirLiteral::Integer(_, _) => Type::polymorphic_integer(self.interner),
                    HirLiteral::Str(string) => {
                        let len = Type::Constant(string.len() as u64);
                        Type::String(Box::new(len))
                    }
                    HirLiteral::FmtStr(string, idents) => {
                        let len = Type::Constant(string.len() as u64);
                        let types = vecmap(&idents, |elem| self.check_expression(elem));
                        Type::FmtString(Box::new(len), Box::new(Type::Tuple(types)))
                    }
                    HirLiteral::Unit => Type::Unit,
                }
            }
            HirExpression::Infix(infix_expr) => {
                // The type of the infix expression must be looked up from a type table
                let lhs_type = self.check_expression(&infix_expr.lhs);
                let rhs_type = self.check_expression(&infix_expr.rhs);

                let lhs_span = self.interner.expr_span(&infix_expr.lhs);
                let rhs_span = self.interner.expr_span(&infix_expr.rhs);
                let span = lhs_span.merge(rhs_span);

                let operator = &infix_expr.operator;
                match self.infix_operand_type_rules(&lhs_type, operator, &rhs_type, span) {
                    Ok((typ, use_impl)) => {
                        if use_impl {
                            let id = infix_expr.trait_method_id;
                            // Assume operators have no trait generics
                            self.verify_trait_constraint(
                                &lhs_type,
                                id.trait_id,
                                &[],
                                *expr_id,
                                span,
                            );
                            self.typecheck_operator_method(*expr_id, id, &lhs_type, span);
                        }
                        typ
                    }
                    Err(error) => {
                        self.errors.push(error);
                        Type::Error
                    }
                }
            }
            HirExpression::Index(index_expr) => self.check_index_expression(expr_id, index_expr),
            HirExpression::Call(call_expr) => {
                self.check_if_deprecated(&call_expr.func);

                let function = self.check_expression(&call_expr.func);

                let args = vecmap(&call_expr.arguments, |arg| {
                    let typ = self.check_expression(arg);
                    (typ, *arg, self.interner.expr_span(arg))
                });
                let span = self.interner.expr_span(expr_id);
                self.bind_function_type(function, args, span)
            }
            HirExpression::MethodCall(mut method_call) => {
                let mut object_type = self.check_expression(&method_call.object).follow_bindings();
                let method_name = method_call.method.0.contents.as_str();
                match self.lookup_method(&object_type, method_name, expr_id) {
                    Some(method_ref) => {
                        // Desugar the method call into a normal, resolved function call
                        // so that the backend doesn't need to worry about methods
                        let location = method_call.span;

                        // Automatically add `&mut` if the method expects a mutable reference and
                        // the object is not already one.
                        if let HirMethodReference::FuncId(func_id) = &method_ref {
                            if *func_id != FuncId::dummy_id() {
                                let function_type =
                                    self.interner.function_meta(func_id).typ.clone();

                                self.try_add_mutable_reference_to_object(
                                    &mut method_call,
                                    &function_type,
                                    &mut object_type,
                                );
                            }
                        }

                        // TODO: update object_type here?
                        let function_call = method_call.into_function_call(
                            &method_ref,
                            object_type,
                            location,
                            self.interner,
                        );

                        self.interner.replace_expr(expr_id, function_call);

                        // Type check the new call now that it has been changed from a method call
                        // to a function call. This way we avoid duplicating code.
                        self.check_expression(expr_id)
                    }
                    None => Type::Error,
                }
            }
            HirExpression::Cast(cast_expr) => {
                // Evaluate the LHS
                let lhs_type = self.check_expression(&cast_expr.lhs);
                let span = self.interner.expr_span(expr_id);
                self.check_cast(lhs_type, cast_expr.r#type, span)
            }
            HirExpression::Block(block_expr) => {
                let mut block_type = Type::Unit;

                let statements = block_expr.statements();
                for (i, stmt) in statements.iter().enumerate() {
                    let expr_type = self.check_statement(stmt);

                    if let crate::hir_def::stmt::HirStatement::Semi(expr) =
                        self.interner.statement(stmt)
                    {
                        let inner_expr_type = self.interner.id_type(expr);
                        let span = self.interner.expr_span(&expr);

                        self.unify(&inner_expr_type, &Type::Unit, || {
                            TypeCheckError::UnusedResultError {
                                expr_type: inner_expr_type.clone(),
                                expr_span: span,
                            }
                        });
                    }

                    if i + 1 == statements.len() {
                        block_type = expr_type;
                    }
                }

                block_type
            }
            HirExpression::Prefix(prefix_expr) => {
                let rhs_type = self.check_expression(&prefix_expr.rhs);
                let span = self.interner.expr_span(&prefix_expr.rhs);
                self.type_check_prefix_operand(&prefix_expr.operator, &rhs_type, span)
            }
            HirExpression::If(if_expr) => self.check_if_expr(&if_expr, expr_id),
            HirExpression::Constructor(constructor) => self.check_constructor(constructor, expr_id),
            HirExpression::MemberAccess(access) => self.check_member_access(access, *expr_id),
            HirExpression::Error => Type::Error,
            HirExpression::Tuple(elements) => {
                Type::Tuple(vecmap(&elements, |elem| self.check_expression(elem)))
            }
            HirExpression::Lambda(lambda) => {
                let captured_vars =
                    vecmap(lambda.captures, |capture| self.interner.id_type(capture.ident.id));

                let env_type: Type =
                    if captured_vars.is_empty() { Type::Unit } else { Type::Tuple(captured_vars) };

                let params = vecmap(lambda.parameters, |(pattern, typ)| {
                    self.bind_pattern(&pattern, typ.clone());
                    typ
                });

                let actual_return = self.check_expression(&lambda.body);

                let span = self.interner.expr_span(&lambda.body);
                self.unify(&actual_return, &lambda.return_type, || TypeCheckError::TypeMismatch {
                    expected_typ: lambda.return_type.to_string(),
                    expr_typ: actual_return.to_string(),
                    expr_span: span,
                });

                Type::Function(params, Box::new(lambda.return_type), Box::new(env_type))
            }
        };

        self.interner.push_expr_type(expr_id, typ.clone());
        typ
    }

    /// Returns the type of the given identifier
    fn check_ident(&mut self, ident: HirIdent, expr_id: &ExprId) -> Type {
        let mut bindings = TypeBindings::new();

        // Add type bindings from any constraints that were used.
        // We need to do this first since otherwise instantiating the type below
        // will replace each trait generic with a fresh type variable, rather than
        // the type used in the trait constraint (if it exists). See #4088.
        if let ImplKind::TraitMethod(_, constraint, _) = &ident.impl_kind {
            let the_trait = self.interner.get_trait(constraint.trait_id);
            assert_eq!(the_trait.generics.len(), constraint.trait_generics.len());

            for (param, arg) in the_trait.generics.iter().zip(&constraint.trait_generics) {
                bindings.insert(param.id(), (param.clone(), arg.clone()));
            }
        }

        // An identifiers type may be forall-quantified in the case of generic functions.
        // E.g. `fn foo<T>(t: T, field: Field) -> T` has type `forall T. fn(T, Field) -> T`.
        // We must instantiate identifiers at every call site to replace this T with a new type
        // variable to handle generic functions.
        let t = self.interner.id_type_substitute_trait_as_type(ident.id);

        // This instantiates a trait's generics as well which need to be set
        // when the constraint below is later solved for when the function is
        // finished. How to link the two?
        let (typ, bindings) = t.instantiate_with_bindings(bindings, self.interner);

        // Push any trait constraints required by this definition to the context
        // to be checked later when the type of this variable is further constrained.
        if let Some(definition) = self.interner.try_definition(ident.id) {
            if let DefinitionKind::Function(function) = definition.kind {
                let function = self.interner.function_meta(&function);

                for mut constraint in function.trait_constraints.clone() {
                    constraint.apply_bindings(&bindings);
                    self.trait_constraints.push((constraint, *expr_id));
                }
            }
        }

        if let ImplKind::TraitMethod(_, mut constraint, assumed) = ident.impl_kind {
            constraint.apply_bindings(&bindings);
            if assumed {
                let trait_impl = TraitImplKind::Assumed {
                    object_type: constraint.typ,
                    trait_generics: constraint.trait_generics,
                };
                self.interner.select_impl_for_expression(*expr_id, trait_impl);
            } else {
                // Currently only one impl can be selected per expr_id, so this
                // constraint needs to be pushed after any other constraints so
                // that monomorphization can resolve this trait method to the correct impl.
                self.trait_constraints.push((constraint, *expr_id));
            }
        }

        self.interner.store_instantiation_bindings(*expr_id, bindings);
        typ
    }

    pub fn verify_trait_constraint(
        &mut self,
        object_type: &Type,
        trait_id: TraitId,
        trait_generics: &[Type],
        function_ident_id: ExprId,
        span: Span,
    ) {
        match self.interner.lookup_trait_implementation(object_type, trait_id, trait_generics) {
            Ok(impl_kind) => {
                self.interner.select_impl_for_expression(function_ident_id, impl_kind);
            }
            Err(erroring_constraints) => {
                // Don't show any errors where try_get_trait returns None.
                // This can happen if a trait is used that was never declared.
                let constraints = erroring_constraints
                    .into_iter()
                    .map(|constraint| {
                        let r#trait = self.interner.try_get_trait(constraint.trait_id)?;
                        let mut name = r#trait.name.to_string();
                        if !constraint.trait_generics.is_empty() {
                            let generics = vecmap(&constraint.trait_generics, ToString::to_string);
                            name += &format!("<{}>", generics.join(", "));
                        }
                        Some((constraint.typ, name))
                    })
                    .collect::<Option<Vec<_>>>();

                if let Some(constraints) = constraints {
                    self.errors.push(TypeCheckError::NoMatchingImplFound { constraints, span });
                }
            }
        }
    }

    /// Check if the given method type requires a mutable reference to the object type, and check
    /// if the given object type is already a mutable reference. If not, add one.
    /// This is used to automatically transform a method call: `foo.bar()` into a function
    /// call: `bar(&mut foo)`.
    ///
    /// A notable corner case of this function is where it interacts with auto-deref of `.`.
    /// If a field is being mutated e.g. `foo.bar.mutate_bar()` where `foo: &mut Foo`, the compiler
    /// will insert a dereference before bar `(*foo).bar.mutate_bar()` which would cause us to
    /// mutate a copy of bar rather than a reference to it. We must check for this corner case here
    /// and remove the implicitly added dereference operator if we find one.
    fn try_add_mutable_reference_to_object(
        &mut self,
        method_call: &mut HirMethodCallExpression,
        function_type: &Type,
        object_type: &mut Type,
    ) {
        let expected_object_type = match function_type {
            Type::Function(args, _, _) => args.first(),
            Type::Forall(_, typ) => match typ.as_ref() {
                Type::Function(args, _, _) => args.first(),
                typ => unreachable!("Unexpected type for function: {typ}"),
            },
            typ => unreachable!("Unexpected type for function: {typ}"),
        };

        if let Some(expected_object_type) = expected_object_type {
            let actual_type = object_type.follow_bindings();

            if matches!(expected_object_type.follow_bindings(), Type::MutableReference(_)) {
                if !matches!(actual_type, Type::MutableReference(_)) {
                    if let Err(error) = verify_mutable_reference(self.interner, method_call.object)
                    {
                        self.errors.push(TypeCheckError::ResolverError(error));
                    }

                    let new_type = Type::MutableReference(Box::new(actual_type));
                    *object_type = new_type.clone();

                    // First try to remove a dereference operator that may have been implicitly
                    // inserted by a field access expression `foo.bar` on a mutable reference `foo`.
<<<<<<< HEAD
                    if self.try_remove_implicit_dereference(method_call.object).is_none() {
                        // If that didn't work, then wrap the whole expression in an `&mut`
                        let method_call_span = self.interner.id_location(method_call.object);
=======
                    let new_object = self.try_remove_implicit_dereference(method_call.object);

                    // If that didn't work, then wrap the whole expression in an `&mut`
                    method_call.object = new_object.unwrap_or_else(|| {
                        let location = self.interner.id_location(method_call.object);
>>>>>>> 29143104

                        let new_object =
                            self.interner.push_expr(HirExpression::Prefix(HirPrefixExpression {
                                operator: UnaryOp::MutableReference,
                                rhs: method_call.object,
                            }));
<<<<<<< HEAD
                        self.interner.push_expr_type(&method_call.object, new_type);
                        self.interner.push_expr_location(method_call.object, method_call_span);
                    }
=======
                        self.interner.push_expr_type(&new_object, new_type);
                        self.interner.push_expr_location(new_object, location.span, location.file);
                        new_object
                    });
>>>>>>> 29143104
                }
            // Otherwise if the object type is a mutable reference and the method is not, insert as
            // many dereferences as needed.
            } else if matches!(actual_type, Type::MutableReference(_)) {
                let (object, new_type) =
                    self.insert_auto_dereferences(method_call.object, actual_type);
                *object_type = new_type;
                method_call.object = object;
            }
        }
    }

    /// Insert as many dereference operations as necessary to automatically dereference a method
    /// call object to its base value type T.
    fn insert_auto_dereferences(&mut self, object: ExprId, typ: Type) -> (ExprId, Type) {
        if let Type::MutableReference(element) = typ {
            let location = self.interner.id_location(object);

            let object = self.interner.push_expr(HirExpression::Prefix(HirPrefixExpression {
                operator: UnaryOp::Dereference { implicitly_added: true },
                rhs: object,
            }));
            self.interner.push_expr_type(&object, element.as_ref().clone());
            self.interner.push_expr_location(object, location);

            // Recursively dereference to allow for converting &mut &mut T to T
            self.insert_auto_dereferences(object, *element)
        } else {
            (object, typ)
        }
    }

    /// Given a method object: `(*foo).bar` of a method call `(*foo).bar.baz()`, remove the
    /// implicitly added dereference operator if one is found.
    ///
    /// Returns Some(new_expr_id) if a dereference was removed and None otherwise.
    fn try_remove_implicit_dereference(&mut self, object: ExprId) -> Option<ExprId> {
        match self.interner.expression(&object) {
            HirExpression::MemberAccess(mut access) => {
                let new_lhs = self.try_remove_implicit_dereference(access.lhs)?;
                access.lhs = new_lhs;
                access.is_offset = true;

                // `object` will have a different type now, which will be filled in
                // later when type checking the method call as a function call.
                self.interner.replace_expr(&object, HirExpression::MemberAccess(access));
                Some(object)
            }
            HirExpression::Prefix(prefix) => match prefix.operator {
                // Found a dereference we can remove. Now just replace it with its rhs to remove it.
                UnaryOp::Dereference { implicitly_added: true } => Some(prefix.rhs),
                _ => None,
            },
            _ => None,
        }
    }

    fn check_index_expression(
        &mut self,
        id: &ExprId,
        mut index_expr: expr::HirIndexExpression,
    ) -> Type {
        let index_type = self.check_expression(&index_expr.index);
        let span = self.interner.expr_span(&index_expr.index);

        index_type.unify(&Type::polymorphic_integer(self.interner), &mut self.errors, || {
            TypeCheckError::TypeMismatch {
                expected_typ: "an integer".to_owned(),
                expr_typ: index_type.to_string(),
                expr_span: span,
            }
        });

        // When writing `a[i]`, if `a : &mut ...` then automatically dereference `a` as many
        // times as needed to get the underlying array.
        let lhs_type = self.check_expression(&index_expr.collection);
        let (new_lhs, lhs_type) = self.insert_auto_dereferences(index_expr.collection, lhs_type);
        index_expr.collection = new_lhs;
        self.interner.replace_expr(id, HirExpression::Index(index_expr));

        match lhs_type.follow_bindings() {
            // XXX: We can check the array bounds here also, but it may be better to constant fold first
            // and have ConstId instead of ExprId for constants
            Type::Array(_, base_type) => *base_type,
            Type::Error => Type::Error,
            typ => {
                let span = self.interner.expr_span(&new_lhs);
                self.errors.push(TypeCheckError::TypeMismatch {
                    expected_typ: "Array".to_owned(),
                    expr_typ: typ.to_string(),
                    expr_span: span,
                });
                Type::Error
            }
        }
    }

    fn check_cast(&mut self, from: Type, to: Type, span: Span) -> Type {
        match from.follow_bindings() {
            Type::Integer(..)
            | Type::FieldElement
            | Type::TypeVariable(_, TypeVariableKind::IntegerOrField)
            | Type::Bool => (),

            Type::TypeVariable(_, _) => {
                self.errors.push(TypeCheckError::TypeAnnotationsNeeded { span });
                return Type::Error;
            }
            Type::Error => return Type::Error,
            from => {
                self.errors.push(TypeCheckError::InvalidCast { from, span });
                return Type::Error;
            }
        }

        match to {
            Type::Integer(sign, bits) => Type::Integer(sign, bits),
            Type::FieldElement => Type::FieldElement,
            Type::Bool => Type::Bool,
            Type::Error => Type::Error,
            _ => {
                self.errors.push(TypeCheckError::UnsupportedCast { span });
                Type::Error
            }
        }
    }

    fn check_if_expr(&mut self, if_expr: &expr::HirIfExpression, expr_id: &ExprId) -> Type {
        let cond_type = self.check_expression(&if_expr.condition);
        let then_type = self.check_expression(&if_expr.consequence);

        let expr_span = self.interner.expr_span(&if_expr.condition);

        self.unify(&cond_type, &Type::Bool, || TypeCheckError::TypeMismatch {
            expected_typ: Type::Bool.to_string(),
            expr_typ: cond_type.to_string(),
            expr_span,
        });

        match if_expr.alternative {
            None => Type::Unit,
            Some(alternative) => {
                let else_type = self.check_expression(&alternative);

                let expr_span = self.interner.expr_span(expr_id);
                self.unify(&then_type, &else_type, || {
                    let err = TypeCheckError::TypeMismatch {
                        expected_typ: then_type.to_string(),
                        expr_typ: else_type.to_string(),
                        expr_span,
                    };

                    let context = if then_type == Type::Unit {
                        "Are you missing a semicolon at the end of your 'else' branch?"
                    } else if else_type == Type::Unit {
                        "Are you missing a semicolon at the end of the first block of this 'if'?"
                    } else {
                        "Expected the types of both if branches to be equal"
                    };

                    err.add_context(context)
                });

                then_type
            }
        }
    }

    fn check_constructor(
        &mut self,
        constructor: expr::HirConstructorExpression,
        expr_id: &ExprId,
    ) -> Type {
        let typ = constructor.r#type;
        let generics = constructor.struct_generics;

        // Sort argument types by name so we can zip with the struct type in the same ordering.
        // Note that we use a Vec to store the original arguments (rather than a BTreeMap) to
        // preserve the evaluation order of the source code.
        let mut args = constructor.fields;
        sort_by_key_ref(&mut args, |(name, _)| name);

        let mut fields = typ.borrow().get_fields(&generics);
        sort_by_key_ref(&mut fields, |(name, _)| name);

        for ((param_name, param_type), (arg_ident, arg)) in fields.into_iter().zip(args) {
            // This can be false if the user provided an incorrect field count. That error should
            // be caught during name resolution so it is fine to skip typechecking if there is a
            // mismatch here as long as we continue typechecking the rest of the program to the best
            // of our ability.
            if param_name == arg_ident.0.contents {
                let arg_type = self.check_expression(&arg);

                let span = self.interner.expr_span(expr_id);
                self.unify_with_coercions(&arg_type, &param_type, arg, || {
                    TypeCheckError::TypeMismatch {
                        expected_typ: param_type.to_string(),
                        expr_typ: arg_type.to_string(),
                        expr_span: span,
                    }
                });
            }
        }

        Type::Struct(typ, generics)
    }

    fn check_member_access(&mut self, mut access: expr::HirMemberAccess, expr_id: ExprId) -> Type {
        let lhs_type = self.check_expression(&access.lhs).follow_bindings();
        let expr_span = self.interner.expr_span(&expr_id);
        let access_lhs = &mut access.lhs;

        let dereference_lhs = |this: &mut Self, lhs_type, element| {
            let old_lhs = *access_lhs;
            *access_lhs = this.interner.push_expr(HirExpression::Prefix(HirPrefixExpression {
                operator: crate::UnaryOp::Dereference { implicitly_added: true },
                rhs: old_lhs,
            }));
            this.interner.push_expr_type(&old_lhs, lhs_type);
            this.interner.push_expr_type(access_lhs, element);

            this.interner.push_expr_location(*access_lhs, expr_span);
        };

<<<<<<< HEAD
        match self.check_field_access(&lhs_type, &access.rhs.0.contents, expr_span, dereference_lhs)
        {
=======
        // If this access is just a field offset, we want to avoid dereferencing
        let dereference_lhs = (!access.is_offset).then_some(dereference_lhs);

        match self.check_field_access(&lhs_type, &access.rhs.0.contents, span, dereference_lhs) {
>>>>>>> 29143104
            Some((element_type, index)) => {
                self.interner.set_field_index(expr_id, index);
                // We must update `access` in case we added any dereferences to it
                self.interner.replace_expr(&expr_id, HirExpression::MemberAccess(access));
                element_type
            }
            None => Type::Error,
        }
    }

    /// This will verify that an expression in the form `lhs.rhs_name` has the given field and will push
    /// a type error if it does not. If there is no error, the type of the struct/tuple field is returned
    /// along with the index of the field in question.
    ///
    /// This function is abstracted from check_member_access so that it can be shared between
    /// there and the HirLValue::MemberAccess case of check_lvalue.
    ///
    /// `dereference_lhs` is called when the lhs type is a Type::MutableReference that should be
    /// automatically dereferenced so its field can be extracted. This function is expected to
    /// perform any mutations necessary to wrap the lhs in a UnaryOp::Dereference prefix
    /// expression. The second parameter of this function represents the lhs_type (which should
    /// always be a Type::MutableReference if `dereference_lhs` is called) and the third
    /// represents the element type.
    ///
    /// If `dereference_lhs` is None, this will assume we're taking the offset of a struct field
    /// rather than dereferencing it. So the result of `foo.bar` with a `foo : &mut Foo` will
    /// be a `&mut Bar` rather than just a `Bar`.
    pub(super) fn check_field_access(
        &mut self,
        lhs_type: &Type,
        field_name: &str,
        span: Span,
        dereference_lhs: Option<impl FnMut(&mut Self, Type, Type)>,
    ) -> Option<(Type, usize)> {
        let lhs_type = lhs_type.follow_bindings();

        match &lhs_type {
            Type::Struct(s, args) => {
                let s = s.borrow();
                if let Some((field, index)) = s.get_field(field_name, args) {
                    return Some((field, index));
                }
            }
            Type::Tuple(elements) => {
                if let Ok(index) = field_name.parse::<usize>() {
                    let length = elements.len();
                    if index < length {
                        return Some((elements[index].clone(), index));
                    } else {
                        self.errors.push(TypeCheckError::TupleIndexOutOfBounds {
                            index,
                            lhs_type,
                            length,
                            span,
                        });
                        return None;
                    }
                }
            }
            // If the lhs is a mutable reference we automatically transform
            // lhs.field into (*lhs).field
            Type::MutableReference(element) => {
                if let Some(mut dereference_lhs) = dereference_lhs {
                    dereference_lhs(self, lhs_type.clone(), element.as_ref().clone());
                    return self.check_field_access(
                        element,
                        field_name,
                        span,
                        Some(dereference_lhs),
                    );
                } else {
                    let (element, index) =
                        self.check_field_access(element, field_name, span, dereference_lhs)?;
                    return Some((Type::MutableReference(Box::new(element)), index));
                }
            }
            _ => (),
        }

        // If we get here the type has no field named 'access.rhs'.
        // Now we specialize the error message based on whether we know the object type in question yet.
        if let Type::TypeVariable(..) = &lhs_type {
            self.errors.push(TypeCheckError::TypeAnnotationsNeeded { span });
        } else if lhs_type != Type::Error {
            self.errors.push(TypeCheckError::AccessUnknownMember {
                lhs_type,
                field_name: field_name.to_string(),
                span,
            });
        }

        None
    }

    // Given a binary comparison operator and another type. This method will produce the output type
    // and a boolean indicating whether to use the trait impl corresponding to the operator
    // or not. A value of false indicates the caller to use a primitive operation for this
    // operator, while a true value indicates a user-provided trait impl is required.
    fn comparator_operand_type_rules(
        &mut self,
        lhs_type: &Type,
        rhs_type: &Type,
        op: &HirBinaryOp,
        span: Span,
    ) -> Result<(Type, bool), TypeCheckError> {
        use Type::*;

        match (lhs_type, rhs_type) {
            // Avoid reporting errors multiple times
            (Error, _) | (_, Error) => Ok((Bool, false)),

            // Matches on TypeVariable must be first to follow any type
            // bindings.
            (TypeVariable(int, _), other) | (other, TypeVariable(int, _)) => {
                if let TypeBinding::Bound(binding) = &*int.borrow() {
                    return self.comparator_operand_type_rules(other, binding, op, span);
                }

                if !op.kind.is_valid_for_field_type() && (other.is_bindable() || other.is_field()) {
                    let other = other.follow_bindings();

                    self.push_delayed_type_check(Box::new(move || {
                        if other.is_field() || other.is_bindable() {
                            Err(TypeCheckError::InvalidComparisonOnField { span })
                        } else {
                            Ok(())
                        }
                    }));
                }

                let mut bindings = TypeBindings::new();
                if other.try_bind_to_polymorphic_int(int, &mut bindings).is_ok()
                    || other == &Type::Error
                {
                    Type::apply_type_bindings(bindings);
                    Ok((Bool, false))
                } else {
                    Err(TypeCheckError::TypeMismatchWithSource {
                        expected: lhs_type.clone(),
                        actual: rhs_type.clone(),
                        span,
                        source: Source::Binary,
                    })
                }
            }
            (Integer(sign_x, bit_width_x), Integer(sign_y, bit_width_y)) => {
                if sign_x != sign_y {
                    return Err(TypeCheckError::IntegerSignedness {
                        sign_x: *sign_x,
                        sign_y: *sign_y,
                        span,
                    });
                }
                if bit_width_x != bit_width_y {
                    return Err(TypeCheckError::IntegerBitWidth {
                        bit_width_x: *bit_width_x,
                        bit_width_y: *bit_width_y,
                        span,
                    });
                }
                Ok((Bool, false))
            }
            (FieldElement, FieldElement) => {
                if op.kind.is_valid_for_field_type() {
                    Ok((Bool, false))
                } else {
                    Err(TypeCheckError::FieldComparison { span })
                }
            }

            // <= and friends are technically valid for booleans, just not very useful
            (Bool, Bool) => Ok((Bool, false)),

            // Special-case == and != for arrays
            (Array(x_size, x_type), Array(y_size, y_type))
                if matches!(op.kind, BinaryOpKind::Equal | BinaryOpKind::NotEqual) =>
            {
                self.unify(x_size, y_size, || TypeCheckError::TypeMismatchWithSource {
                    expected: lhs_type.clone(),
                    actual: rhs_type.clone(),
                    source: Source::ArrayLen,
                    span: op.span,
                });

                self.comparator_operand_type_rules(x_type, y_type, op, span)
            }

            (String(x_size), String(y_size)) => {
                self.unify(x_size, y_size, || TypeCheckError::TypeMismatchWithSource {
                    expected: *x_size.clone(),
                    actual: *y_size.clone(),
                    span: op.span,
                    source: Source::StringLen,
                });

                Ok((Bool, false))
            }
            (lhs, rhs) => {
                self.unify(lhs, rhs, || TypeCheckError::TypeMismatchWithSource {
                    expected: lhs.clone(),
                    actual: rhs.clone(),
                    span: op.span,
                    source: Source::Binary,
                });
                Ok((Bool, true))
            }
        }
    }

    fn lookup_method(
        &mut self,
        object_type: &Type,
        method_name: &str,
        expr_id: &ExprId,
    ) -> Option<HirMethodReference> {
        match object_type.follow_bindings() {
            Type::Struct(typ, _args) => {
                let id = typ.borrow().id;
                match self.interner.lookup_method(object_type, id, method_name, false) {
                    Some(method_id) => Some(HirMethodReference::FuncId(method_id)),
                    None => {
                        self.errors.push(TypeCheckError::UnresolvedMethodCall {
                            method_name: method_name.to_string(),
                            object_type: object_type.clone(),
                            span: self.interner.expr_span(expr_id),
                        });
                        None
                    }
                }
            }
            // TODO: We should allow method calls on `impl Trait`s eventually.
            //       For now it is fine since they are only allowed on return types.
            Type::TraitAsType(..) => {
                self.errors.push(TypeCheckError::UnresolvedMethodCall {
                    method_name: method_name.to_string(),
                    object_type: object_type.clone(),
                    span: self.interner.expr_span(expr_id),
                });
                None
            }
            Type::NamedGeneric(_, _) => {
                let func_meta = self.interner.function_meta(
                    &self.current_function.expect("unexpected method outside a function"),
                );

                for constraint in &func_meta.trait_constraints {
                    if *object_type == constraint.typ {
                        if let Some(the_trait) = self.interner.try_get_trait(constraint.trait_id) {
                            for (method_index, method) in the_trait.methods.iter().enumerate() {
                                if method.name.0.contents == method_name {
                                    let trait_method = TraitMethodId {
                                        trait_id: constraint.trait_id,
                                        method_index,
                                    };
                                    return Some(HirMethodReference::TraitMethodId(
                                        trait_method,
                                        constraint.trait_generics.clone(),
                                    ));
                                }
                            }
                        }
                    }
                }

                self.errors.push(TypeCheckError::UnresolvedMethodCall {
                    method_name: method_name.to_string(),
                    object_type: object_type.clone(),
                    span: self.interner.expr_span(expr_id),
                });
                None
            }
            // Mutable references to another type should resolve to methods of their element type.
            // This may be a struct or a primitive type.
            Type::MutableReference(element) => self
                .interner
                .lookup_primitive_trait_method_mut(element.as_ref(), method_name)
                .map(HirMethodReference::FuncId)
                .or_else(|| self.lookup_method(&element, method_name, expr_id)),

            // If we fail to resolve the object to a struct type, we have no way of type
            // checking its arguments as we can't even resolve the name of the function
            Type::Error => None,

            // The type variable must be unbound at this point since follow_bindings was called
            Type::TypeVariable(_, TypeVariableKind::Normal) => {
                let span = self.interner.expr_span(expr_id);
                self.errors.push(TypeCheckError::TypeAnnotationsNeeded { span });
                None
            }

            other => match self.interner.lookup_primitive_method(&other, method_name) {
                Some(method_id) => Some(HirMethodReference::FuncId(method_id)),
                None => {
                    self.errors.push(TypeCheckError::UnresolvedMethodCall {
                        method_name: method_name.to_string(),
                        object_type: object_type.clone(),
                        span: self.interner.expr_span(expr_id),
                    });
                    None
                }
            },
        }
    }

    fn bind_function_type_impl(
        &mut self,
        fn_params: &[Type],
        fn_ret: &Type,
        callsite_args: &[(Type, ExprId, Span)],
        span: Span,
    ) -> Type {
        if fn_params.len() != callsite_args.len() {
            self.errors.push(TypeCheckError::ParameterCountMismatch {
                expected: fn_params.len(),
                found: callsite_args.len(),
                span,
            });
            return Type::Error;
        }

        for (param, (arg, _, arg_span)) in fn_params.iter().zip(callsite_args) {
            self.unify(arg, param, || TypeCheckError::TypeMismatch {
                expected_typ: param.to_string(),
                expr_typ: arg.to_string(),
                expr_span: *arg_span,
            });
        }

        fn_ret.clone()
    }

    fn bind_function_type(
        &mut self,
        function: Type,
        args: Vec<(Type, ExprId, Span)>,
        span: Span,
    ) -> Type {
        // Could do a single unification for the entire function type, but matching beforehand
        // lets us issue a more precise error on the individual argument that fails to type check.
        match function {
            Type::TypeVariable(binding, TypeVariableKind::Normal) => {
                if let TypeBinding::Bound(typ) = &*binding.borrow() {
                    return self.bind_function_type(typ.clone(), args, span);
                }

                let ret = self.interner.next_type_variable();
                let args = vecmap(args, |(arg, _, _)| arg);
                let env_type = self.interner.next_type_variable();
                let expected = Type::Function(args, Box::new(ret.clone()), Box::new(env_type));

                if let Err(error) = binding.try_bind(expected, span) {
                    self.errors.push(error);
                }
                ret
            }
            Type::Function(parameters, ret, _env) => {
                // ignoring env for subtype on purpose
                self.bind_function_type_impl(parameters.as_ref(), ret.as_ref(), args.as_ref(), span)
            }
            Type::Error => Type::Error,
            found => {
                self.errors.push(TypeCheckError::ExpectedFunction { found, span });
                Type::Error
            }
        }
    }

    // Given a binary operator and another type. This method will produce the output type
    // and a boolean indicating whether to use the trait impl corresponding to the operator
    // or not. A value of false indicates the caller to use a primitive operation for this
    // operator, while a true value indicates a user-provided trait impl is required.
    fn infix_operand_type_rules(
        &mut self,
        lhs_type: &Type,
        op: &HirBinaryOp,
        rhs_type: &Type,
        span: Span,
    ) -> Result<(Type, bool), TypeCheckError> {
        if op.kind.is_comparator() {
            return self.comparator_operand_type_rules(lhs_type, rhs_type, op, span);
        }

        use Type::*;
        match (lhs_type, rhs_type) {
            // An error type on either side will always return an error
            (Error, _) | (_, Error) => Ok((Error, false)),

            // Matches on TypeVariable must be first so that we follow any type
            // bindings.
            (TypeVariable(int, _), other) | (other, TypeVariable(int, _)) => {
                if let TypeBinding::Bound(binding) = &*int.borrow() {
                    return self.infix_operand_type_rules(binding, op, other, span);
                }
                if (op.is_modulo() || op.is_bitwise()) && (other.is_bindable() || other.is_field())
                {
                    let other = other.follow_bindings();
                    let kind = op.kind;
                    // This will be an error if these types later resolve to a Field, or stay
                    // polymorphic as the bit size will be unknown. Delay this error until the function
                    // finishes resolving so we can still allow cases like `let x: u8 = 1 << 2;`.
                    self.push_delayed_type_check(Box::new(move || {
                        if other.is_field() {
                            if kind == BinaryOpKind::Modulo {
                                Err(TypeCheckError::FieldModulo { span })
                            } else {
                                Err(TypeCheckError::InvalidBitwiseOperationOnField { span })
                            }
                        } else if other.is_bindable() {
                            Err(TypeCheckError::AmbiguousBitWidth { span })
                        } else if kind.is_bit_shift() && other.is_signed() {
                            Err(TypeCheckError::TypeCannotBeUsed {
                                typ: other,
                                place: "bit shift",
                                span,
                            })
                        } else {
                            Ok(())
                        }
                    }));
                }

                let mut bindings = TypeBindings::new();
                if other.try_bind_to_polymorphic_int(int, &mut bindings).is_ok()
                    || other == &Type::Error
                {
                    Type::apply_type_bindings(bindings);
                    Ok((other.clone(), false))
                } else {
                    Err(TypeCheckError::TypeMismatchWithSource {
                        expected: lhs_type.clone(),
                        actual: rhs_type.clone(),
                        source: Source::Binary,
                        span,
                    })
                }
            }
            (Integer(sign_x, bit_width_x), Integer(sign_y, bit_width_y)) => {
                if sign_x != sign_y {
                    return Err(TypeCheckError::IntegerSignedness {
                        sign_x: *sign_x,
                        sign_y: *sign_y,
                        span,
                    });
                }
                if bit_width_x != bit_width_y {
                    return Err(TypeCheckError::IntegerBitWidth {
                        bit_width_x: *bit_width_x,
                        bit_width_y: *bit_width_y,
                        span,
                    });
                }
                Ok((Integer(*sign_x, *bit_width_x), false))
            }
            // The result of two Fields is always a witness
            (FieldElement, FieldElement) => {
                if op.is_bitwise() {
                    return Err(TypeCheckError::InvalidBitwiseOperationOnField { span });
                }
                if op.is_modulo() {
                    return Err(TypeCheckError::FieldModulo { span });
                }
                Ok((FieldElement, false))
            }

            (Bool, Bool) => Ok((Bool, false)),

            (lhs, rhs) => {
                self.unify(lhs, rhs, || TypeCheckError::TypeMismatchWithSource {
                    expected: lhs.clone(),
                    actual: rhs.clone(),
                    span: op.span,
                    source: Source::Binary,
                });
                Ok((lhs.clone(), true))
            }
        }
    }

    fn type_check_prefix_operand(
        &mut self,
        op: &crate::UnaryOp,
        rhs_type: &Type,
        span: Span,
    ) -> Type {
        let mut unify = |expected| {
            rhs_type.unify(&expected, &mut self.errors, || TypeCheckError::TypeMismatch {
                expr_typ: rhs_type.to_string(),
                expected_typ: expected.to_string(),
                expr_span: span,
            });
            expected
        };

        match op {
            crate::UnaryOp::Minus => {
                if rhs_type.is_unsigned() {
                    self.errors
                        .push(TypeCheckError::InvalidUnaryOp { kind: rhs_type.to_string(), span });
                }
                let expected = Type::polymorphic_integer(self.interner);
                rhs_type.unify(&expected, &mut self.errors, || TypeCheckError::InvalidUnaryOp {
                    kind: rhs_type.to_string(),
                    span,
                });
                expected
            }
            crate::UnaryOp::Not => {
                let rhs_type = rhs_type.follow_bindings();

                // `!` can work on booleans or integers
                if matches!(rhs_type, Type::Integer(..)) {
                    return rhs_type;
                }

                unify(Type::Bool)
            }
            crate::UnaryOp::MutableReference => {
                Type::MutableReference(Box::new(rhs_type.follow_bindings()))
            }
            crate::UnaryOp::Dereference { implicitly_added: _ } => {
                let element_type = self.interner.next_type_variable();
                unify(Type::MutableReference(Box::new(element_type.clone())));
                element_type
            }
        }
    }

    /// Prerequisite: verify_trait_constraint of the operator's trait constraint.
    ///
    /// Although by this point the operator is expected to already have a trait impl,
    /// we still need to match the operator's type against the method's instantiated type
    /// to ensure the instantiation bindings are correct and the monomorphizer can
    /// re-apply the needed bindings.
    fn typecheck_operator_method(
        &mut self,
        expr_id: ExprId,
        trait_method_id: TraitMethodId,
        object_type: &Type,
        span: Span,
    ) {
        let the_trait = self.interner.get_trait(trait_method_id.trait_id);

        let method = &the_trait.methods[trait_method_id.method_index];
        let (method_type, mut bindings) = method.typ.instantiate(self.interner);

        match method_type {
            Type::Function(args, _, _) => {
                // We can cheat a bit and match against only the object type here since no operator
                // overload uses other generic parameters or return types aside from the object type.
                let expected_object_type = &args[0];
                self.unify(object_type, expected_object_type, || TypeCheckError::TypeMismatch {
                    expected_typ: expected_object_type.to_string(),
                    expr_typ: object_type.to_string(),
                    expr_span: span,
                });
            }
            other => {
                unreachable!("Expected operator method to have a function type, but found {other}")
            }
        }

        // We must also remember to apply these substitutions to the object_type
        // referenced by the selected trait impl, if one has yet to be selected.
        let impl_kind = self.interner.get_selected_impl_for_expression(expr_id);
        if let Some(TraitImplKind::Assumed { object_type, trait_generics }) = impl_kind {
            let the_trait = self.interner.get_trait(trait_method_id.trait_id);
            let object_type = object_type.substitute(&bindings);
            bindings.insert(
                the_trait.self_type_typevar_id,
                (the_trait.self_type_typevar.clone(), object_type.clone()),
            );
            self.interner.select_impl_for_expression(
                expr_id,
                TraitImplKind::Assumed { object_type, trait_generics },
            );
        }

        self.interner.store_instantiation_bindings(expr_id, bindings);
    }
}

/// Taken from: https://stackoverflow.com/a/47127500
fn sort_by_key_ref<T, F, K>(xs: &mut [T], key: F)
where
    F: Fn(&T) -> &K,
    K: ?Sized + Ord,
{
    xs.sort_by(|x, y| key(x).cmp(key(y)));
}<|MERGE_RESOLUTION|>--- conflicted
+++ resolved
@@ -402,33 +402,21 @@
 
                     // First try to remove a dereference operator that may have been implicitly
                     // inserted by a field access expression `foo.bar` on a mutable reference `foo`.
-<<<<<<< HEAD
-                    if self.try_remove_implicit_dereference(method_call.object).is_none() {
-                        // If that didn't work, then wrap the whole expression in an `&mut`
-                        let method_call_span = self.interner.id_location(method_call.object);
-=======
                     let new_object = self.try_remove_implicit_dereference(method_call.object);
 
                     // If that didn't work, then wrap the whole expression in an `&mut`
                     method_call.object = new_object.unwrap_or_else(|| {
-                        let location = self.interner.id_location(method_call.object);
->>>>>>> 29143104
+                        let span = self.interner.id_location(method_call.object);
 
                         let new_object =
                             self.interner.push_expr(HirExpression::Prefix(HirPrefixExpression {
                                 operator: UnaryOp::MutableReference,
                                 rhs: method_call.object,
                             }));
-<<<<<<< HEAD
-                        self.interner.push_expr_type(&method_call.object, new_type);
-                        self.interner.push_expr_location(method_call.object, method_call_span);
-                    }
-=======
                         self.interner.push_expr_type(&new_object, new_type);
-                        self.interner.push_expr_location(new_object, location.span, location.file);
+                        self.interner.push_expr_location(new_object, span);
                         new_object
                     });
->>>>>>> 29143104
                 }
             // Otherwise if the object type is a mutable reference and the method is not, insert as
             // many dereferences as needed.
@@ -650,18 +638,15 @@
             this.interner.push_expr_type(&old_lhs, lhs_type);
             this.interner.push_expr_type(access_lhs, element);
 
-            this.interner.push_expr_location(*access_lhs, expr_span);
+            let old_expr_span = this.interner.id_location(old_lhs);
+            this.interner.push_expr_location(*access_lhs, old_expr_span);
         };
 
-<<<<<<< HEAD
+        // If this access is just a field offset, we want to avoid dereferencing
+        let dereference_lhs = (!access.is_offset).then_some(dereference_lhs);
+
         match self.check_field_access(&lhs_type, &access.rhs.0.contents, expr_span, dereference_lhs)
         {
-=======
-        // If this access is just a field offset, we want to avoid dereferencing
-        let dereference_lhs = (!access.is_offset).then_some(dereference_lhs);
-
-        match self.check_field_access(&lhs_type, &access.rhs.0.contents, span, dereference_lhs) {
->>>>>>> 29143104
             Some((element_type, index)) => {
                 self.interner.set_field_index(expr_id, index);
                 // We must update `access` in case we added any dereferences to it
