--- conflicted
+++ resolved
@@ -210,8 +210,8 @@
                     // We must create a temporary value first to move out of object_ref before
                     // we eventually reassign to it.
                     let id = DefinitionId::dummy_id();
-                    let location = Location::new(span, fm::FileId::dummy());
-                    let ident = HirIdent::non_trait_method(id, location);
+                    let span = span;
+                    let ident = HirIdent::non_trait_method(id, span);
                     let tmp_value = HirLValue::Ident(ident, Type::Error);
 
                     let lvalue = std::mem::replace(object_ref, Box::new(tmp_value));
@@ -221,27 +221,7 @@
 
                 let name = &field_name.0.contents;
                 let (object_type, field_index) = self
-<<<<<<< HEAD
-                    .check_field_access(
-                        &lhs_type,
-                        &field_name.0.contents,
-                        span,
-                        move |_, _, element_type| {
-                            // We must create a temporary value first to move out of object_ref before
-                            // we eventually reassign to it.
-                            let id = DefinitionId::dummy_id();
-                            let span = span;
-                            let ident = HirIdent::non_trait_method(id, span);
-                            let tmp_value = HirLValue::Ident(ident, Type::Error);
-
-                            let lvalue = std::mem::replace(object_ref, Box::new(tmp_value));
-                            *object_ref = Box::new(HirLValue::Dereference { lvalue, element_type });
-                            *mutable_ref = true;
-                        },
-                    )
-=======
                     .check_field_access(&lhs_type, name, span, Some(dereference_lhs))
->>>>>>> 29143104
                     .unwrap_or((Type::Error, 0));
 
                 let field_index = Some(field_index);
