pub use noirc_errors::Span;
use noirc_errors::{CustomDiagnostic as Diagnostic, FileDiagnostic};
use thiserror::Error;

use crate::{
<<<<<<< HEAD
    ast::{Ident, UnsupportedNumericGenericType},
    hir::comptime::InterpreterError,
    parser::ParserError,
=======
    ast::Ident, hir::comptime::InterpreterError, parser::ParserError, usage_tracker::UnusedItem,
>>>>>>> eec3a615
    Type,
};

use super::import::PathResolutionError;

#[derive(Error, Debug, Clone, PartialEq, Eq)]
pub enum PubPosition {
    #[error("parameter")]
    Parameter,
    #[error("return type")]
    ReturnType,
}

#[derive(Error, Debug, Clone, PartialEq, Eq)]
pub enum ResolverError {
    #[error("Duplicate definition")]
    DuplicateDefinition { name: String, first_span: Span, second_span: Span },
    #[error("Unused variable")]
    UnusedVariable { ident: Ident },
    #[error("Unused {}", item.item_type())]
    UnusedItem { ident: Ident, item: UnusedItem },
    #[error("Could not find variable in this scope")]
    VariableNotDeclared { name: String, span: Span },
    #[error("path is not an identifier")]
    PathIsNotIdent { span: Span },
    #[error("could not resolve path")]
    PathResolutionError(#[from] PathResolutionError),
    #[error("Expected")]
    Expected { span: Span, expected: String, got: String },
    #[error("Duplicate field in constructor")]
    DuplicateField { field: Ident },
    #[error("No such field in struct")]
    NoSuchField { field: Ident, struct_definition: Ident },
    #[error("Missing fields from struct")]
    MissingFields { span: Span, missing_fields: Vec<String>, struct_definition: Ident },
    #[error("Unneeded 'mut', pattern is already marked as mutable")]
    UnnecessaryMut { first_mut: Span, second_mut: Span },
    #[error("Unneeded 'pub', function is not the main method")]
    UnnecessaryPub { ident: Ident, position: PubPosition },
    #[error("Required 'pub', main function must return public value")]
    NecessaryPub { ident: Ident },
    #[error("Missing expression for declared constant")]
    MissingRhsExpr { name: String, span: Span },
    #[error("Expression invalid in an array length context")]
    InvalidArrayLengthExpr { span: Span },
    #[error("Integer too large to be evaluated in an array length context")]
    IntegerTooLarge { span: Span },
    #[error("No global or generic type parameter found with the given name")]
    NoSuchNumericTypeVariable { path: crate::ast::Path },
    #[error("Closures cannot capture mutable variables")]
    CapturedMutableVariable { span: Span },
    #[error("Test functions are not allowed to have any parameters")]
    TestFunctionHasParameters { span: Span },
    #[error("Only struct types can be used in constructor expressions")]
    NonStructUsedInConstructor { typ: String, span: Span },
    #[error("Only struct types can have generics")]
    NonStructWithGenerics { span: Span },
    #[error("Cannot apply generics on Self type")]
    GenericsOnSelfType { span: Span },
    #[error("Cannot apply generics on an associated type")]
    GenericsOnAssociatedType { span: Span },
    #[error("{0}")]
    ParserError(Box<ParserError>),
    #[error("Cannot create a mutable reference to {variable}, it was declared to be immutable")]
    MutableReferenceToImmutableVariable { variable: String, span: Span },
    #[error("Mutable references to array indices are unsupported")]
    MutableReferenceToArrayElement { span: Span },
    #[error("Numeric constants should be printed without formatting braces")]
    NumericConstantInFormatString { name: String, span: Span },
    #[error("Closure environment must be a tuple or unit type")]
    InvalidClosureEnvironment { typ: Type, span: Span },
    #[error("Nested slices, i.e. slices within an array or slice, are not supported")]
    NestedSlices { span: Span },
    #[error("#[recursive] attribute is only allowed on entry points to a program")]
    MisplacedRecursiveAttribute { ident: Ident },
    #[error("#[abi(tag)] attribute is only allowed in contracts")]
    AbiAttributeOutsideContract { span: Span },
    #[error("Usage of the `#[foreign]` or `#[builtin]` function attributes are not allowed outside of the Noir standard library")]
    LowLevelFunctionOutsideOfStdlib { ident: Ident },
    #[error(
        "Usage of the `#[oracle]` function attribute is only valid on unconstrained functions"
    )]
    OracleMarkedAsConstrained { ident: Ident },
    #[error("Oracle functions cannot be called directly from constrained functions")]
    UnconstrainedOracleReturnToConstrained { span: Span },
    #[error("Dependency cycle found, '{item}' recursively depends on itself: {cycle} ")]
    DependencyCycle { span: Span, item: String, cycle: String },
    #[error("break/continue are only allowed in unconstrained functions")]
    JumpInConstrainedFn { is_break: bool, span: Span },
    #[error("break/continue are only allowed within loops")]
    JumpOutsideLoop { is_break: bool, span: Span },
    #[error("Only `comptime` globals can be mutable")]
    MutableGlobal { span: Span },
    #[error("Self-referential structs are not supported")]
    SelfReferentialStruct { span: Span },
    #[error("#[no_predicates] attribute is only allowed on constrained functions")]
    NoPredicatesAttributeOnUnconstrained { ident: Ident },
    #[error("#[fold] attribute is only allowed on constrained functions")]
    FoldAttributeOnUnconstrained { ident: Ident },
    #[error("expected type, found numeric generic parameter")]
    NumericGenericUsedForType { name: String, span: Span },
    #[error("Invalid array length construction")]
    ArrayLengthInterpreter { error: InterpreterError },
    #[error("The unquote operator '$' can only be used within a quote expression")]
    UnquoteUsedOutsideQuote { span: Span },
    #[error("Invalid syntax in macro call")]
    InvalidSyntaxInMacroCall { span: Span },
    #[error("Macros must be comptime functions")]
    MacroIsNotComptime { span: Span },
    #[error("Annotation name must refer to a comptime function")]
    NonFunctionInAnnotation { span: Span },
    #[error("Type `{typ}` was inserted into the generics list from a macro, but is not a generic")]
    MacroResultInGenericsListNotAGeneric { span: Span, typ: Type },
    #[error("Named type arguments aren't allowed in a {item_kind}")]
    NamedTypeArgs { span: Span, item_kind: &'static str },
    #[error("Associated constants may only be a field or integer type")]
    AssociatedConstantsMustBeNumeric { span: Span },
    #[error("Overflow in `{lhs} {op} {rhs}`")]
    OverflowInType { lhs: u32, op: crate::BinaryTypeOperator, rhs: u32, span: Span },
    #[error("`quote` cannot be used in runtime code")]
    QuoteInRuntimeCode { span: Span },
    #[error("Comptime-only type `{typ}` cannot be used in runtime code")]
    ComptimeTypeInRuntimeCode { typ: String, span: Span },
    #[error("Comptime variable `{name}` cannot be mutated in a non-comptime context")]
    MutatingComptimeInNonComptimeContext { name: String, span: Span },
    #[error("Failed to parse `{statement}` as an expression")]
    InvalidInternedStatementInExpr { statement: String, span: Span },
<<<<<<< HEAD
    #[error("{0}")]
    UnsupportedNumericGenericType(#[from] UnsupportedNumericGenericType),
=======
    #[error("Type `{typ}` is more private than item `{item}`")]
    TypeIsMorePrivateThenItem { typ: String, item: String, span: Span },
>>>>>>> eec3a615
}

impl ResolverError {
    pub fn into_file_diagnostic(&self, file: fm::FileId) -> FileDiagnostic {
        Diagnostic::from(self).in_file(file)
    }
}

impl<'a> From<&'a ResolverError> for Diagnostic {
    /// Only user errors can be transformed into a Diagnostic
    /// ICEs will make the compiler panic, as they could affect the
    /// soundness of the generated program
    fn from(error: &'a ResolverError) -> Diagnostic {
        match error {
            ResolverError::DuplicateDefinition { name, first_span, second_span } => {
                let mut diag = Diagnostic::simple_error(
                    format!("duplicate definitions of {name} found"),
                    "first definition found here".to_string(),
                    *first_span,
                );
                diag.add_secondary("second definition found here".to_string(), *second_span);
                diag
            }
            ResolverError::UnusedVariable { ident } => {
                let name = &ident.0.contents;

                let mut diagnostic = Diagnostic::simple_warning(
                    format!("unused variable {name}"),
                    "unused variable ".to_string(),
                    ident.span(),
                );
                diagnostic.unnecessary = true;
                diagnostic
            }
            ResolverError::UnusedItem { ident, item} => {
                let name = &ident.0.contents;
                let item_type = item.item_type();

                let mut diagnostic =
                    if let UnusedItem::Struct(..) = item {
                        Diagnostic::simple_warning(
                            format!("{item_type} `{name}` is never constructed"),
                            format!("{item_type} is never constructed"),
                            ident.span(),
                        )
                    } else {
                        Diagnostic::simple_warning(
                            format!("unused {item_type} {name}"),
                            format!("unused {item_type}"),
                            ident.span(),
                        )
                    };
                diagnostic.unnecessary = true;
                diagnostic
            }
            ResolverError::VariableNotDeclared { name, span } => Diagnostic::simple_error(
                format!("cannot find `{name}` in this scope "),
                "not found in this scope".to_string(),
                *span,
            ),
            ResolverError::PathIsNotIdent { span } => Diagnostic::simple_error(
                "cannot use path as an identifier".to_string(),
                String::new(),
                *span,
            ),
            ResolverError::PathResolutionError(error) => error.into(),
            ResolverError::Expected { span, expected, got } => Diagnostic::simple_error(
                format!("expected {expected} got {got}"),
                String::new(),
                *span,
            ),
            ResolverError::DuplicateField { field } => Diagnostic::simple_error(
                format!("duplicate field {field}"),
                String::new(),
                field.span(),
            ),
            ResolverError::NoSuchField { field, struct_definition } => {
                Diagnostic::simple_error(
                    format!("no such field {field} defined in struct {struct_definition}"),
                    String::new(),
                    field.span(),
                )
            }
            ResolverError::MissingFields { span, missing_fields, struct_definition } => {
                let plural = if missing_fields.len() != 1 { "s" } else { "" };
                let remaining_fields_names = match &missing_fields[..] {
                    [field1] => field1.clone(),
                    [field1, field2] => format!("{field1} and {field2}"),
                    [field1, field2, field3] => format!("{field1}, {field2} and {field3}"),
                    _ => {
                        let len = missing_fields.len() - 3;
                        let len_plural = if len != 1 {"s"} else {""};

                        let truncated_fields = format!(" and {len} other field{len_plural}");
                        let missing_fields = &missing_fields[0..3];
                        format!("{}{truncated_fields}", missing_fields.join(", "))
                    }
                };

                Diagnostic::simple_error(
                    format!("missing field{plural} {remaining_fields_names} in struct {struct_definition}"),
                    String::new(),
                    *span,
                )
            }
            ResolverError::UnnecessaryMut { first_mut, second_mut } => {
                let mut error = Diagnostic::simple_error(
                    "'mut' here is not necessary".to_owned(),
                    "".to_owned(),
                    *second_mut,
                );
                error.add_secondary(
                    "Pattern was already made mutable from this 'mut'".to_owned(),
                    *first_mut,
                );
                error
            }
            ResolverError::UnnecessaryPub { ident, position } => {
                let name = &ident.0.contents;

                let mut diag = Diagnostic::simple_warning(
                    format!("unnecessary pub keyword on {position} for function {name}"),
                    format!("unnecessary pub {position}"),
                    ident.0.span(),
                );

                diag.add_note("The `pub` keyword only has effects on arguments to the entry-point function of a program. Thus, adding it to other function parameters can be deceiving and should be removed".to_owned());
                diag
            }
            ResolverError::NecessaryPub { ident } => {
                let name = &ident.0.contents;

                let mut diag = Diagnostic::simple_error(
                    format!("missing pub keyword on return type of function {name}"),
                    "missing pub on return type".to_string(),
                    ident.0.span(),
                );

                diag.add_note("The `pub` keyword is mandatory for the entry-point function return type because the verifier cannot retrieve private witness and thus the function will not be able to return a 'priv' value".to_owned());
                diag
            }
            ResolverError::MissingRhsExpr { name, span } => Diagnostic::simple_error(
                format!(
                    "no expression specifying the value stored by the constant variable {name}"
                ),
                "expected expression to be stored for let statement".to_string(),
                *span,
            ),
            ResolverError::InvalidArrayLengthExpr { span } => Diagnostic::simple_error(
                "Expression invalid in an array-length context".into(),
                "Array-length expressions can only have simple integer operations and any variables used must be global constants".into(),
                *span,
            ),
            ResolverError::IntegerTooLarge { span } => Diagnostic::simple_error(
                "Integer too large to be evaluated to an array-length".into(),
                "Array-lengths may be a maximum size of usize::MAX, including intermediate calculations".into(),
                *span,
            ),
            ResolverError::NoSuchNumericTypeVariable { path } => Diagnostic::simple_error(
                format!("Cannot find a global or generic type parameter named `{path}`"),
                "Only globals or generic type parameters are allowed to be used as an array type's length".to_string(),
                path.span(),
            ),
            ResolverError::CapturedMutableVariable { span } => Diagnostic::simple_error(
                "Closures cannot capture mutable variables".into(),
                "Mutable variable".into(),
                *span,
            ),
            ResolverError::TestFunctionHasParameters { span } => Diagnostic::simple_error(
                "Test functions cannot have any parameters".into(),
                "Try removing the parameters or moving the test into a wrapper function".into(),
                *span,
            ),
            ResolverError::NonStructUsedInConstructor { typ, span } => Diagnostic::simple_error(
                "Only struct types can be used in constructor expressions".into(),
                format!("{typ} has no fields to construct it with"),
                *span,
            ),
            ResolverError::NonStructWithGenerics { span } => Diagnostic::simple_error(
                "Only struct types can have generic arguments".into(),
                "Try removing the generic arguments".into(),
                *span,
            ),
            ResolverError::GenericsOnSelfType { span } => Diagnostic::simple_error(
                "Cannot apply generics to Self type".into(),
                "Use an explicit type name or apply the generics at the start of the impl instead".into(),
                *span,
            ),
            ResolverError::GenericsOnAssociatedType { span } => Diagnostic::simple_error(
                "Generic Associated Types (GATs) are currently unsupported in Noir".into(),
                "Cannot apply generics to an associated type".into(),
                *span,
            ),
            ResolverError::ParserError(error) => error.as_ref().into(),
            ResolverError::MutableReferenceToImmutableVariable { variable, span } => {
                Diagnostic::simple_error(format!("Cannot mutably reference the immutable variable {variable}"), format!("{variable} is immutable"), *span)
            },
            ResolverError::MutableReferenceToArrayElement { span } => {
                Diagnostic::simple_error("Mutable references to array elements are currently unsupported".into(), "Try storing the element in a fresh variable first".into(), *span)
            },
            ResolverError::NumericConstantInFormatString { name, span } => Diagnostic::simple_error(
                format!("cannot find `{name}` in this scope "),
                "Numeric constants should be printed without formatting braces".to_string(),
                *span,
            ),
            ResolverError::InvalidClosureEnvironment { span, typ } => Diagnostic::simple_error(
                format!("{typ} is not a valid closure environment type"),
                "Closure environment must be a tuple or unit type".to_string(), *span),
            ResolverError::NestedSlices { span } => Diagnostic::simple_error(
                "Nested slices, i.e. slices within an array or slice, are not supported".into(),
                "Try to use a constant sized array or BoundedVec instead".into(),
                *span,
            ),
            ResolverError::MisplacedRecursiveAttribute { ident } => {
                let name = &ident.0.contents;

                let mut diag = Diagnostic::simple_error(
                    format!("misplaced #[recursive] attribute on function {name} rather than the main function"),
                    "misplaced #[recursive] attribute".to_string(),
                    ident.0.span(),
                );

                diag.add_note("The `#[recursive]` attribute specifies to the backend whether it should use a prover which generates proofs that are friendly for recursive verification in another circuit".to_owned());
                diag
            }
            ResolverError::AbiAttributeOutsideContract { span } => {
                Diagnostic::simple_error(
                    "#[abi(tag)] attributes can only be used in contracts".to_string(),
                    "misplaced #[abi(tag)] attribute".to_string(),
                    *span,
                )
            },
            ResolverError::LowLevelFunctionOutsideOfStdlib { ident } => Diagnostic::simple_error(
                "Definition of low-level function outside of standard library".into(),
                "Usage of the `#[foreign]` or `#[builtin]` function attributes are not allowed outside of the Noir standard library".into(),
                ident.span(),
            ),
            ResolverError::OracleMarkedAsConstrained { ident } => Diagnostic::simple_warning(
                error.to_string(),
                "Oracle functions must have the `unconstrained` keyword applied".into(),
                ident.span(),
            ),
            ResolverError::UnconstrainedOracleReturnToConstrained { span } => Diagnostic::simple_error(
                error.to_string(),
                "This oracle call must be wrapped in a call to another unconstrained function before being returned to a constrained runtime".into(),
                *span,
            ),
            ResolverError::DependencyCycle { span, item, cycle } => {
                Diagnostic::simple_error(
                    "Dependency cycle found".into(),
                    format!("'{item}' recursively depends on itself: {cycle}"),
                    *span,
                )
            },
            ResolverError::JumpInConstrainedFn { is_break, span } => {
                let item = if *is_break { "break" } else { "continue" };
                Diagnostic::simple_error(
                    format!("{item} is only allowed in unconstrained functions"),
                    "Constrained code must always have a known number of loop iterations".into(),
                    *span,
                )
            },
            ResolverError::JumpOutsideLoop { is_break, span } => {
                let item = if *is_break { "break" } else { "continue" };
                Diagnostic::simple_error(
                    format!("{item} is only allowed within loops"),
                    "".into(),
                    *span,
                )
            },
            ResolverError::MutableGlobal { span } => {
                Diagnostic::simple_error(
                    "Only `comptime` globals may be mutable".into(),
                    String::new(),
                    *span,
                )
            },
            ResolverError::SelfReferentialStruct { span } => {
                Diagnostic::simple_error(
                    "Self-referential structs are not supported".into(),
                    "".into(),
                    *span,
                )
            },
            ResolverError::NoPredicatesAttributeOnUnconstrained { ident } => {
                let name = &ident.0.contents;

                let mut diag = Diagnostic::simple_error(
                    format!("misplaced #[no_predicates] attribute on unconstrained function {name}. Only allowed on constrained functions"),
                    "misplaced #[no_predicates] attribute".to_string(),
                    ident.0.span(),
                );

                diag.add_note("The `#[no_predicates]` attribute specifies to the compiler whether it should diverge from auto-inlining constrained functions".to_owned());
                diag
            }
            ResolverError::FoldAttributeOnUnconstrained { ident } => {
                let name = &ident.0.contents;

                let mut diag = Diagnostic::simple_error(
                    format!("misplaced #[fold] attribute on unconstrained function {name}. Only allowed on constrained functions"),
                    "misplaced #[fold] attribute".to_string(),
                    ident.0.span(),
                );

                diag.add_note("The `#[fold]` attribute specifies whether a constrained function should be treated as a separate circuit rather than inlined into the program entry point".to_owned());
                diag
            }
            ResolverError::NumericGenericUsedForType { name, span } => {
                Diagnostic::simple_error(
                    format!("expected type, found numeric generic parameter {name}"),
                    String::from("not a type"),
                    *span,
                )
            }
            ResolverError::ArrayLengthInterpreter { error } => Diagnostic::from(error),
            ResolverError::UnquoteUsedOutsideQuote { span } => {
                Diagnostic::simple_error(
                    "The unquote operator '$' can only be used within a quote expression".into(),
                    "".into(),
                    *span,
                )
            },
            ResolverError::InvalidSyntaxInMacroCall { span } => {
                Diagnostic::simple_error(
                    "Invalid syntax in macro call".into(),
                    "Macro calls must call a comptime function directly, they cannot use higher-order functions".into(),
                    *span,
                )
            },
            ResolverError::MacroIsNotComptime { span } => {
                Diagnostic::simple_error(
                    "This macro call is to a non-comptime function".into(),
                    "Macro calls must be to comptime functions".into(),
                    *span,
                )
            },
            ResolverError::NonFunctionInAnnotation { span } => {
                Diagnostic::simple_error(
                    "Unknown annotation".into(),
                    "The name of an annotation must refer to a comptime function".into(),
                    *span,
                )
            },
            ResolverError::MacroResultInGenericsListNotAGeneric { span, typ } => {
                Diagnostic::simple_error(
                    format!("Type `{typ}` was inserted into a generics list from a macro, but it is not a generic"),
                    format!("Type `{typ}` is not a generic"),
                    *span,
                )
            }
            ResolverError::NamedTypeArgs { span, item_kind } => {
                Diagnostic::simple_error(
                    format!("Named type arguments aren't allowed on a {item_kind}"),
                    "Named type arguments are only allowed for associated types on traits".to_string(),
                    *span,
                )
            }
            ResolverError::AssociatedConstantsMustBeNumeric { span } => {
                Diagnostic::simple_error(
                    "Associated constants may only be a field or integer type".to_string(),
                    "Only numeric constants are allowed".to_string(),
                    *span,
                )
            }
            ResolverError::OverflowInType { lhs, op, rhs, span } => {
                Diagnostic::simple_error(
                    format!("Overflow in `{lhs} {op} {rhs}`"),
                    "Overflow here".to_string(),
                    *span,
                )
            }
            ResolverError::QuoteInRuntimeCode { span } => {
                Diagnostic::simple_error(
                    "`quote` cannot be used in runtime code".to_string(),
                    "Wrap this in a `comptime` block or function to use it".to_string(),
                    *span,
                )
            },
            ResolverError::ComptimeTypeInRuntimeCode { typ, span } => {
                Diagnostic::simple_error(
                    format!("Comptime-only type `{typ}` cannot be used in runtime code"),
                    "Comptime-only type used here".to_string(),
                    *span,
                )
            },
            ResolverError::MutatingComptimeInNonComptimeContext { name, span } => {
                Diagnostic::simple_error(
                    format!("Comptime variable `{name}` cannot be mutated in a non-comptime context"),
                    format!("`{name}` mutated here"),
                    *span,
                )
            },
            ResolverError::InvalidInternedStatementInExpr { statement, span } => {
                Diagnostic::simple_error(
                    format!("Failed to parse `{statement}` as an expression"),
                    "The statement was used from a macro here".to_string(),
                    *span,
                )
            },
<<<<<<< HEAD
            ResolverError::UnsupportedNumericGenericType(err) => err.into(),
=======
            ResolverError::TypeIsMorePrivateThenItem { typ, item, span } => {
                Diagnostic::simple_warning(
                    format!("Type `{typ}` is more private than item `{item}`"),
                    String::new(),
                    *span,
                )
            },
>>>>>>> eec3a615
        }
    }
}<|MERGE_RESOLUTION|>--- conflicted
+++ resolved
@@ -3,13 +3,10 @@
 use thiserror::Error;
 
 use crate::{
-<<<<<<< HEAD
     ast::{Ident, UnsupportedNumericGenericType},
     hir::comptime::InterpreterError,
     parser::ParserError,
-=======
-    ast::Ident, hir::comptime::InterpreterError, parser::ParserError, usage_tracker::UnusedItem,
->>>>>>> eec3a615
+    usage_tracker::UnusedItem,
     Type,
 };
 
@@ -137,13 +134,10 @@
     MutatingComptimeInNonComptimeContext { name: String, span: Span },
     #[error("Failed to parse `{statement}` as an expression")]
     InvalidInternedStatementInExpr { statement: String, span: Span },
-<<<<<<< HEAD
     #[error("{0}")]
     UnsupportedNumericGenericType(#[from] UnsupportedNumericGenericType),
-=======
     #[error("Type `{typ}` is more private than item `{item}`")]
     TypeIsMorePrivateThenItem { typ: String, item: String, span: Span },
->>>>>>> eec3a615
 }
 
 impl ResolverError {
@@ -544,9 +538,7 @@
                     *span,
                 )
             },
-<<<<<<< HEAD
             ResolverError::UnsupportedNumericGenericType(err) => err.into(),
-=======
             ResolverError::TypeIsMorePrivateThenItem { typ, item, span } => {
                 Diagnostic::simple_warning(
                     format!("Type `{typ}` is more private than item `{item}`"),
@@ -554,7 +546,6 @@
                     *span,
                 )
             },
->>>>>>> eec3a615
         }
     }
 }