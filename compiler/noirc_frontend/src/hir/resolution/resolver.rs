// Fix usage of intern and resolve
// In some places, we do intern, however in others we are resolving and interning
// Ideally, I want to separate the interning and resolving abstractly
// so separate functions, but combine them naturally
// This could be possible, if lowering, is given a mutable map/scope as a parameter.
// So that it can match Idents to Ids. This is close to what the Scope map looks like
// Except for the num_times_used parameter.
// We can instead have a map from Ident to Into<IdentId> and implement that trait on ResolverMeta
//
//
// XXX: Change mentions of intern to resolve. In regards to the above comment
//
// XXX: Resolver does not check for unused functions
use acvm::acir::AcirField;

use crate::hir_def::expr::{
    HirArrayLiteral, HirBinaryOp, HirBlockExpression, HirCallExpression, HirCapturedVar,
    HirCastExpression, HirConstructorExpression, HirExpression, HirIdent, HirIfExpression,
    HirIndexExpression, HirInfixExpression, HirLambda, HirLiteral, HirMemberAccess,
    HirMethodCallExpression, HirPrefixExpression, HirQuoted, ImplKind,
};

use crate::hir_def::function::FunctionBody;
use crate::hir_def::traits::{Trait, TraitConstraint};
use crate::macros_api::SecondaryAttribute;
use crate::token::{Attributes, FunctionAttribute};
use regex::Regex;
use std::collections::{BTreeMap, BTreeSet, HashSet};
use std::rc::Rc;

use crate::ast::{
    ArrayLiteral, BinaryOpKind, BlockExpression, Expression, ExpressionKind, ForRange,
    FunctionDefinition, FunctionKind, FunctionReturnType, Ident, ItemVisibility, LValue,
    LetStatement, Literal, NoirFunction, NoirStruct, NoirTypeAlias, Param, Path, PathKind, Pattern,
    Statement, StatementKind, TraitBound, UnaryOp, UnresolvedGenerics, UnresolvedTraitConstraint,
    UnresolvedType, UnresolvedTypeData, UnresolvedTypeExpression, Visibility, ERROR_IDENT,
};
use crate::graph::CrateId;
use crate::hir::def_map::{ModuleDefId, TryFromModuleDefId, MAIN_FUNCTION};
use crate::hir::{
    comptime::{Interpreter, Value},
    def_map::CrateDefMap,
    resolution::path_resolver::PathResolver,
};
use crate::hir_def::stmt::{HirAssignStatement, HirForStatement, HirLValue, HirPattern};
use crate::node_interner::{
    DefinitionId, DefinitionKind, DependencyId, ExprId, FuncId, GlobalId, NodeInterner, StmtId,
    StructId, TraitId, TraitImplId, TraitMethodId, TypeAliasId,
};
use crate::{Generics, Shared, StructType, Type, TypeAlias, TypeVariable, TypeVariableKind};
use fm::FileId;
use iter_extended::vecmap;
use noirc_errors::{Location, Span, Spanned};

use crate::hir::scope::{
    Scope as GenericScope, ScopeForest as GenericScopeForest, ScopeTree as GenericScopeTree,
};
use crate::hir_def::{
    function::{FuncMeta, HirFunction},
    stmt::{HirConstrainStatement, HirLetStatement, HirStatement},
};

use super::errors::{PubPosition, ResolverError};
use super::import::PathResolution;

pub const SELF_TYPE_NAME: &str = "Self";

type Scope = GenericScope<String, ResolverMeta>;
type ScopeTree = GenericScopeTree<String, ResolverMeta>;
type ScopeForest = GenericScopeForest<String, ResolverMeta>;

pub struct LambdaContext {
    pub captures: Vec<HirCapturedVar>,
    /// the index in the scope tree
    /// (sometimes being filled by ScopeTree's find method)
    pub scope_index: usize,
}

/// The primary jobs of the Resolver are to validate that every variable found refers to exactly 1
/// definition in scope, and to convert the AST into the HIR.
///
/// A Resolver is a short-lived struct created to resolve a top-level definition.
/// One of these is created for each function definition and struct definition.
/// This isn't strictly necessary to its function, it could be refactored out in the future.
pub struct Resolver<'a> {
    scopes: ScopeForest,
    path_resolver: &'a dyn PathResolver,
    def_maps: &'a BTreeMap<CrateId, CrateDefMap>,
    trait_id: Option<TraitId>,
    trait_bounds: Vec<UnresolvedTraitConstraint>,
    pub interner: &'a mut NodeInterner,
    errors: Vec<ResolverError>,
    file: FileId,

    /// Set to the current type if we're resolving an impl
    self_type: Option<Type>,

    /// If we're currently resolving methods within a trait impl, this will be set
    /// to the corresponding trait impl ID.
    current_trait_impl: Option<TraitImplId>,

    /// The current dependency item we're resolving.
    /// Used to link items to their dependencies in the dependency graph
    current_item: Option<DependencyId>,

    /// In-resolution names
    ///
    /// This needs to be a set because we can have multiple in-resolution
    /// names when resolving structs that are declared in reverse order of their
    /// dependencies, such as in the following case:
    ///
    /// ```
    /// struct Wrapper {
    ///     value: Wrapped
    /// }
    /// struct Wrapped {
    /// }
    /// ```
    resolving_ids: BTreeSet<StructId>,

    /// True if the current module is a contract.
    /// This is usually determined by self.path_resolver.module_id(), but it can
    /// be overridden for impls. Impls are an odd case since the methods within resolve
    /// as if they're in the parent module, but should be placed in a child module.
    /// Since they should be within a child module, in_contract is manually set to false
    /// for these so we can still resolve them in the parent module without them being in a contract.
    in_contract: bool,

    /// Contains a mapping of the current struct or functions's generics to
    /// unique type variables if we're resolving a struct. Empty otherwise.
    /// This is a Vec rather than a map to preserve the order a functions generics
    /// were declared in.
    generics: Vec<(Rc<String>, TypeVariable, Span)>,

    /// When resolving lambda expressions, we need to keep track of the variables
    /// that are captured. We do this in order to create the hidden environment
    /// parameter for the lambda function.
    lambda_stack: Vec<LambdaContext>,

    /// True if we're currently resolving an unconstrained function
    in_unconstrained_fn: bool,

    /// How many loops we're currently within.
    /// This increases by 1 at the start of a loop, and decreases by 1 when it ends.
    nested_loops: u32,
}

/// ResolverMetas are tagged onto each definition to track how many times they are used
#[derive(Debug, PartialEq, Eq)]
struct ResolverMeta {
    num_times_used: usize,
    ident: HirIdent,
    warn_if_unused: bool,
}

pub enum ResolvePathError {
    WrongKind,
    NotFound,
}

impl<'a> Resolver<'a> {
    pub fn new(
        interner: &'a mut NodeInterner,
        path_resolver: &'a dyn PathResolver,
        def_maps: &'a BTreeMap<CrateId, CrateDefMap>,
        file: FileId,
    ) -> Resolver<'a> {
        let module_id = path_resolver.module_id();
        let in_contract = module_id.module(def_maps).is_contract;

        Self {
            path_resolver,
            def_maps,
            trait_id: None,
            trait_bounds: Vec::new(),
            scopes: ScopeForest::default(),
            interner,
            self_type: None,
            generics: Vec::new(),
            errors: Vec::new(),
            lambda_stack: Vec::new(),
            current_trait_impl: None,
            current_item: None,
            resolving_ids: BTreeSet::new(),
            file,
            in_contract,
            in_unconstrained_fn: false,
            nested_loops: 0,
        }
    }

    pub fn set_self_type(&mut self, self_type: Option<Type>) {
        self.self_type = self_type;
    }

    pub fn set_trait_id(&mut self, trait_id: Option<TraitId>) {
        self.trait_id = trait_id;
    }

    pub fn set_trait_impl_id(&mut self, impl_id: Option<TraitImplId>) {
        self.current_trait_impl = impl_id;
    }

    pub fn get_self_type(&mut self) -> Option<&Type> {
        self.self_type.as_ref()
    }

    fn push_err(&mut self, err: ResolverError) {
        self.errors.push(err);
    }

    /// This turns function parameters of the form:
    /// fn foo(x: impl Bar)
    ///
    /// into
    /// fn foo<T0_impl_Bar>(x: T0_impl_Bar) where T0_impl_Bar: Bar
    fn desugar_impl_trait_args(&mut self, func: &mut NoirFunction, func_id: FuncId) {
        let mut impl_trait_generics = HashSet::new();
        let mut counter: usize = 0;
        for parameter in func.def.parameters.iter_mut() {
            if let UnresolvedTypeData::TraitAsType(path, args) = &parameter.typ.typ {
                let mut new_generic_ident: Ident =
                    format!("T{}_impl_{}", func_id, path.as_string()).into();
                let mut new_generic_path = Path::from_ident(new_generic_ident.clone());
                while impl_trait_generics.contains(&new_generic_ident)
                    || self.lookup_generic_or_global_type(&new_generic_path).is_some()
                {
                    new_generic_ident =
                        format!("T{}_impl_{}_{}", func_id, path.as_string(), counter).into();
                    new_generic_path = Path::from_ident(new_generic_ident.clone());
                    counter += 1;
                }
                impl_trait_generics.insert(new_generic_ident.clone());

                let is_synthesized = true;
                let new_generic_type_data =
                    UnresolvedTypeData::Named(new_generic_path, vec![], is_synthesized);
                let new_generic_type =
                    UnresolvedType { typ: new_generic_type_data.clone(), span: None };
                let new_trait_bound = TraitBound {
                    trait_path: path.clone(),
                    trait_id: None,
                    trait_generics: args.to_vec(),
                };
                let new_trait_constraint = UnresolvedTraitConstraint {
                    typ: new_generic_type,
                    trait_bound: new_trait_bound,
                };

                parameter.typ.typ = new_generic_type_data;
                func.def.generics.push(new_generic_ident);
                func.def.where_clause.push(new_trait_constraint);
            }
        }
        self.add_generics(&impl_trait_generics.into_iter().collect());
    }

    /// Resolving a function involves interning the metadata
    /// interning any statements inside of the function
    /// and interning the function itself
    /// We resolve and lower the function at the same time
    /// Since lowering would require scope data, unless we add an extra resolution field to the AST
    pub fn resolve_function(
        mut self,
        mut func: NoirFunction,
        func_id: FuncId,
    ) -> (HirFunction, FuncMeta, Vec<ResolverError>) {
        self.scopes.start_function();
        self.current_item = Some(DependencyId::Function(func_id));

        // Check whether the function has globals in the local module and add them to the scope
        self.resolve_local_globals();
        self.add_generics(&func.def.generics);

        self.desugar_impl_trait_args(&mut func, func_id);
        self.trait_bounds = func.def.where_clause.clone();

        let is_low_level_or_oracle = func
            .attributes()
            .function
            .as_ref()
            .map_or(false, |func| func.is_low_level() || func.is_oracle());
        let (hir_func, func_meta) = self.intern_function(func, func_id);
        let func_scope_tree = self.scopes.end_function();

        // The arguments to low-level and oracle functions are always unused so we do not produce warnings for them.
        if !is_low_level_or_oracle {
            self.check_for_unused_variables_in_scope_tree(func_scope_tree);
        }

        self.trait_bounds.clear();
        (hir_func, func_meta, self.errors)
    }

    pub fn resolve_trait_function(
        &mut self,
        name: &Ident,
        generics: &UnresolvedGenerics,
        parameters: &[(Ident, UnresolvedType)],
        return_type: &FunctionReturnType,
        where_clause: &[UnresolvedTraitConstraint],
        func_id: FuncId,
    ) -> (HirFunction, FuncMeta) {
        self.scopes.start_function();

        // Check whether the function has globals in the local module and add them to the scope
        self.resolve_local_globals();

        self.trait_bounds = where_clause.to_vec();

        let kind = FunctionKind::Normal;
        let def = FunctionDefinition {
            name: name.clone(),
            attributes: Attributes::empty(),
            is_unconstrained: false,
            is_comptime: false,
            visibility: ItemVisibility::Public, // Trait functions are always public
            generics: generics.clone(),
            parameters: vecmap(parameters, |(name, typ)| Param {
                visibility: Visibility::Private,
                pattern: Pattern::Identifier(name.clone()),
                typ: typ.clone(),
                span: name.span(),
            }),
            body: BlockExpression { statements: Vec::new() },
            span: name.span(),
            where_clause: where_clause.to_vec(),
            return_type: return_type.clone(),
            return_visibility: Visibility::Private,
        };

        let (hir_func, func_meta) = self.intern_function(NoirFunction { kind, def }, func_id);
        let _ = self.scopes.end_function();
        // Don't check the scope tree for unused variables, they can't be used in a declaration anyway.
        self.trait_bounds.clear();
        (hir_func, func_meta)
    }

    fn check_for_unused_variables_in_scope_tree(&mut self, scope_decls: ScopeTree) {
        let mut unused_vars = Vec::new();
        for scope in scope_decls.0.into_iter() {
            Resolver::check_for_unused_variables_in_local_scope(scope, &mut unused_vars);
        }

        for unused_var in unused_vars.iter() {
            if let Some(definition_info) = self.interner.try_definition(unused_var.id) {
                let name = &definition_info.name;
                if name != ERROR_IDENT && !definition_info.is_global() {
                    let ident = Ident(Spanned::from(unused_var.location.span, name.to_owned()));
                    self.push_err(ResolverError::UnusedVariable { ident });
                }
            }
        }
    }

    fn check_for_unused_variables_in_local_scope(decl_map: Scope, unused_vars: &mut Vec<HirIdent>) {
        let unused_variables = decl_map.filter(|(variable_name, metadata)| {
            let has_underscore_prefix = variable_name.starts_with('_'); // XXX: This is used for development mode, and will be removed
            metadata.warn_if_unused && metadata.num_times_used == 0 && !has_underscore_prefix
        });
        unused_vars.extend(unused_variables.map(|(_, meta)| meta.ident.clone()));
    }

    /// Run the given function in a new scope.
    fn in_new_scope<T, F: FnOnce(&mut Self) -> T>(&mut self, f: F) -> T {
        self.scopes.start_scope();
        let ret = f(self);
        let scope = self.scopes.end_scope();
        self.check_for_unused_variables_in_scope_tree(scope.into());
        ret
    }

    fn add_variable_decl(
        &mut self,
        name: Ident,
        mutable: bool,
        allow_shadowing: bool,
        definition: DefinitionKind,
    ) -> HirIdent {
        self.add_variable_decl_inner(name, mutable, allow_shadowing, true, definition)
    }

    fn add_variable_decl_inner(
        &mut self,
        name: Ident,
        mutable: bool,
        allow_shadowing: bool,
        warn_if_unused: bool,
        definition: DefinitionKind,
    ) -> HirIdent {
        if definition.is_global() {
            return self.add_global_variable_decl(name, definition);
        }

        let location = Location::new(name.span(), self.file);
        let id =
            self.interner.push_definition(name.0.contents.clone(), mutable, definition, location);
        let ident = HirIdent::non_trait_method(id, location);
        let resolver_meta =
            ResolverMeta { num_times_used: 0, ident: ident.clone(), warn_if_unused };

        let scope = self.scopes.get_mut_scope();
        let old_value = scope.add_key_value(name.0.contents.clone(), resolver_meta);

        if !allow_shadowing {
            if let Some(old_value) = old_value {
                self.push_err(ResolverError::DuplicateDefinition {
                    name: name.0.contents,
                    first_span: old_value.ident.location.span,
                    second_span: location.span,
                });
            }
        }

        ident
    }

    fn add_global_variable_decl(&mut self, name: Ident, definition: DefinitionKind) -> HirIdent {
        let scope = self.scopes.get_mut_scope();

        // This check is necessary to maintain the same definition ids in the interner. Currently, each function uses a new resolver that has its own ScopeForest and thus global scope.
        // We must first check whether an existing definition ID has been inserted as otherwise there will be multiple definitions for the same global statement.
        // This leads to an error in evaluation where the wrong definition ID is selected when evaluating a statement using the global. The check below prevents this error.
        let mut global_id = None;
        let global = self.interner.get_all_globals();
        for global_info in global {
            if global_info.ident == name
                && global_info.local_id == self.path_resolver.local_module_id()
            {
                global_id = Some(global_info.id);
            }
        }

        let (ident, resolver_meta) = if let Some(id) = global_id {
            let global = self.interner.get_global(id);
            let hir_ident = HirIdent::non_trait_method(global.definition_id, global.location);
            let ident = hir_ident.clone();
            let resolver_meta = ResolverMeta { num_times_used: 0, ident, warn_if_unused: true };
            (hir_ident, resolver_meta)
        } else {
            let location = Location::new(name.span(), self.file);
            let id =
                self.interner.push_definition(name.0.contents.clone(), false, definition, location);
            let ident = HirIdent::non_trait_method(id, location);
            let resolver_meta =
                ResolverMeta { num_times_used: 0, ident: ident.clone(), warn_if_unused: true };
            (ident, resolver_meta)
        };

        let old_global_value = scope.add_key_value(name.0.contents.clone(), resolver_meta);
        if let Some(old_global_value) = old_global_value {
            self.push_err(ResolverError::DuplicateDefinition {
                name: name.0.contents.clone(),
                first_span: old_global_value.ident.location.span,
                second_span: name.span(),
            });
        }
        ident
    }

    // Checks for a variable having been declared before
    // variable declaration and definition cannot be separate in Noir
    // Once the variable has been found, intern and link `name` to this definition
    // return the IdentId of `name`
    //
    // If a variable is not found, then an error is logged and a dummy id
    // is returned, for better error reporting UX
    fn find_variable_or_default(&mut self, name: &Ident) -> (HirIdent, usize) {
        self.find_variable(name).unwrap_or_else(|error| {
            self.push_err(error);
            let id = DefinitionId::dummy_id();
            let location = Location::new(name.span(), self.file);
            (HirIdent::non_trait_method(id, location), 0)
        })
    }

    fn find_variable(&mut self, name: &Ident) -> Result<(HirIdent, usize), ResolverError> {
        // Find the definition for this Ident
        let scope_tree = self.scopes.current_scope_tree();
        let variable = scope_tree.find(&name.0.contents);

        let location = Location::new(name.span(), self.file);
        if let Some((variable_found, scope)) = variable {
            variable_found.num_times_used += 1;
            let id = variable_found.ident.id;
            Ok((HirIdent::non_trait_method(id, location), scope))
        } else {
            Err(ResolverError::VariableNotDeclared {
                name: name.0.contents.clone(),
                span: name.0.span(),
            })
        }
    }

    fn intern_function(&mut self, func: NoirFunction, id: FuncId) -> (HirFunction, FuncMeta) {
        let func_meta = self.extract_meta(&func, id);

        if func.def.is_unconstrained {
            self.in_unconstrained_fn = true;
        }

        let hir_func = match func.kind {
            FunctionKind::Builtin | FunctionKind::LowLevel | FunctionKind::Oracle => {
                HirFunction::empty()
            }
            FunctionKind::Normal | FunctionKind::Recursive => {
                let expr_id = self.intern_block(func.def.body);
                self.interner.push_expr_location(expr_id, func.def.span, self.file);
                HirFunction::unchecked_from_expr(expr_id)
            }
        };

        (hir_func, func_meta)
    }

    pub fn resolve_trait_constraint(
        &mut self,
        constraint: UnresolvedTraitConstraint,
    ) -> Option<TraitConstraint> {
        let typ = self.resolve_type(constraint.typ);
        let trait_generics =
            vecmap(constraint.trait_bound.trait_generics, |typ| self.resolve_type(typ));

        let span = constraint.trait_bound.trait_path.span();
        let the_trait = self.lookup_trait_or_error(constraint.trait_bound.trait_path)?;
        let trait_id = the_trait.id;

        let expected_generics = the_trait.generics.len();
        let actual_generics = trait_generics.len();

        if actual_generics != expected_generics {
            let item_name = the_trait.name.to_string();
            self.push_err(ResolverError::IncorrectGenericCount {
                span,
                item_name,
                actual: actual_generics,
                expected: expected_generics,
            });
        }

        Some(TraitConstraint { typ, trait_id, trait_generics })
    }

    /// Translates an UnresolvedType into a Type and appends any
    /// freshly created TypeVariables created to new_variables.
    fn resolve_type_inner(&mut self, typ: UnresolvedType) -> Type {
        use crate::ast::UnresolvedTypeData::*;

        let resolved_type = match typ.typ {
            FieldElement => Type::FieldElement,
            Array(size, elem) => {
                let elem = Box::new(self.resolve_type_inner(*elem));
                let size = self.convert_expression_type(size);
                Type::Array(Box::new(size), elem)
            }
            Slice(elem) => {
                let elem = Box::new(self.resolve_type_inner(*elem));
                Type::Slice(elem)
            }
            Expression(expr) => self.convert_expression_type(expr),
            Integer(sign, bits) => Type::Integer(sign, bits),
            Bool => Type::Bool,
            String(size) => {
                let resolved_size = self.convert_expression_type(size);
                Type::String(Box::new(resolved_size))
            }
            FormatString(size, fields) => {
                let resolved_size = self.convert_expression_type(size);
                let fields = self.resolve_type_inner(*fields);
                Type::FmtString(Box::new(resolved_size), Box::new(fields))
            }
            Expr => Type::Expr,
            Unit => Type::Unit,
            Unspecified => Type::Error,
            Error => Type::Error,
            Named(path, args, _) => self.resolve_named_type(path, args),
            TraitAsType(path, args) => self.resolve_trait_as_type(path, args),

            Tuple(fields) => Type::Tuple(vecmap(fields, |field| self.resolve_type_inner(field))),
            Function(args, ret, env) => {
                let args = vecmap(args, |arg| self.resolve_type_inner(arg));
                let ret = Box::new(self.resolve_type_inner(*ret));

                // expect() here is valid, because the only places we don't have a span are omitted types
                // e.g. a function without return type implicitly has a spanless UnresolvedType::Unit return type
                // To get an invalid env type, the user must explicitly specify the type, which will have a span
                let env_span =
                    env.span.expect("Unexpected missing span for closure environment type");

                let env = Box::new(self.resolve_type_inner(*env));

                match *env {
                    Type::Unit | Type::Tuple(_) | Type::NamedGeneric(_, _) => {
                        Type::Function(args, ret, env)
                    }
                    _ => {
                        self.push_err(ResolverError::InvalidClosureEnvironment {
                            typ: *env,
                            span: env_span,
                        });
                        Type::Error
                    }
                }
            }
            MutableReference(element) => {
                Type::MutableReference(Box::new(self.resolve_type_inner(*element)))
            }
            Parenthesized(typ) => self.resolve_type_inner(*typ),
        };

        if let Type::Struct(_, _) = resolved_type {
            if let Some(unresolved_span) = typ.span {
                // Record the location of the type reference
                self.interner.push_type_ref_location(
                    resolved_type.clone(),
                    Location::new(unresolved_span, self.file),
                );
            }
        }
        resolved_type
    }

    fn find_generic(&self, target_name: &str) -> Option<&(Rc<String>, TypeVariable, Span)> {
        self.generics.iter().find(|(name, _, _)| name.as_ref() == target_name)
    }

    fn resolve_named_type(&mut self, path: Path, args: Vec<UnresolvedType>) -> Type {
        if args.is_empty() {
            if let Some(typ) = self.lookup_generic_or_global_type(&path) {
                return typ;
            }
        }

        // Check if the path is a type variable first. We currently disallow generics on type
        // variables since we do not support higher-kinded types.
        if path.segments.len() == 1 {
            let name = &path.last_segment().0.contents;

            if name == SELF_TYPE_NAME {
                if let Some(self_type) = self.self_type.clone() {
                    if !args.is_empty() {
                        self.push_err(ResolverError::GenericsOnSelfType { span: path.span() });
                    }
                    return self_type;
                }
            }
        }

        let span = path.span();
        let mut args = vecmap(args, |arg| self.resolve_type_inner(arg));

        if let Some(type_alias) = self.lookup_type_alias(path.clone()) {
            let type_alias = type_alias.borrow();
            let expected_generic_count = type_alias.generics.len();
            let type_alias_string = type_alias.to_string();
            let id = type_alias.id;

            self.verify_generics_count(expected_generic_count, &mut args, span, || {
                type_alias_string
            });

            if let Some(item) = self.current_item {
                self.interner.add_type_alias_dependency(item, id);
            }

            // Collecting Type Alias references [Location]s to be used by LSP in order
            // to resolve the definition of the type alias
            self.interner.add_type_alias_ref(id, Location::new(span, self.file));

            // Because there is no ordering to when type aliases (and other globals) are resolved,
            // it is possible for one to refer to an Error type and issue no error if it is set
            // equal to another type alias. Fixing this fully requires an analysis to create a DFG
            // of definition ordering, but for now we have an explicit check here so that we at
            // least issue an error that the type was not found instead of silently passing.
            let alias = self.interner.get_type_alias(id);
            return Type::Alias(alias, args);
        }

        match self.lookup_struct_or_error(path) {
            Some(struct_type) => {
                if self.resolving_ids.contains(&struct_type.borrow().id) {
                    self.push_err(ResolverError::SelfReferentialStruct {
                        span: struct_type.borrow().name.span(),
                    });

                    return Type::Error;
                }

                let expected_generic_count = struct_type.borrow().generics.len();
                if !self.in_contract
                    && self
                        .interner
                        .struct_attributes(&struct_type.borrow().id)
                        .iter()
                        .any(|attr| matches!(attr, SecondaryAttribute::Abi(_)))
                {
                    self.push_err(ResolverError::AbiAttributeOutsideContract {
                        span: struct_type.borrow().name.span(),
                    });
                }
                self.verify_generics_count(expected_generic_count, &mut args, span, || {
                    struct_type.borrow().to_string()
                });

                if let Some(current_item) = self.current_item {
                    let dependency_id = struct_type.borrow().id;
                    self.interner.add_type_dependency(current_item, dependency_id);
                }

                Type::Struct(struct_type, args)
            }
            None => Type::Error,
        }
    }

    fn resolve_trait_as_type(&mut self, path: Path, args: Vec<UnresolvedType>) -> Type {
        let args = vecmap(args, |arg| self.resolve_type_inner(arg));

        if let Some(t) = self.lookup_trait_or_error(path) {
            Type::TraitAsType(t.id, Rc::new(t.name.to_string()), args)
        } else {
            Type::Error
        }
    }

    fn verify_generics_count(
        &mut self,
        expected_count: usize,
        args: &mut Vec<Type>,
        span: Span,
        type_name: impl FnOnce() -> String,
    ) {
        if args.len() != expected_count {
            self.errors.push(ResolverError::IncorrectGenericCount {
                span,
                item_name: type_name(),
                actual: args.len(),
                expected: expected_count,
            });

            // Fix the generic count so we can continue typechecking
            args.resize_with(expected_count, || Type::Error);
        }
    }

    fn lookup_generic_or_global_type(&mut self, path: &Path) -> Option<Type> {
        if path.segments.len() == 1 {
            let name = &path.last_segment().0.contents;
            if let Some((name, var, _)) = self.find_generic(name) {
                return Some(Type::NamedGeneric(var.clone(), name.clone()));
            }
        }

        // If we cannot find a local generic of the same name, try to look up a global
        match self.path_resolver.resolve(self.def_maps, path.clone()) {
            Ok(PathResolution { module_def_id: ModuleDefId::GlobalId(id), error }) => {
                if let Some(current_item) = self.current_item {
                    self.interner.add_global_dependency(current_item, id);
                }

                if let Some(error) = error {
                    self.push_err(error.into());
                }
                Some(Type::Constant(self.eval_global_as_array_length(id, path)))
            }
            _ => None,
        }
    }

    fn convert_expression_type(&mut self, length: UnresolvedTypeExpression) -> Type {
        match length {
            UnresolvedTypeExpression::Variable(path) => {
                self.lookup_generic_or_global_type(&path).unwrap_or_else(|| {
                    self.push_err(ResolverError::NoSuchNumericTypeVariable { path });
                    Type::Constant(0)
                })
            }
            UnresolvedTypeExpression::Constant(int, _) => Type::Constant(int),
            UnresolvedTypeExpression::BinaryOperation(lhs, op, rhs, _) => {
                let (lhs_span, rhs_span) = (lhs.span(), rhs.span());
                let lhs = self.convert_expression_type(*lhs);
                let rhs = self.convert_expression_type(*rhs);

                match (lhs, rhs) {
                    (Type::Constant(lhs), Type::Constant(rhs)) => {
                        Type::Constant(op.function()(lhs, rhs))
                    }
                    (lhs, _) => {
                        let span =
                            if !matches!(lhs, Type::Constant(_)) { lhs_span } else { rhs_span };
                        self.push_err(ResolverError::InvalidArrayLengthExpr { span });
                        Type::Constant(0)
                    }
                }
            }
        }
    }

    fn get_ident_from_path(&mut self, path: Path) -> (HirIdent, usize) {
        let location = Location::new(path.span(), self.file);

        let error = match path.as_ident().map(|ident| self.find_variable(ident)) {
            Some(Ok(found)) => return found,
            // Try to look it up as a global, but still issue the first error if we fail
            Some(Err(error)) => match self.lookup_global(path) {
                Ok(id) => return (HirIdent::non_trait_method(id, location), 0),
                Err(_) => error,
            },
            None => match self.lookup_global(path) {
                Ok(id) => return (HirIdent::non_trait_method(id, location), 0),
                Err(error) => error,
            },
        };
        self.push_err(error);
        let id = DefinitionId::dummy_id();
        (HirIdent::non_trait_method(id, location), 0)
    }

    /// Translates an UnresolvedType to a Type
    pub fn resolve_type(&mut self, typ: UnresolvedType) -> Type {
        let span = typ.span;
        let resolved_type = self.resolve_type_inner(typ);
        if resolved_type.is_nested_slice() {
            self.errors.push(ResolverError::NestedSlices { span: span.unwrap() });
        }
        resolved_type
    }

    pub fn resolve_type_alias(
        mut self,
        unresolved: NoirTypeAlias,
        alias_id: TypeAliasId,
    ) -> (Type, Generics, Vec<ResolverError>) {
        let generics = self.add_generics(&unresolved.generics);
        self.resolve_local_globals();

        self.current_item = Some(DependencyId::Alias(alias_id));
        let typ = self.resolve_type(unresolved.typ);

        (typ, generics, self.errors)
    }

    pub fn take_errors(self) -> Vec<ResolverError> {
        self.errors
    }

    /// Return the current generics.
    /// Needed to keep referring to the same type variables across many
    /// methods in a single impl.
    pub fn get_generics(&self) -> &[(Rc<String>, TypeVariable, Span)] {
        &self.generics
    }

    /// Set the current generics that are in scope.
    /// Unlike add_generics, this function will not create any new type variables,
    /// opting to reuse the existing ones it is directly given.
    pub fn set_generics(&mut self, generics: Vec<(Rc<String>, TypeVariable, Span)>) {
        self.generics = generics;
    }

    /// Translates a (possibly Unspecified) UnresolvedType to a Type.
    /// Any UnresolvedType::Unspecified encountered are replaced with fresh type variables.
    fn resolve_inferred_type(&mut self, typ: UnresolvedType) -> Type {
        match &typ.typ {
            UnresolvedTypeData::Unspecified => self.interner.next_type_variable(),
            _ => self.resolve_type(typ),
        }
    }

    /// Add the given generics to scope.
    /// Each generic will have a fresh Shared<TypeBinding> associated with it.
    pub fn add_generics(&mut self, generics: &UnresolvedGenerics) -> Generics {
        vecmap(generics, |generic| {
            // Map the generic to a fresh type variable
            let id = self.interner.next_type_variable_id();
            let typevar = TypeVariable::unbound(id);
            let span = generic.0.span();

            // Check for name collisions of this generic
            let name = Rc::new(generic.0.contents.clone());

            if let Some((_, _, first_span)) = self.find_generic(&name) {
                self.errors.push(ResolverError::DuplicateDefinition {
                    name: generic.0.contents.clone(),
                    first_span: *first_span,
                    second_span: span,
                });
            } else {
                self.generics.push((name, typevar.clone(), span));
            }

            typevar
        })
    }

    /// Add the given existing generics to scope.
    /// This is useful for adding the same generics to many items. E.g. apply impl generics
    /// to each function in the impl or trait generics to each item in the trait.
    pub fn add_existing_generics(&mut self, names: &UnresolvedGenerics, generics: &Generics) {
        assert_eq!(names.len(), generics.len());

        for (name, typevar) in names.iter().zip(generics) {
            self.add_existing_generic(&name.0.contents, name.0.span(), typevar.clone());
        }
    }

    pub fn add_existing_generic(&mut self, name: &str, span: Span, typevar: TypeVariable) {
        // Check for name collisions of this generic
        let rc_name = Rc::new(name.to_owned());

        if let Some((_, _, first_span)) = self.find_generic(&rc_name) {
            self.errors.push(ResolverError::DuplicateDefinition {
                name: name.to_owned(),
                first_span: *first_span,
                second_span: span,
            });
        } else {
            self.generics.push((rc_name, typevar, span));
        }
    }

    pub fn resolve_struct_fields(
        mut self,
        unresolved: NoirStruct,
        struct_id: StructId,
    ) -> (Generics, Vec<(Ident, Type)>, Vec<ResolverError>) {
        let generics = self.add_generics(&unresolved.generics);

        // Check whether the struct definition has globals in the local module and add them to the scope
        self.resolve_local_globals();

        self.current_item = Some(DependencyId::Struct(struct_id));

        self.resolving_ids.insert(struct_id);
        let fields = vecmap(unresolved.fields, |(ident, typ)| (ident, self.resolve_type(typ)));
        self.resolving_ids.remove(&struct_id);

        (generics, fields, self.errors)
    }

    fn resolve_local_globals(&mut self) {
        let globals = vecmap(self.interner.get_all_globals(), |global| {
            (global.id, global.local_id, global.ident.clone())
        });
        for (id, local_module_id, name) in globals {
            if local_module_id == self.path_resolver.local_module_id() {
                let definition = DefinitionKind::Global(id);
                self.add_global_variable_decl(name, definition);
            }
        }
    }

    /// TODO: This is currently only respected for generic free functions
    /// there's a bunch of other places where trait constraints can pop up
    fn resolve_trait_constraints(
        &mut self,
        where_clause: &[UnresolvedTraitConstraint],
    ) -> Vec<TraitConstraint> {
        where_clause
            .iter()
            .cloned()
            .filter_map(|constraint| self.resolve_trait_constraint(constraint))
            .collect()
    }

    /// Extract metadata from a NoirFunction
    /// to be used in analysis and intern the function parameters
    /// Prerequisite: self.add_generics() has already been called with the given
    /// function's generics, including any generics from the impl, if any.
    fn extract_meta(&mut self, func: &NoirFunction, func_id: FuncId) -> FuncMeta {
        let location = Location::new(func.name_ident().span(), self.file);
        let id = self.interner.function_definition_id(func_id);
        let name_ident = HirIdent::non_trait_method(id, location);

        let attributes = func.attributes().clone();
        let has_no_predicates_attribute = attributes.is_no_predicates();
        let should_fold = attributes.is_foldable();
        if !self.inline_attribute_allowed(func) {
            if has_no_predicates_attribute {
                self.push_err(ResolverError::NoPredicatesAttributeOnUnconstrained {
                    ident: func.name_ident().clone(),
                });
            } else if should_fold {
                self.push_err(ResolverError::FoldAttributeOnUnconstrained {
                    ident: func.name_ident().clone(),
                });
            }
        }
        // Both the #[fold] and #[no_predicates] alter a function's inline type and code generation in similar ways.
        // In certain cases such as type checking (for which the following flag will be used) both attributes
        // indicate we should code generate in the same way. Thus, we unify the attributes into one flag here.
        let has_inline_attribute = has_no_predicates_attribute || should_fold;

        let generics = vecmap(&self.generics, |(_, typevar, _)| typevar.clone());
        let mut parameters = vec![];
        let mut parameter_types = vec![];

        for Param { visibility, pattern, typ, span: _ } in func.parameters().iter().cloned() {
            if visibility == Visibility::Public && !self.pub_allowed(func) {
                self.push_err(ResolverError::UnnecessaryPub {
                    ident: func.name_ident().clone(),
                    position: PubPosition::Parameter,
                });
            }

            let pattern = self.resolve_pattern(pattern, DefinitionKind::Local(None));
            let typ = self.resolve_type_inner(typ);

            parameters.push((pattern, typ.clone(), visibility));
            parameter_types.push(typ);
        }

        let return_type = Box::new(self.resolve_type(func.return_type()));

        self.declare_numeric_generics(&parameter_types, &return_type);

        if !self.pub_allowed(func) && func.def.return_visibility == Visibility::Public {
            self.push_err(ResolverError::UnnecessaryPub {
                ident: func.name_ident().clone(),
                position: PubPosition::ReturnType,
            });
        }
        let is_low_level_function =
            attributes.function.as_ref().map_or(false, |func| func.is_low_level());
        if !self.path_resolver.module_id().krate.is_stdlib() && is_low_level_function {
            let error =
                ResolverError::LowLevelFunctionOutsideOfStdlib { ident: func.name_ident().clone() };
            self.push_err(error);
        }

        // 'pub' is required on return types for entry point functions
        if self.is_entry_point_function(func)
            && return_type.as_ref() != &Type::Unit
            && func.def.return_visibility == Visibility::Private
        {
            self.push_err(ResolverError::NecessaryPub { ident: func.name_ident().clone() });
        }
        // '#[recursive]' attribute is only allowed for entry point functions
        if !self.is_entry_point_function(func) && func.kind == FunctionKind::Recursive {
            self.push_err(ResolverError::MisplacedRecursiveAttribute {
                ident: func.name_ident().clone(),
            });
        }

        if matches!(attributes.function, Some(FunctionAttribute::Test { .. }))
            && !parameters.is_empty()
        {
            self.push_err(ResolverError::TestFunctionHasParameters {
                span: func.name_ident().span(),
            });
        }

        let mut typ = Type::Function(parameter_types, return_type, Box::new(Type::Unit));

        if !generics.is_empty() {
            typ = Type::Forall(generics, Box::new(typ));
        }

        self.interner.push_definition_type(name_ident.id, typ.clone());

        let direct_generics = func.def.generics.iter();
        let direct_generics = direct_generics
            .filter_map(|generic| self.find_generic(&generic.0.contents))
            .map(|(name, typevar, _span)| (name.clone(), typevar.clone()))
            .collect();

        FuncMeta {
            name: name_ident,
            kind: func.kind,
            location,
            typ,
            direct_generics,
            trait_impl: self.current_trait_impl,
            parameters: parameters.into(),
            return_type: func.def.return_type.clone(),
            return_visibility: func.def.return_visibility,
            has_body: !func.def.body.is_empty(),
            trait_constraints: self.resolve_trait_constraints(&func.def.where_clause),
            is_entry_point: self.is_entry_point_function(func),
            has_inline_attribute,

            // These fields are only used by the elaborator
            all_generics: Vec::new(),
            is_trait_function: false,
            parameter_idents: Vec::new(),
            function_body: FunctionBody::Resolved,
        }
    }

    /// Override whether this name resolver is within a contract or not.
    /// This will affect which types are allowed as parameters to methods as well
    /// as which modifiers are allowed on a function.
    pub(crate) fn set_in_contract(&mut self, in_contract: bool) {
        self.in_contract = in_contract;
    }

    /// True if the 'pub' keyword is allowed on parameters in this function
    /// 'pub' on function parameters is only allowed for entry point functions
    fn pub_allowed(&self, func: &NoirFunction) -> bool {
        self.is_entry_point_function(func) || func.attributes().is_foldable()
    }

    fn is_entry_point_function(&self, func: &NoirFunction) -> bool {
        if self.in_contract {
            func.attributes().is_contract_entry_point()
        } else {
            func.name() == MAIN_FUNCTION
        }
    }

    fn inline_attribute_allowed(&self, func: &NoirFunction) -> bool {
        // Inline attributes are only relevant for constrained functions
        // as all unconstrained functions are not inlined
        !func.def.is_unconstrained
    }

    fn declare_numeric_generics(&mut self, params: &[Type], return_type: &Type) {
        if self.generics.is_empty() {
            return;
        }

        for (name_to_find, type_variable) in Self::find_numeric_generics(params, return_type) {
            // Declare any generics to let users use numeric generics in scope.
            // Don't issue a warning if these are unused
            //
            // We can fail to find the generic in self.generics if it is an implicit one created
            // by the compiler. This can happen when, e.g. eliding array lengths using the slice
            // syntax [T].
            if let Some((name, _, span)) =
                self.generics.iter().find(|(name, _, _)| name.as_ref() == &name_to_find)
            {
                let ident = Ident::new(name.to_string(), *span);
                let definition = DefinitionKind::GenericType(type_variable);
                self.add_variable_decl_inner(ident, false, false, false, definition);
            }
        }
    }

    fn find_numeric_generics(
        parameters: &[Type],
        return_type: &Type,
    ) -> Vec<(String, TypeVariable)> {
        let mut found = BTreeMap::new();
        for parameter in parameters {
            Self::find_numeric_generics_in_type(parameter, &mut found);
        }
        Self::find_numeric_generics_in_type(return_type, &mut found);
        found.into_iter().collect()
    }

    fn find_numeric_generics_in_type(typ: &Type, found: &mut BTreeMap<String, TypeVariable>) {
        match typ {
            Type::FieldElement
            | Type::Integer(_, _)
            | Type::Bool
            | Type::Unit
            | Type::Error
            | Type::TypeVariable(_, _)
            | Type::Constant(_)
            | Type::NamedGeneric(_, _)
            | Type::Expr
            | Type::Forall(_, _) => (),

            Type::TraitAsType(_, _, args) => {
                for arg in args {
                    Self::find_numeric_generics_in_type(arg, found);
                }
            }

            Type::Array(length, element_type) => {
                if let Type::NamedGeneric(type_variable, name) = length.as_ref() {
                    found.insert(name.to_string(), type_variable.clone());
                }
                Self::find_numeric_generics_in_type(element_type, found);
            }

            Type::Slice(element_type) => {
                Self::find_numeric_generics_in_type(element_type, found);
            }

            Type::Tuple(fields) => {
                for field in fields {
                    Self::find_numeric_generics_in_type(field, found);
                }
            }

            Type::Function(parameters, return_type, _env) => {
                for parameter in parameters {
                    Self::find_numeric_generics_in_type(parameter, found);
                }
                Self::find_numeric_generics_in_type(return_type, found);
            }

            Type::Struct(struct_type, generics) => {
                for (i, generic) in generics.iter().enumerate() {
                    if let Type::NamedGeneric(type_variable, name) = generic {
                        if struct_type.borrow().generic_is_numeric(i) {
                            found.insert(name.to_string(), type_variable.clone());
                        }
                    } else {
                        Self::find_numeric_generics_in_type(generic, found);
                    }
                }
            }
            Type::Alias(alias, generics) => {
                for (i, generic) in generics.iter().enumerate() {
                    if let Type::NamedGeneric(type_variable, name) = generic {
                        if alias.borrow().generic_is_numeric(i) {
                            found.insert(name.to_string(), type_variable.clone());
                        }
                    } else {
                        Self::find_numeric_generics_in_type(generic, found);
                    }
                }
            }
            Type::MutableReference(element) => Self::find_numeric_generics_in_type(element, found),
            Type::String(length) => {
                if let Type::NamedGeneric(type_variable, name) = length.as_ref() {
                    found.insert(name.to_string(), type_variable.clone());
                }
            }
            Type::FmtString(length, fields) => {
                if let Type::NamedGeneric(type_variable, name) = length.as_ref() {
                    found.insert(name.to_string(), type_variable.clone());
                }
                Self::find_numeric_generics_in_type(fields, found);
            }
        }
    }

    pub fn resolve_global_let(
        &mut self,
        let_stmt: LetStatement,
        global_id: GlobalId,
    ) -> HirStatement {
        self.current_item = Some(DependencyId::Global(global_id));
        let expression = self.resolve_expression(let_stmt.expression);
        let definition = DefinitionKind::Global(global_id);

        if !self.in_contract
            && let_stmt.attributes.iter().any(|attr| matches!(attr, SecondaryAttribute::Abi(_)))
        {
            let span = let_stmt.pattern.span();
            self.push_err(ResolverError::AbiAttributeOutsideContract { span });
        }

        if !let_stmt.comptime && matches!(let_stmt.pattern, Pattern::Mutable(..)) {
            let span = let_stmt.pattern.span();
            self.push_err(ResolverError::MutableGlobal { span });
        }

        HirStatement::Let(HirLetStatement {
            pattern: self.resolve_pattern(let_stmt.pattern, definition),
            r#type: self.resolve_type(let_stmt.r#type),
            expression,
            attributes: let_stmt.attributes,
            comptime: let_stmt.comptime,
        })
    }

    pub fn resolve_stmt(&mut self, stmt: StatementKind, span: Span) -> HirStatement {
        match stmt {
            StatementKind::Let(let_stmt) => {
                let expression = self.resolve_expression(let_stmt.expression);
                let definition = DefinitionKind::Local(Some(expression));
                HirStatement::Let(HirLetStatement {
                    pattern: self.resolve_pattern(let_stmt.pattern, definition),
                    r#type: self.resolve_type(let_stmt.r#type),
                    expression,
                    attributes: let_stmt.attributes,
                    comptime: let_stmt.comptime,
                })
            }
            StatementKind::Constrain(constrain_stmt) => {
                let expr_id = self.resolve_expression(constrain_stmt.0);
                let assert_message_expr_id =
                    constrain_stmt.1.map(|assert_expr_id| self.resolve_expression(assert_expr_id));

                HirStatement::Constrain(HirConstrainStatement(
                    expr_id,
                    self.file,
                    assert_message_expr_id,
                ))
            }
            StatementKind::Expression(expr) => {
                HirStatement::Expression(self.resolve_expression(expr))
            }
            StatementKind::Semi(expr) => HirStatement::Semi(self.resolve_expression(expr)),
            StatementKind::Assign(assign_stmt) => {
                let identifier = self.resolve_lvalue(assign_stmt.lvalue);
                let expression = self.resolve_expression(assign_stmt.expression);
                let stmt = HirAssignStatement { lvalue: identifier, expression };
                HirStatement::Assign(stmt)
            }
            StatementKind::For(for_loop) => {
                match for_loop.range {
                    ForRange::Range(start_range, end_range) => {
                        let start_range = self.resolve_expression(start_range);
                        let end_range = self.resolve_expression(end_range);
                        let (identifier, block) = (for_loop.identifier, for_loop.block);

                        self.nested_loops += 1;

                        // TODO: For loop variables are currently mutable by default since we haven't
                        //       yet implemented syntax for them to be optionally mutable.
                        let (identifier, block) = self.in_new_scope(|this| {
                            let decl = this.add_variable_decl(
                                identifier,
                                false,
                                true,
                                DefinitionKind::Local(None),
                            );
                            (decl, this.resolve_expression(block))
                        });

                        self.nested_loops -= 1;

                        HirStatement::For(HirForStatement {
                            start_range,
                            end_range,
                            block,
                            identifier,
                        })
                    }
                    range @ ForRange::Array(_) => {
                        let for_stmt =
                            range.into_for(for_loop.identifier, for_loop.block, for_loop.span);
                        self.resolve_stmt(for_stmt.kind, for_loop.span)
                    }
                }
            }
            StatementKind::Break => {
                self.check_break_continue(true, span);
                HirStatement::Break
            }
            StatementKind::Continue => {
                self.check_break_continue(false, span);
                HirStatement::Continue
            }
            StatementKind::Error => HirStatement::Error,
            StatementKind::Comptime(statement) => {
                let hir_statement = self.resolve_stmt(statement.kind, statement.span);
                let statement_id = self.interner.push_stmt(hir_statement);
                self.interner.push_stmt_location(statement_id, statement.span, self.file);
                HirStatement::Comptime(statement_id)
            }
        }
    }

    pub fn intern_stmt(&mut self, stmt: Statement) -> StmtId {
        let hir_stmt = self.resolve_stmt(stmt.kind, stmt.span);
        let id = self.interner.push_stmt(hir_stmt);
        self.interner.push_stmt_location(id, stmt.span, self.file);
        id
    }

    fn resolve_lvalue(&mut self, lvalue: LValue) -> HirLValue {
        match lvalue {
            LValue::Ident(ident) => {
                let ident = self.find_variable_or_default(&ident);
                self.resolve_local_variable(ident.0.clone(), ident.1);

                HirLValue::Ident(ident.0, Type::Error)
            }
            LValue::MemberAccess { object, field_name, span } => HirLValue::MemberAccess {
                object: Box::new(self.resolve_lvalue(*object)),
                field_name,
                location: Location::new(span, self.file),
                field_index: None,
                typ: Type::Error,
            },
            LValue::Index { array, index, span } => {
                let array = Box::new(self.resolve_lvalue(*array));
                let index = self.resolve_expression(index);
                let location = Location::new(span, self.file);
                HirLValue::Index { array, index, location, typ: Type::Error }
            }
            LValue::Dereference(lvalue, span) => {
                let lvalue = Box::new(self.resolve_lvalue(*lvalue));
                let location = Location::new(span, self.file);
                HirLValue::Dereference { lvalue, location, element_type: Type::Error }
            }
        }
    }

    fn resolve_local_variable(&mut self, hir_ident: HirIdent, var_scope_index: usize) {
        let mut transitive_capture_index: Option<usize> = None;

        for lambda_index in 0..self.lambda_stack.len() {
            if self.lambda_stack[lambda_index].scope_index > var_scope_index {
                // Beware: the same variable may be captured multiple times, so we check
                // for its presence before adding the capture below.
                let pos = self.lambda_stack[lambda_index]
                    .captures
                    .iter()
                    .position(|capture| capture.ident.id == hir_ident.id);

                if pos.is_none() {
                    self.lambda_stack[lambda_index].captures.push(HirCapturedVar {
                        ident: hir_ident.clone(),
                        transitive_capture_index,
                    });
                }

                if lambda_index + 1 < self.lambda_stack.len() {
                    // There is more than one closure between the current scope and
                    // the scope of the variable, so this is a propagated capture.
                    // We need to track the transitive capture index as we go up in
                    // the closure stack.
                    transitive_capture_index = Some(pos.unwrap_or(
                        // If this was a fresh capture, we added it to the end of
                        // the captures vector:
                        self.lambda_stack[lambda_index].captures.len() - 1,
                    ));
                }
            }
        }
    }

    fn resolve_array_literal(&mut self, array_literal: ArrayLiteral) -> HirArrayLiteral {
        match array_literal {
            ArrayLiteral::Standard(elements) => {
                let elements = vecmap(elements, |elem| self.resolve_expression(elem));
                HirArrayLiteral::Standard(elements)
            }
            ArrayLiteral::Repeated { repeated_element, length } => {
                let span = length.span;
                let length =
                    UnresolvedTypeExpression::from_expr(*length, span).unwrap_or_else(|error| {
                        self.errors.push(ResolverError::ParserError(Box::new(error)));
                        UnresolvedTypeExpression::Constant(0, span)
                    });

                let length = self.convert_expression_type(length);
                let repeated_element = self.resolve_expression(*repeated_element);

                HirArrayLiteral::Repeated { repeated_element, length }
            }
        }
    }

    pub fn resolve_expression(&mut self, expr: Expression) -> ExprId {
        let hir_expr = match expr.kind {
            ExpressionKind::Literal(literal) => HirExpression::Literal(match literal {
                Literal::Bool(b) => HirLiteral::Bool(b),
                Literal::Array(array_literal) => {
                    HirLiteral::Array(self.resolve_array_literal(array_literal))
                }
                Literal::Slice(array_literal) => {
                    HirLiteral::Slice(self.resolve_array_literal(array_literal))
                }
                Literal::Integer(integer, sign) => HirLiteral::Integer(integer, sign),
                Literal::Str(str) => HirLiteral::Str(str),
                Literal::RawStr(str, _) => HirLiteral::Str(str),
                Literal::FmtStr(str) => self.resolve_fmt_str_literal(str, expr.span),
                Literal::Unit => HirLiteral::Unit,
            }),
            ExpressionKind::Variable(path, generics) => {
                let generics =
                    generics.map(|generics| vecmap(generics, |typ| self.resolve_type(typ)));

                if let Some((method, constraint, assumed)) = self.resolve_trait_generic_path(&path)
                {
                    HirExpression::Ident(
                        HirIdent {
                            location: Location::new(expr.span, self.file),
                            id: self.interner.trait_method_id(method),
                            impl_kind: ImplKind::TraitMethod(method, constraint, assumed),
                        },
                        generics,
                    )
                } else {
                    // If the Path is being used as an Expression, then it is referring to a global from a separate module
                    // Otherwise, then it is referring to an Identifier
                    // This lookup allows support of such statements: let x = foo::bar::SOME_GLOBAL + 10;
                    // If the expression is a singular indent, we search the resolver's current scope as normal.
                    let (hir_ident, var_scope_index) = self.get_ident_from_path(path);

                    if hir_ident.id != DefinitionId::dummy_id() {
                        match self.interner.definition(hir_ident.id).kind {
                            DefinitionKind::Function(id) => {
                                if let Some(current_item) = self.current_item {
                                    self.interner.add_function_dependency(current_item, id);
                                }
                            }
                            DefinitionKind::Global(global_id) => {
                                if let Some(current_item) = self.current_item {
                                    self.interner.add_global_dependency(current_item, global_id);
                                }
                            }
                            DefinitionKind::GenericType(_) => {
                                // Initialize numeric generics to a polymorphic integer type in case
                                // they're used in expressions. We must do this here since the type
                                // checker does not check definition kinds and otherwise expects
                                // parameters to already be typed.
                                if self.interner.definition_type(hir_ident.id) == Type::Error {
                                    let typ = Type::polymorphic_integer_or_field(self.interner);
                                    self.interner.push_definition_type(hir_ident.id, typ);
                                }
                            }
                            DefinitionKind::Local(_) => {
                                // only local variables can be captured by closures.
                                self.resolve_local_variable(hir_ident.clone(), var_scope_index);
                            }
                        }
                    }

                    HirExpression::Ident(hir_ident, generics)
                }
            }
            ExpressionKind::Prefix(prefix) => {
                let operator = prefix.operator;
                let rhs = self.resolve_expression(prefix.rhs);

                if operator == UnaryOp::MutableReference {
                    if let Err(error) = verify_mutable_reference(self.interner, rhs) {
                        self.errors.push(error);
                    }
                }

                HirExpression::Prefix(HirPrefixExpression { operator, rhs })
            }
            ExpressionKind::Infix(infix) => {
                let lhs = self.resolve_expression(infix.lhs);
                let rhs = self.resolve_expression(infix.rhs);
                let trait_id = self.interner.get_operator_trait_method(infix.operator.contents);

                HirExpression::Infix(HirInfixExpression {
                    lhs,
                    operator: HirBinaryOp::new(infix.operator, self.file),
                    trait_method_id: trait_id,
                    rhs,
                })
            }
            ExpressionKind::Call(call_expr) => {
                // Get the span and name of path for error reporting
                let func = self.resolve_expression(*call_expr.func);

                let arguments = vecmap(call_expr.arguments, |arg| self.resolve_expression(arg));
                let location = Location::new(expr.span, self.file);
                HirExpression::Call(HirCallExpression { func, arguments, location })
            }
            ExpressionKind::MethodCall(call_expr) => {
                let method = call_expr.method_name;
                let object = self.resolve_expression(call_expr.object);

                // Cannot verify the generic count here equals the expected count since we don't
                // know which definition `method` refers to until it is resolved during type checking.
                let generics = call_expr
                    .generics
                    .map(|generics| vecmap(generics, |typ| self.resolve_type(typ)));

                let arguments = vecmap(call_expr.arguments, |arg| self.resolve_expression(arg));
                let location = Location::new(expr.span, self.file);
                HirExpression::MethodCall(HirMethodCallExpression {
                    method,
                    object,
                    generics,
                    arguments,
                    location,
                })
            }
            ExpressionKind::Cast(cast_expr) => HirExpression::Cast(HirCastExpression {
                lhs: self.resolve_expression(cast_expr.lhs),
                r#type: self.resolve_type(cast_expr.r#type),
            }),
            ExpressionKind::If(if_expr) => HirExpression::If(HirIfExpression {
                condition: self.resolve_expression(if_expr.condition),
                consequence: self.resolve_expression(if_expr.consequence),
                alternative: if_expr.alternative.map(|e| self.resolve_expression(e)),
            }),
            ExpressionKind::Index(indexed_expr) => HirExpression::Index(HirIndexExpression {
                collection: self.resolve_expression(indexed_expr.collection),
                index: self.resolve_expression(indexed_expr.index),
            }),
            ExpressionKind::Block(block_expr) => {
                HirExpression::Block(self.resolve_block(block_expr))
            }
            ExpressionKind::Constructor(constructor) => {
                let span = constructor.type_name.span();

                match self.lookup_type_or_error(constructor.type_name) {
                    Some(Type::Struct(r#type, struct_generics)) => {
                        let typ = r#type.clone();
                        let fields = constructor.fields;
                        let resolve_expr = Resolver::resolve_expression;
                        let fields =
                            self.resolve_constructor_fields(typ, fields, span, resolve_expr);
                        HirExpression::Constructor(HirConstructorExpression {
                            fields,
                            r#type,
                            struct_generics,
                        })
                    }
                    Some(typ) => {
                        self.push_err(ResolverError::NonStructUsedInConstructor { typ, span });
                        HirExpression::Error
                    }
                    None => HirExpression::Error,
                }
            }
            ExpressionKind::MemberAccess(access) => {
                // Validating whether the lhs actually has the rhs as a field
                // needs to wait until type checking when we know the type of the lhs
                HirExpression::MemberAccess(HirMemberAccess {
                    lhs: self.resolve_expression(access.lhs),
                    rhs: access.rhs,
                    // This is only used when lhs is a reference and we want to return a reference to rhs
                    is_offset: false,
                })
            }
            ExpressionKind::Error => HirExpression::Error,
            ExpressionKind::Tuple(elements) => {
                let elements = vecmap(elements, |elem| self.resolve_expression(elem));
                HirExpression::Tuple(elements)
            }
            // We must stay in the same function scope as the parent function to allow for closures
            // to capture variables. This is currently limited to immutable variables.
            ExpressionKind::Lambda(lambda) => self.in_new_scope(|this| {
                let scope_index = this.scopes.current_scope_index();

                this.lambda_stack.push(LambdaContext { captures: Vec::new(), scope_index });

                let parameters = vecmap(lambda.parameters, |(pattern, typ)| {
                    let parameter = DefinitionKind::Local(None);
                    (this.resolve_pattern(pattern, parameter), this.resolve_inferred_type(typ))
                });

                let return_type = this.resolve_inferred_type(lambda.return_type);
                let body = this.resolve_expression(lambda.body);

                let lambda_context = this.lambda_stack.pop().unwrap();

                HirExpression::Lambda(HirLambda {
                    parameters,
                    return_type,
                    body,
                    captures: lambda_context.captures,
                })
            }),
            ExpressionKind::Parenthesized(sub_expr) => return self.resolve_expression(*sub_expr),

            // The quoted expression isn't resolved since we don't want errors if variables aren't defined
<<<<<<< HEAD
            ExpressionKind::Quote(block) => {
                let quoted = HirQuoted { quoted_block: block, unquoted_exprs: Vec::new() };
                HirExpression::Quote(quoted)
            }
            ExpressionKind::Comptime(block) => HirExpression::Comptime(self.resolve_block(block)),
=======
            ExpressionKind::Quote(block) => HirExpression::Quote(block),
            ExpressionKind::Comptime(block, _) => {
                HirExpression::Comptime(self.resolve_block(block))
            }
>>>>>>> 7f08343d
            ExpressionKind::Resolved(_) => unreachable!(
                "ExpressionKind::Resolved should only be emitted by the comptime interpreter"
            ),
            ExpressionKind::Unquote(_) => {
                self.push_err(ResolverError::UnquoteUsedOutsideQuote { span: expr.span });
                HirExpression::Literal(HirLiteral::Unit)
            }
            ExpressionKind::UnquoteMarker(index) => {
                unreachable!("UnquoteMarker({index}) remaining in runtime code")
            }
        };

        // If these lines are ever changed, make sure to change the early return
        // in the ExpressionKind::Variable case as well
        let expr_id = self.interner.push_expr(hir_expr);
        self.interner.push_expr_location(expr_id, expr.span, self.file);
        expr_id
    }

    fn resolve_pattern(&mut self, pattern: Pattern, definition: DefinitionKind) -> HirPattern {
        self.resolve_pattern_mutable(pattern, None, definition)
    }

    fn resolve_pattern_mutable(
        &mut self,
        pattern: Pattern,
        mutable: Option<Span>,
        definition: DefinitionKind,
    ) -> HirPattern {
        match pattern {
            Pattern::Identifier(name) => {
                // If this definition is mutable, do not store the rhs because it will
                // not always refer to the correct value of the variable
                let definition = match (mutable, definition) {
                    (Some(_), DefinitionKind::Local(_)) => DefinitionKind::Local(None),
                    (_, other) => other,
                };
                let id = self.add_variable_decl(name, mutable.is_some(), true, definition);
                HirPattern::Identifier(id)
            }
            Pattern::Mutable(pattern, span, _) => {
                if let Some(first_mut) = mutable {
                    self.push_err(ResolverError::UnnecessaryMut { first_mut, second_mut: span });
                }

                let pattern = self.resolve_pattern_mutable(*pattern, Some(span), definition);
                let location = Location::new(span, self.file);
                HirPattern::Mutable(Box::new(pattern), location)
            }
            Pattern::Tuple(fields, span) => {
                let fields = vecmap(fields, |field| {
                    self.resolve_pattern_mutable(field, mutable, definition.clone())
                });
                let location = Location::new(span, self.file);
                HirPattern::Tuple(fields, location)
            }
            Pattern::Struct(name, fields, span) => {
                let error_identifier = |this: &mut Self| {
                    // Must create a name here to return a HirPattern::Identifier. Allowing
                    // shadowing here lets us avoid further errors if we define ERROR_IDENT
                    // multiple times.
                    let name = ERROR_IDENT.into();
                    let identifier = this.add_variable_decl(name, false, true, definition.clone());
                    HirPattern::Identifier(identifier)
                };

                let (struct_type, generics) = match self.lookup_type_or_error(name) {
                    Some(Type::Struct(struct_type, generics)) => (struct_type, generics),
                    None => return error_identifier(self),
                    Some(typ) => {
                        self.push_err(ResolverError::NonStructUsedInConstructor { typ, span });
                        return error_identifier(self);
                    }
                };

                let resolve_field = |this: &mut Self, pattern| {
                    this.resolve_pattern_mutable(pattern, mutable, definition.clone())
                };

                let typ = struct_type.clone();
                let fields = self.resolve_constructor_fields(typ, fields, span, resolve_field);

                let typ = Type::Struct(struct_type, generics);
                let location = Location::new(span, self.file);
                HirPattern::Struct(typ, fields, location)
            }
        }
    }

    /// Resolve all the fields of a struct constructor expression.
    /// Ensures all fields are present, none are repeated, and all
    /// are part of the struct.
    ///
    /// This is generic to allow it to work for constructor expressions
    /// and constructor patterns.
    fn resolve_constructor_fields<T, U>(
        &mut self,
        struct_type: Shared<StructType>,
        fields: Vec<(Ident, T)>,
        span: Span,
        mut resolve_function: impl FnMut(&mut Self, T) -> U,
    ) -> Vec<(Ident, U)> {
        let mut ret = Vec::with_capacity(fields.len());
        let mut seen_fields = HashSet::new();
        let mut unseen_fields = struct_type.borrow().field_names();

        for (field, expr) in fields {
            let resolved = resolve_function(self, expr);

            if unseen_fields.contains(&field) {
                unseen_fields.remove(&field);
                seen_fields.insert(field.clone());
            } else if seen_fields.contains(&field) {
                // duplicate field
                self.push_err(ResolverError::DuplicateField { field: field.clone() });
            } else {
                // field not required by struct
                self.push_err(ResolverError::NoSuchField {
                    field: field.clone(),
                    struct_definition: struct_type.borrow().name.clone(),
                });
            }

            ret.push((field, resolved));
        }

        if !unseen_fields.is_empty() {
            self.push_err(ResolverError::MissingFields {
                span,
                missing_fields: unseen_fields.into_iter().map(|field| field.to_string()).collect(),
                struct_definition: struct_type.borrow().name.clone(),
            });
        }

        ret
    }

    pub fn get_struct(&self, type_id: StructId) -> Shared<StructType> {
        self.interner.get_struct(type_id)
    }

    pub fn get_trait_mut(&mut self, trait_id: TraitId) -> &mut Trait {
        self.interner.get_trait_mut(trait_id)
    }

    fn lookup<T: TryFromModuleDefId>(&mut self, path: Path) -> Result<T, ResolverError> {
        let span = path.span();
        let id = self.resolve_path(path)?;
        T::try_from(id).ok_or_else(|| ResolverError::Expected {
            expected: T::description(),
            got: id.as_str().to_owned(),
            span,
        })
    }

    fn lookup_global(&mut self, path: Path) -> Result<DefinitionId, ResolverError> {
        let span = path.span();
        let id = self.resolve_path(path)?;

        if let Some(function) = TryFromModuleDefId::try_from(id) {
            return Ok(self.interner.function_definition_id(function));
        }

        if let Some(global) = TryFromModuleDefId::try_from(id) {
            let global = self.interner.get_global(global);
            return Ok(global.definition_id);
        }

        let expected = "global variable".into();
        let got = "local variable".into();
        Err(ResolverError::Expected { span, expected, got })
    }

    /// Lookup a given struct type by name.
    fn lookup_struct_or_error(&mut self, path: Path) -> Option<Shared<StructType>> {
        match self.lookup(path) {
            Ok(struct_id) => Some(self.get_struct(struct_id)),
            Err(error) => {
                self.push_err(error);
                None
            }
        }
    }

    /// Lookup a given trait by name/path.
    fn lookup_trait_or_error(&mut self, path: Path) -> Option<&mut Trait> {
        match self.lookup(path) {
            Ok(trait_id) => Some(self.get_trait_mut(trait_id)),
            Err(error) => {
                self.push_err(error);
                None
            }
        }
    }

    /// Looks up a given type by name.
    /// This will also instantiate any struct types found.
    fn lookup_type_or_error(&mut self, path: Path) -> Option<Type> {
        let ident = path.as_ident();
        if ident.map_or(false, |i| i == SELF_TYPE_NAME) {
            if let Some(typ) = &self.self_type {
                return Some(typ.clone());
            }
        }

        match self.lookup(path) {
            Ok(struct_id) => {
                let struct_type = self.get_struct(struct_id);
                let generics = struct_type.borrow().instantiate(self.interner);
                Some(Type::Struct(struct_type, generics))
            }
            Err(error) => {
                self.push_err(error);
                None
            }
        }
    }

    fn lookup_type_alias(&mut self, path: Path) -> Option<Shared<TypeAlias>> {
        self.lookup(path).ok().map(|id| self.interner.get_type_alias(id))
    }

    // this resolves Self::some_static_method, inside an impl block (where we don't have a concrete self_type)
    fn resolve_trait_static_method_by_self(
        &mut self,
        path: &Path,
    ) -> Option<(TraitMethodId, TraitConstraint, bool)> {
        let trait_id = self.trait_id?;

        if path.kind == PathKind::Plain && path.segments.len() == 2 {
            let name = &path.segments[0].0.contents;
            let method = &path.segments[1];

            if name == SELF_TYPE_NAME {
                let the_trait = self.interner.get_trait(trait_id);
                let method = the_trait.find_method(method.0.contents.as_str())?;

                let constraint = TraitConstraint {
                    typ: self.self_type.clone()?,
                    trait_generics: Type::from_generics(&the_trait.generics),
                    trait_id,
                };
                return Some((method, constraint, false));
            }
        }
        None
    }

    // this resolves TraitName::some_static_method
    fn resolve_trait_static_method(
        &mut self,
        path: &Path,
    ) -> Option<(TraitMethodId, TraitConstraint, bool)> {
        if path.kind == PathKind::Plain && path.segments.len() == 2 {
            let method = &path.segments[1];

            let mut trait_path = path.clone();
            trait_path.pop();
            let trait_id = self.lookup(trait_path).ok()?;
            let the_trait = self.interner.get_trait(trait_id);

            let method = the_trait.find_method(method.0.contents.as_str())?;
            let constraint = TraitConstraint {
                typ: Type::TypeVariable(
                    the_trait.self_type_typevar.clone(),
                    TypeVariableKind::Normal,
                ),
                trait_generics: Type::from_generics(&the_trait.generics),
                trait_id,
            };
            return Some((method, constraint, false));
        }
        None
    }

    // This resolves a static trait method T::trait_method by iterating over the where clause
    //
    // Returns the trait method, trait constraint, and whether the impl is assumed from a where
    // clause. This is always true since this helper searches where clauses for a generic constraint.
    // E.g. `t.method()` with `where T: Foo<Bar>` in scope will return `(Foo::method, T, vec![Bar])`
    fn resolve_trait_method_by_named_generic(
        &mut self,
        path: &Path,
    ) -> Option<(TraitMethodId, TraitConstraint, bool)> {
        if path.segments.len() != 2 {
            return None;
        }

        for UnresolvedTraitConstraint { typ, trait_bound } in self.trait_bounds.clone() {
            if let UnresolvedTypeData::Named(constraint_path, _, _) = &typ.typ {
                // if `path` is `T::method_name`, we're looking for constraint of the form `T: SomeTrait`
                if constraint_path.segments.len() == 1
                    && path.segments[0] != constraint_path.last_segment()
                {
                    continue;
                }

                if let Ok(ModuleDefId::TraitId(trait_id)) =
                    self.resolve_path(trait_bound.trait_path.clone())
                {
                    let the_trait = self.interner.get_trait(trait_id);
                    if let Some(method) =
                        the_trait.find_method(path.segments.last().unwrap().0.contents.as_str())
                    {
                        let constraint = TraitConstraint {
                            trait_id,
                            typ: self.resolve_type(typ.clone()),
                            trait_generics: vecmap(trait_bound.trait_generics, |typ| {
                                self.resolve_type(typ)
                            }),
                        };
                        return Some((method, constraint, true));
                    }
                }
            }
        }
        None
    }

    // Try to resolve the given trait method path.
    //
    // Returns the trait method, trait constraint, and whether the impl is assumed to exist by a where clause or not
    // E.g. `t.method()` with `where T: Foo<Bar>` in scope will return `(Foo::method, T, vec![Bar])`
    fn resolve_trait_generic_path(
        &mut self,
        path: &Path,
    ) -> Option<(TraitMethodId, TraitConstraint, bool)> {
        self.resolve_trait_static_method_by_self(path)
            .or_else(|| self.resolve_trait_static_method(path))
            .or_else(|| self.resolve_trait_method_by_named_generic(path))
    }

    fn resolve_path(&mut self, path: Path) -> Result<ModuleDefId, ResolverError> {
        let path_resolution = self.path_resolver.resolve(self.def_maps, path)?;

        if let Some(error) = path_resolution.error {
            self.push_err(error.into());
        }

        Ok(path_resolution.module_def_id)
    }

    fn resolve_block(&mut self, block_expr: BlockExpression) -> HirBlockExpression {
        let statements =
            self.in_new_scope(|this| vecmap(block_expr.statements, |stmt| this.intern_stmt(stmt)));
        HirBlockExpression { statements }
    }

    pub fn intern_block(&mut self, block: BlockExpression) -> ExprId {
        let hir_block = HirExpression::Block(self.resolve_block(block));
        self.interner.push_expr(hir_block)
    }

    fn eval_global_as_array_length(&mut self, global: GlobalId, path: &Path) -> u32 {
        let Some(stmt) = self.interner.get_global_let_statement(global) else {
            let path = path.clone();
            self.push_err(ResolverError::NoSuchNumericTypeVariable { path });
            return 0;
        };

        let length = stmt.expression;
        let span = self.interner.expr_span(&length);
        let result = self.try_eval_array_length_id(length, span);

        match result.map(|length| length.try_into()) {
            Ok(Ok(length_value)) => return length_value,
            Ok(Err(_cast_err)) => self.push_err(ResolverError::IntegerTooLarge { span }),
            Err(Some(error)) => self.push_err(error),
            Err(None) => (),
        }
        0
    }

    fn try_eval_array_length_id(
        &self,
        rhs: ExprId,
        span: Span,
    ) -> Result<u128, Option<ResolverError>> {
        // Arbitrary amount of recursive calls to try before giving up
        let fuel = 100;
        self.try_eval_array_length_id_with_fuel(rhs, span, fuel)
    }

    fn try_eval_array_length_id_with_fuel(
        &self,
        rhs: ExprId,
        span: Span,
        fuel: u32,
    ) -> Result<u128, Option<ResolverError>> {
        if fuel == 0 {
            // If we reach here, it is likely from evaluating cyclic globals. We expect an error to
            // be issued for them after name resolution so issue no error now.
            return Err(None);
        }

        match self.interner.expression(&rhs) {
            HirExpression::Literal(HirLiteral::Integer(int, false)) => {
                int.try_into_u128().ok_or(Some(ResolverError::IntegerTooLarge { span }))
            }
            HirExpression::Ident(ident, _) => {
                let definition = self.interner.definition(ident.id);
                match definition.kind {
                    DefinitionKind::Global(global_id) => {
                        let let_statement = self.interner.get_global_let_statement(global_id);
                        if let Some(let_statement) = let_statement {
                            let expression = let_statement.expression;
                            self.try_eval_array_length_id_with_fuel(expression, span, fuel - 1)
                        } else {
                            Err(Some(ResolverError::InvalidArrayLengthExpr { span }))
                        }
                    }
                    _ => Err(Some(ResolverError::InvalidArrayLengthExpr { span })),
                }
            }
            HirExpression::Infix(infix) => {
                let lhs = self.try_eval_array_length_id_with_fuel(infix.lhs, span, fuel - 1)?;
                let rhs = self.try_eval_array_length_id_with_fuel(infix.rhs, span, fuel - 1)?;

                match infix.operator.kind {
                    BinaryOpKind::Add => Ok(lhs + rhs),
                    BinaryOpKind::Subtract => Ok(lhs - rhs),
                    BinaryOpKind::Multiply => Ok(lhs * rhs),
                    BinaryOpKind::Divide => Ok(lhs / rhs),
                    BinaryOpKind::Equal => Ok((lhs == rhs) as u128),
                    BinaryOpKind::NotEqual => Ok((lhs != rhs) as u128),
                    BinaryOpKind::Less => Ok((lhs < rhs) as u128),
                    BinaryOpKind::LessEqual => Ok((lhs <= rhs) as u128),
                    BinaryOpKind::Greater => Ok((lhs > rhs) as u128),
                    BinaryOpKind::GreaterEqual => Ok((lhs >= rhs) as u128),
                    BinaryOpKind::And => Ok(lhs & rhs),
                    BinaryOpKind::Or => Ok(lhs | rhs),
                    BinaryOpKind::Xor => Ok(lhs ^ rhs),
                    BinaryOpKind::ShiftRight => Ok(lhs >> rhs),
                    BinaryOpKind::ShiftLeft => Ok(lhs << rhs),
                    BinaryOpKind::Modulo => Ok(lhs % rhs),
                }
            }
            HirExpression::Cast(cast) => {
                let lhs = self.try_eval_array_length_id_with_fuel(cast.lhs, span, fuel - 1)?;
                let lhs_value = Value::Field(lhs.into());
                let evaluated_value =
                    Interpreter::evaluate_cast_one_step(&cast, rhs, lhs_value, self.interner)
                        .map_err(|error| Some(ResolverError::ArrayLengthInterpreter { error }))?;

                evaluated_value
                    .to_u128()
                    .ok_or_else(|| Some(ResolverError::InvalidArrayLengthExpr { span }))
            }
            _other => Err(Some(ResolverError::InvalidArrayLengthExpr { span })),
        }
    }

    fn resolve_fmt_str_literal(&mut self, str: String, call_expr_span: Span) -> HirLiteral {
        let re = Regex::new(r"\{([a-zA-Z0-9_]+)\}")
            .expect("ICE: an invalid regex pattern was used for checking format strings");
        let mut fmt_str_idents = Vec::new();
        for field in re.find_iter(&str) {
            let matched_str = field.as_str();
            let ident_name = &matched_str[1..(matched_str.len() - 1)];

            let scope_tree = self.scopes.current_scope_tree();
            let variable = scope_tree.find(ident_name);
            if let Some((old_value, _)) = variable {
                old_value.num_times_used += 1;
                let ident = HirExpression::Ident(old_value.ident.clone(), None);
                let expr_id = self.interner.push_expr(ident);
                self.interner.push_expr_location(expr_id, call_expr_span, self.file);
                fmt_str_idents.push(expr_id);
            } else if ident_name.parse::<usize>().is_ok() {
                self.errors.push(ResolverError::NumericConstantInFormatString {
                    name: ident_name.to_owned(),
                    span: call_expr_span,
                });
            } else {
                self.errors.push(ResolverError::VariableNotDeclared {
                    name: ident_name.to_owned(),
                    span: call_expr_span,
                });
            }
        }
        HirLiteral::FmtStr(str, fmt_str_idents)
    }

    fn check_break_continue(&mut self, is_break: bool, span: Span) {
        if !self.in_unconstrained_fn {
            self.push_err(ResolverError::JumpInConstrainedFn { is_break, span });
        }
        if self.nested_loops == 0 {
            self.push_err(ResolverError::JumpOutsideLoop { is_break, span });
        }
    }
}

/// Gives an error if a user tries to create a mutable reference
/// to an immutable variable.
pub fn verify_mutable_reference(interner: &NodeInterner, rhs: ExprId) -> Result<(), ResolverError> {
    match interner.expression(&rhs) {
        HirExpression::MemberAccess(member_access) => {
            verify_mutable_reference(interner, member_access.lhs)
        }
        HirExpression::Index(_) => {
            let span = interner.expr_span(&rhs);
            Err(ResolverError::MutableReferenceToArrayElement { span })
        }
        HirExpression::Ident(ident, _) => {
            if let Some(definition) = interner.try_definition(ident.id) {
                if !definition.mutable {
                    return Err(ResolverError::MutableReferenceToImmutableVariable {
                        span: interner.expr_span(&rhs),
                        variable: definition.name.clone(),
                    });
                }
            }
            Ok(())
        }
        _ => Ok(()),
    }
}<|MERGE_RESOLUTION|>--- conflicted
+++ resolved
@@ -1641,18 +1641,13 @@
             ExpressionKind::Parenthesized(sub_expr) => return self.resolve_expression(*sub_expr),
 
             // The quoted expression isn't resolved since we don't want errors if variables aren't defined
-<<<<<<< HEAD
             ExpressionKind::Quote(block) => {
                 let quoted = HirQuoted { quoted_block: block, unquoted_exprs: Vec::new() };
                 HirExpression::Quote(quoted)
             }
-            ExpressionKind::Comptime(block) => HirExpression::Comptime(self.resolve_block(block)),
-=======
-            ExpressionKind::Quote(block) => HirExpression::Quote(block),
             ExpressionKind::Comptime(block, _) => {
                 HirExpression::Comptime(self.resolve_block(block))
             }
->>>>>>> 7f08343d
             ExpressionKind::Resolved(_) => unreachable!(
                 "ExpressionKind::Resolved should only be emitted by the comptime interpreter"
             ),
