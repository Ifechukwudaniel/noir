use std::collections::VecDeque;
use std::{collections::hash_map::Entry, rc::Rc};

use acvm::{acir::AcirField, FieldElement};
use fm::FileId;
use im::Vector;
use iter_extended::try_vecmap;
use noirc_errors::Location;
use rustc_hash::FxHashMap as HashMap;

use crate::ast::{BinaryOpKind, FunctionKind, IntegerBitSize, Signedness, UnaryOp};
use crate::elaborator::Elaborator;
use crate::graph::CrateId;
use crate::hir::def_map::ModuleId;
use crate::hir::type_check::TypeCheckError;
use crate::hir_def::expr::ImplKind;
use crate::hir_def::function::FunctionBody;
use crate::monomorphization::{
    perform_impl_bindings, perform_instantiation_bindings, resolve_trait_method,
    undo_instantiation_bindings,
};
use crate::token::Tokens;
use crate::TypeVariable;
use crate::{
    hir_def::{
        expr::{
            HirArrayLiteral, HirBlockExpression, HirCallExpression, HirCastExpression,
            HirConstructorExpression, HirExpression, HirIdent, HirIfExpression, HirIndexExpression,
            HirInfixExpression, HirLambda, HirLiteral, HirMemberAccess, HirMethodCallExpression,
            HirPrefixExpression,
        },
        stmt::{
            HirAssignStatement, HirConstrainStatement, HirForStatement, HirLValue, HirLetStatement,
            HirPattern, HirStatement,
        },
        types::Kind,
    },
<<<<<<< HEAD
    macros_api::{HirLiteral, HirStatement, NodeInterner},
    node_interner::{DefinitionId, DefinitionKind, ExprId, FuncId, StmtId},
    Shared, Type, TypeBinding, TypeBindings,
=======
    node_interner::{DefinitionId, DefinitionKind, ExprId, FuncId, NodeInterner, StmtId},
    Shared, Type, TypeBinding, TypeBindings, TypeVariableKind,
>>>>>>> a1b50466
};

use super::errors::{IResult, InterpreterError};
use super::value::{unwrap_rc, Value};

mod builtin;
mod foreign;
mod unquote;

#[allow(unused)]
pub struct Interpreter<'local, 'interner> {
    /// To expand macros the Interpreter needs access to the Elaborator
    pub elaborator: &'local mut Elaborator<'interner>,

    crate_id: CrateId,

    in_loop: bool,

    current_function: Option<FuncId>,

    /// Maps each bound generic to each binding it has in the current callstack.
    /// Since the interpreter monomorphizes as it interprets, we can bind over the same generic
    /// multiple times. Without this map, when one of these inner functions exits we would
    /// unbind the generic completely instead of resetting it to its previous binding.
    bound_generics: Vec<HashMap<TypeVariable, (Type, Kind)>>,
}

#[allow(unused)]
impl<'local, 'interner> Interpreter<'local, 'interner> {
    pub(crate) fn new(
        elaborator: &'local mut Elaborator<'interner>,
        crate_id: CrateId,
        current_function: Option<FuncId>,
    ) -> Self {
        let bound_generics = Vec::new();
        let in_loop = false;
        Self { elaborator, crate_id, current_function, bound_generics, in_loop }
    }

    pub(crate) fn call_function(
        &mut self,
        function: FuncId,
        arguments: Vec<(Value, Location)>,
        mut instantiation_bindings: TypeBindings,
        location: Location,
    ) -> IResult<Value> {
        let trait_method = self.elaborator.interner.get_trait_method_id(function);

        // To match the monomorphizer, we need to call follow_bindings on each of
        // the instantiation bindings before we unbind the generics from the previous function.
        // This is because the instantiation bindings refer to variables from the call site.
        for (_, kind, binding) in instantiation_bindings.values_mut() {
            *kind = kind.follow_bindings();
            *binding = binding.follow_bindings();
        }

        self.unbind_generics_from_previous_function();
        perform_instantiation_bindings(&instantiation_bindings);
        let mut impl_bindings =
            perform_impl_bindings(self.elaborator.interner, trait_method, function, location)?;

        for (_, kind, binding) in impl_bindings.values_mut() {
            *kind = kind.follow_bindings();
            *binding = binding.follow_bindings();
        }

        self.remember_bindings(&instantiation_bindings, &impl_bindings);
        self.elaborator.interpreter_call_stack.push_back(location);

        let result = self.call_function_inner(function, arguments, location);

        self.elaborator.interpreter_call_stack.pop_back();
        undo_instantiation_bindings(impl_bindings);
        undo_instantiation_bindings(instantiation_bindings);
        self.rebind_generics_from_previous_function();
        result
    }

    fn call_function_inner(
        &mut self,
        function: FuncId,
        arguments: Vec<(Value, Location)>,
        location: Location,
    ) -> IResult<Value> {
        let meta = self.elaborator.interner.function_meta(&function);
        if meta.parameters.len() != arguments.len() {
            return Err(InterpreterError::ArgumentCountMismatch {
                expected: meta.parameters.len(),
                actual: arguments.len(),
                location,
            });
        }

        if meta.kind != FunctionKind::Normal {
            let return_type = meta.return_type().follow_bindings();
            return self.call_special(function, arguments, return_type, location);
        }

        // Don't change the current function scope if we're in a #[use_callers_scope] function.
        // This will affect where `Expression::resolve`, `Quoted::as_type`, and similar functions resolve.
        let mut old_function = self.current_function;
        let modifiers = self.elaborator.interner.function_modifiers(&function);
        if !modifiers.attributes.has_use_callers_scope() {
            self.current_function = Some(function);
        }

        let result = self.call_user_defined_function(function, arguments, location);
        self.current_function = old_function;
        result
    }

    /// Call a non-builtin function
    fn call_user_defined_function(
        &mut self,
        function: FuncId,
        arguments: Vec<(Value, Location)>,
        location: Location,
    ) -> IResult<Value> {
        let meta = self.elaborator.interner.function_meta(&function);
        let parameters = meta.parameters.0.clone();
        let previous_state = self.enter_function();

        for ((parameter, typ, _), (argument, arg_location)) in parameters.iter().zip(arguments) {
            self.define_pattern(parameter, typ, argument, arg_location)?;
        }

        let function_body = self.get_function_body(function, location)?;
        let result = self.evaluate(function_body)?;
        self.exit_function(previous_state);
        Ok(result)
    }

    /// Try to retrieve a function's body.
    /// If the function has not yet been resolved this will attempt to lazily resolve it.
    /// Afterwards, if the function's body is still not known or the function is still
    /// in a Resolving state we issue an error.
    fn get_function_body(&mut self, function: FuncId, location: Location) -> IResult<ExprId> {
        let meta = self.elaborator.interner.function_meta(&function);
        match self.elaborator.interner.function(&function).try_as_expr() {
            Some(body) => Ok(body),
            None => {
                if matches!(&meta.function_body, FunctionBody::Unresolved(..)) {
                    self.elaborate_in_function(None, |elaborator| {
                        elaborator.elaborate_function(function);
                    });

                    self.get_function_body(function, location)
                } else {
                    let function = self.elaborator.interner.function_name(&function).to_owned();
                    Err(InterpreterError::ComptimeDependencyCycle { function, location })
                }
            }
        }
    }

    fn elaborate_in_function<T>(
        &mut self,
        function: Option<FuncId>,
        f: impl FnOnce(&mut Elaborator) -> T,
    ) -> T {
        self.unbind_generics_from_previous_function();
        let result = self.elaborator.elaborate_item_from_comptime_in_function(function, f);
        self.rebind_generics_from_previous_function();
        result
    }

    fn elaborate_in_module<T>(
        &mut self,
        module: ModuleId,
        file: FileId,
        f: impl FnOnce(&mut Elaborator) -> T,
    ) -> T {
        self.unbind_generics_from_previous_function();
        let result = self.elaborator.elaborate_item_from_comptime_in_module(module, file, f);
        self.rebind_generics_from_previous_function();
        result
    }

    fn call_special(
        &mut self,
        function: FuncId,
        arguments: Vec<(Value, Location)>,
        return_type: Type,
        location: Location,
    ) -> IResult<Value> {
        let attributes = self.elaborator.interner.function_attributes(&function);
        let func_attrs = attributes.function.as_ref()
            .expect("all builtin functions must contain a function  attribute which contains the opcode which it links to");

        if let Some(builtin) = func_attrs.builtin() {
            let builtin = builtin.clone();
            self.call_builtin(&builtin, arguments, return_type, location)
        } else if let Some(foreign) = func_attrs.foreign() {
            let foreign = foreign.clone();
            foreign::call_foreign(self.elaborator.interner, &foreign, arguments, location)
        } else if let Some(oracle) = func_attrs.oracle() {
            if oracle == "print" {
                self.print_oracle(arguments)
            // Ignore debugger functions
            } else if oracle.starts_with("__debug") {
                Ok(Value::Unit)
            } else {
                let item = format!("Comptime evaluation for oracle functions like {oracle}");
                Err(InterpreterError::Unimplemented { item, location })
            }
        } else {
            let name = self.elaborator.interner.function_name(&function);
            unreachable!("Non-builtin, lowlevel or oracle builtin fn '{name}'")
        }
    }

    fn call_closure(
        &mut self,
        closure: HirLambda,
        environment: Vec<Value>,
        arguments: Vec<(Value, Location)>,
        function_scope: Option<FuncId>,
        module_scope: ModuleId,
        call_location: Location,
    ) -> IResult<Value> {
        // Set the closure's scope to that of the function it was originally evaluated in
        let old_module = self.elaborator.replace_module(module_scope);
        let old_function = std::mem::replace(&mut self.current_function, function_scope);

        let result = self.call_closure_inner(closure, environment, arguments, call_location);

        self.current_function = old_function;
        self.elaborator.replace_module(old_module);
        result
    }

    fn call_closure_inner(
        &mut self,
        closure: HirLambda,
        environment: Vec<Value>,
        arguments: Vec<(Value, Location)>,
        call_location: Location,
    ) -> IResult<Value> {
        let previous_state = self.enter_function();

        if closure.parameters.len() != arguments.len() {
            return Err(InterpreterError::ArgumentCountMismatch {
                expected: closure.parameters.len(),
                actual: arguments.len(),
                location: call_location,
            });
        }

        let parameters = closure.parameters.iter().zip(arguments);
        for ((parameter, typ), (argument, arg_location)) in parameters {
            self.define_pattern(parameter, typ, argument, arg_location)?;
        }

        for (param, arg) in closure.captures.into_iter().zip(environment) {
            self.define(param.ident.id, arg);
        }

        let result = self.evaluate(closure.body)?;

        self.exit_function(previous_state);
        Ok(result)
    }

    /// Enters a function, pushing a new scope and resetting any required state.
    /// Returns the previous values of the internal state, to be reset when
    /// `exit_function` is called.
    pub(super) fn enter_function(&mut self) -> (bool, Vec<HashMap<DefinitionId, Value>>) {
        // Drain every scope except the global scope
        let mut scope = Vec::new();
        if self.elaborator.interner.comptime_scopes.len() > 1 {
            scope = self.elaborator.interner.comptime_scopes.drain(1..).collect();
        }
        self.push_scope();
        (std::mem::take(&mut self.in_loop), scope)
    }

    pub(super) fn exit_function(&mut self, mut state: (bool, Vec<HashMap<DefinitionId, Value>>)) {
        self.in_loop = state.0;

        // Keep only the global scope
        self.elaborator.interner.comptime_scopes.truncate(1);
        self.elaborator.interner.comptime_scopes.append(&mut state.1);
    }

    pub(super) fn push_scope(&mut self) {
        self.elaborator.interner.comptime_scopes.push(HashMap::default());
    }

    pub(super) fn pop_scope(&mut self) {
        self.elaborator.interner.comptime_scopes.pop();
    }

    fn current_scope_mut(&mut self) -> &mut HashMap<DefinitionId, Value> {
        // the global scope is always at index zero, so this is always Some
        self.elaborator.interner.comptime_scopes.last_mut().unwrap()
    }

    fn unbind_generics_from_previous_function(&mut self) {
        if let Some(bindings) = self.bound_generics.last() {
            for (var, (_, kind)) in bindings {
                var.unbind(var.id(), kind.clone());
            }
        }
        // Push a new bindings list for the current function
        self.bound_generics.push(HashMap::default());
    }

    fn rebind_generics_from_previous_function(&mut self) {
        // Remove the currently bound generics first.
        self.bound_generics.pop();

        if let Some(bindings) = self.bound_generics.last() {
            for (var, (binding, _kind)) in bindings {
                var.force_bind(binding.clone());
            }
        }
    }

    fn remember_bindings(&mut self, main_bindings: &TypeBindings, impl_bindings: &TypeBindings) {
        let bound_generics = self
            .bound_generics
            .last_mut()
            .expect("remember_bindings called with no bound_generics on the stack");

        for (var, kind, binding) in main_bindings.values() {
            bound_generics.insert(var.clone(), (binding.follow_bindings(), kind.clone()));
        }

        for (var, kind, binding) in impl_bindings.values() {
            bound_generics.insert(var.clone(), (binding.follow_bindings(), kind.clone()));
        }
    }

    pub(super) fn define_pattern(
        &mut self,
        pattern: &HirPattern,
        typ: &Type,
        argument: Value,
        location: Location,
    ) -> IResult<()> {
        match pattern {
            HirPattern::Identifier(identifier) => {
                self.define(identifier.id, argument);
                Ok(())
            }
            HirPattern::Mutable(pattern, _) => {
                // Create a mutable reference to store to
                let argument = Value::Pointer(Shared::new(argument), true);
                self.define_pattern(pattern, typ, argument, location)
            }
            HirPattern::Tuple(pattern_fields, _) => {
                let typ = &typ.follow_bindings();

                match (argument, typ) {
                    (Value::Tuple(fields), Type::Tuple(type_fields))
                        if fields.len() == pattern_fields.len() =>
                    {
                        for ((pattern, typ), argument) in
                            pattern_fields.iter().zip(type_fields).zip(fields)
                        {
                            self.define_pattern(pattern, typ, argument, location)?;
                        }
                        Ok(())
                    }
                    (value, _) => {
                        let actual = value.get_type().into_owned();
                        Err(InterpreterError::TypeMismatch {
                            expected: typ.clone(),
                            actual,
                            location,
                        })
                    }
                }
            }
            HirPattern::Struct(struct_type, pattern_fields, _) => {
                self.push_scope();

                let res = match argument {
                    Value::Struct(fields, struct_type) if fields.len() == pattern_fields.len() => {
                        for (field_name, field_pattern) in pattern_fields {
                            let field = fields.get(&field_name.0.contents).ok_or_else(|| {
                                InterpreterError::ExpectedStructToHaveField {
                                    typ: struct_type.clone(),
                                    field_name: field_name.0.contents.clone(),
                                    location,
                                }
                            })?;

                            let field_type = field.get_type().into_owned();
                            self.define_pattern(
                                field_pattern,
                                &field_type,
                                field.clone(),
                                location,
                            )?;
                        }
                        Ok(())
                    }
                    value => Err(InterpreterError::TypeMismatch {
                        expected: typ.clone(),
                        actual: value.get_type().into_owned(),
                        location,
                    }),
                };
                self.pop_scope();
                res
            }
        }
    }

    /// Define a new variable in the current scope
    fn define(&mut self, id: DefinitionId, argument: Value) {
        self.current_scope_mut().insert(id, argument);
    }

    /// Mutate an existing variable, potentially from a prior scope
    fn mutate(&mut self, id: DefinitionId, argument: Value, location: Location) -> IResult<()> {
        // If the id is a dummy, assume the error was already issued elsewhere
        if id == DefinitionId::dummy_id() {
            return Ok(());
        }

        for scope in self.elaborator.interner.comptime_scopes.iter_mut().rev() {
            if let Entry::Occupied(mut entry) = scope.entry(id) {
                match entry.get() {
                    Value::Pointer(reference, true) => {
                        *reference.borrow_mut() = argument;
                    }
                    _ => {
                        entry.insert(argument);
                    }
                }
                return Ok(());
            }
        }
        Err(InterpreterError::VariableNotInScope { location })
    }

    pub(super) fn lookup(&self, ident: &HirIdent) -> IResult<Value> {
        self.lookup_id(ident.id, ident.location)
    }

    pub fn lookup_id(&self, id: DefinitionId, location: Location) -> IResult<Value> {
        for scope in self.elaborator.interner.comptime_scopes.iter().rev() {
            if let Some(value) = scope.get(&id) {
                return Ok(value.clone());
            }
        }

        if id == DefinitionId::dummy_id() {
            Err(InterpreterError::VariableNotInScope { location })
        } else {
            let name = self.elaborator.interner.definition_name(id).to_string();
            Err(InterpreterError::NonComptimeVarReferenced { name, location })
        }
    }

    /// Evaluate an expression and return the result.
    /// This will automatically dereference a mutable variable if used.
    pub fn evaluate(&mut self, id: ExprId) -> IResult<Value> {
        match self.evaluate_no_dereference(id)? {
            Value::Pointer(elem, true) => Ok(elem.borrow().clone()),
            other => Ok(other),
        }
    }

    /// Evaluating a mutable variable will dereference it automatically.
    /// This function should be used when that is not desired - e.g. when
    /// compiling a `&mut var` expression to grab the original reference.
    fn evaluate_no_dereference(&mut self, id: ExprId) -> IResult<Value> {
        match self.elaborator.interner.expression(&id) {
            HirExpression::Ident(ident, _) => self.evaluate_ident(ident, id),
            HirExpression::Literal(literal) => self.evaluate_literal(literal, id),
            HirExpression::Block(block) => self.evaluate_block(block),
            HirExpression::Prefix(prefix) => self.evaluate_prefix(prefix, id),
            HirExpression::Infix(infix) => self.evaluate_infix(infix, id),
            HirExpression::Index(index) => self.evaluate_index(index, id),
            HirExpression::Constructor(constructor) => self.evaluate_constructor(constructor, id),
            HirExpression::MemberAccess(access) => self.evaluate_access(access, id),
            HirExpression::Call(call) => self.evaluate_call(call, id),
            HirExpression::MethodCall(call) => self.evaluate_method_call(call, id),
            HirExpression::Cast(cast) => self.evaluate_cast(&cast, id),
            HirExpression::If(if_) => self.evaluate_if(if_, id),
            HirExpression::Tuple(tuple) => self.evaluate_tuple(tuple),
            HirExpression::Lambda(lambda) => self.evaluate_lambda(lambda, id),
            HirExpression::Quote(tokens) => self.evaluate_quote(tokens, id),
            HirExpression::Comptime(block) => self.evaluate_block(block),
            HirExpression::Unsafe(block) => self.evaluate_block(block),
            HirExpression::Unquote(tokens) => {
                // An Unquote expression being found is indicative of a macro being
                // expanded within another comptime fn which we don't currently support.
                let location = self.elaborator.interner.expr_location(&id);
                Err(InterpreterError::UnquoteFoundDuringEvaluation { location })
            }
            HirExpression::Error => {
                let location = self.elaborator.interner.expr_location(&id);
                Err(InterpreterError::ErrorNodeEncountered { location })
            }
        }
    }

    pub(super) fn evaluate_ident(&mut self, ident: HirIdent, id: ExprId) -> IResult<Value> {
        let definition = self.elaborator.interner.try_definition(ident.id).ok_or_else(|| {
            let location = self.elaborator.interner.expr_location(&id);
            InterpreterError::VariableNotInScope { location }
        })?;

        if let ImplKind::TraitMethod(method, _, _) = ident.impl_kind {
            let method_id = resolve_trait_method(self.elaborator.interner, method, id)?;
            let typ = self.elaborator.interner.id_type(id).follow_bindings();
            let bindings = self.elaborator.interner.get_instantiation_bindings(id).clone();
            return Ok(Value::Function(method_id, typ, Rc::new(bindings)));
        }

        match &definition.kind {
            DefinitionKind::Function(function_id) => {
                let typ = self.elaborator.interner.id_type(id).follow_bindings();
                let bindings =
                    Rc::new(self.elaborator.interner.get_instantiation_bindings(id).clone());
                Ok(Value::Function(*function_id, typ, bindings))
            }
            DefinitionKind::Local(_) => self.lookup(&ident),
            DefinitionKind::Global(global_id) => {
                // Avoid resetting the value if it is already known
                if let Some(value) = &self.elaborator.interner.get_global(*global_id).value {
                    Ok(value.clone())
                } else {
                    let global_id = *global_id;
                    let crate_of_global = self.elaborator.interner.get_global(global_id).crate_id;
                    let let_ =
                        self.elaborator.interner.get_global_let_statement(global_id).ok_or_else(
                            || {
                                let location = self.elaborator.interner.expr_location(&id);
                                InterpreterError::VariableNotInScope { location }
                            },
                        )?;

                    if let_.comptime || crate_of_global != self.crate_id {
                        self.evaluate_let(let_.clone())?;
                    }

                    let value = self.lookup(&ident)?;
                    self.elaborator.interner.get_global_mut(global_id).value = Some(value.clone());
                    Ok(value)
                }
            }
<<<<<<< HEAD
            DefinitionKind::GenericType(type_variable, numeric_typ) => {
=======
            DefinitionKind::NumericGeneric(type_variable) => {
>>>>>>> a1b50466
                let value = match &*type_variable.borrow() {
                    TypeBinding::Unbound(_, _) => None,
                    TypeBinding::Bound(binding) => binding.evaluate_to_u32(),
                };

                if let Some(value) = value {
                    let typ = self.elaborator.interner.id_type(id);
                    self.evaluate_integer((value as u128).into(), false, id)
                } else {
                    let location = self.elaborator.interner.expr_location(&id);
                    let typ = Type::TypeVariable(type_variable.clone());
                    Err(InterpreterError::NonIntegerArrayLength { typ, location })
                }
            }
        }
    }

    fn evaluate_literal(&mut self, literal: HirLiteral, id: ExprId) -> IResult<Value> {
        match literal {
            HirLiteral::Unit => Ok(Value::Unit),
            HirLiteral::Bool(value) => Ok(Value::Bool(value)),
            HirLiteral::Integer(value, is_negative) => {
                self.evaluate_integer(value, is_negative, id)
            }
            HirLiteral::Str(string) => Ok(Value::String(Rc::new(string))),
            HirLiteral::FmtStr(string, captures) => {
                self.evaluate_format_string(string, captures, id)
            }
            HirLiteral::Array(array) => self.evaluate_array(array, id),
            HirLiteral::Slice(array) => self.evaluate_slice(array, id),
        }
    }

    fn evaluate_format_string(
        &mut self,
        string: String,
        captures: Vec<ExprId>,
        id: ExprId,
    ) -> IResult<Value> {
        let mut result = String::new();
        let mut escaped = false;
        let mut consuming = false;

        let mut values: VecDeque<_> =
            captures.into_iter().map(|capture| self.evaluate(capture)).collect::<Result<_, _>>()?;

        for character in string.chars() {
            match character {
                '\\' => escaped = true,
                '{' if !escaped => consuming = true,
                '}' if !escaped && consuming => {
                    consuming = false;

                    if let Some(value) = values.pop_front() {
                        // When interpolating a quoted value inside a format string, we don't include the
                        // surrounding `quote {` ... `}` as if we are unquoting the quoted value inside the string.
                        if let Value::Quoted(tokens) = value {
                            for (index, token) in tokens.iter().enumerate() {
                                if index > 0 {
                                    result.push(' ');
                                }
                                result
                                    .push_str(&token.display(self.elaborator.interner).to_string());
                            }
                        } else {
                            result.push_str(&value.display(self.elaborator.interner).to_string());
                        }
                    }
                }
                other if !consuming => {
                    escaped = false;
                    result.push(other);
                }
                _ => (),
            }
        }

        let typ = self.elaborator.interner.id_type(id);
        Ok(Value::FormatString(Rc::new(result), typ))
    }

    fn evaluate_integer(
        &self,
        value: FieldElement,
        is_negative: bool,
        id: ExprId,
    ) -> IResult<Value> {
        let typ = self.elaborator.interner.id_type(id).follow_bindings();
        let location = self.elaborator.interner.expr_location(&id);

        if let Type::FieldElement = &typ {
            Ok(Value::Field(value))
        } else if let Type::Integer(sign, bit_size) = &typ {
            match (sign, bit_size) {
                (Signedness::Unsigned, IntegerBitSize::One) => {
                    return Err(InterpreterError::TypeUnsupported { typ, location });
                }
                (Signedness::Unsigned, IntegerBitSize::Eight) => {
                    let value: u8 =
                        value.try_to_u64().and_then(|value| value.try_into().ok()).ok_or(
                            InterpreterError::IntegerOutOfRangeForType { value, typ, location },
                        )?;
                    let value = if is_negative { 0u8.wrapping_sub(value) } else { value };
                    Ok(Value::U8(value))
                }
                (Signedness::Unsigned, IntegerBitSize::Sixteen) => {
                    let value: u16 =
                        value.try_to_u64().and_then(|value| value.try_into().ok()).ok_or(
                            InterpreterError::IntegerOutOfRangeForType { value, typ, location },
                        )?;
                    let value = if is_negative { 0u16.wrapping_sub(value) } else { value };
                    Ok(Value::U16(value))
                }
                (Signedness::Unsigned, IntegerBitSize::ThirtyTwo) => {
                    let value: u32 =
                        value.try_to_u32().ok_or(InterpreterError::IntegerOutOfRangeForType {
                            value,
                            typ,
                            location,
                        })?;
                    let value = if is_negative { 0u32.wrapping_sub(value) } else { value };
                    Ok(Value::U32(value))
                }
                (Signedness::Unsigned, IntegerBitSize::SixtyFour) => {
                    let value: u64 =
                        value.try_to_u64().ok_or(InterpreterError::IntegerOutOfRangeForType {
                            value,
                            typ,
                            location,
                        })?;
                    let value = if is_negative { 0u64.wrapping_sub(value) } else { value };
                    Ok(Value::U64(value))
                }
                (Signedness::Signed, IntegerBitSize::One) => {
                    return Err(InterpreterError::TypeUnsupported { typ, location });
                }
                (Signedness::Signed, IntegerBitSize::Eight) => {
                    let value: i8 =
                        value.try_to_u64().and_then(|value| value.try_into().ok()).ok_or(
                            InterpreterError::IntegerOutOfRangeForType { value, typ, location },
                        )?;
                    let value = if is_negative { -value } else { value };
                    Ok(Value::I8(value))
                }
                (Signedness::Signed, IntegerBitSize::Sixteen) => {
                    let value: i16 =
                        value.try_to_u64().and_then(|value| value.try_into().ok()).ok_or(
                            InterpreterError::IntegerOutOfRangeForType { value, typ, location },
                        )?;
                    let value = if is_negative { -value } else { value };
                    Ok(Value::I16(value))
                }
                (Signedness::Signed, IntegerBitSize::ThirtyTwo) => {
                    let value: i32 =
                        value.try_to_u64().and_then(|value| value.try_into().ok()).ok_or(
                            InterpreterError::IntegerOutOfRangeForType { value, typ, location },
                        )?;
                    let value = if is_negative { -value } else { value };
                    Ok(Value::I32(value))
                }
                (Signedness::Signed, IntegerBitSize::SixtyFour) => {
                    let value: i64 =
                        value.try_to_u64().and_then(|value| value.try_into().ok()).ok_or(
                            InterpreterError::IntegerOutOfRangeForType { value, typ, location },
                        )?;
                    let value = if is_negative { -value } else { value };
                    Ok(Value::I64(value))
                }
            }
        } else if let Type::TypeVariable(variable) = &typ {
            if variable.is_integer_or_field() {
                Ok(Value::Field(value))
            } else if variable.is_integer() {
                let value: u64 = value
                    .try_to_u64()
                    .ok_or(InterpreterError::IntegerOutOfRangeForType { value, typ, location })?;
                let value = if is_negative { 0u64.wrapping_sub(value) } else { value };
                Ok(Value::U64(value))
            } else {
                Err(InterpreterError::NonIntegerIntegerLiteral { typ, location })
            }
        } else {
            Err(InterpreterError::NonIntegerIntegerLiteral { typ, location })
        }
    }

    pub fn evaluate_block(&mut self, mut block: HirBlockExpression) -> IResult<Value> {
        let last_statement = block.statements.pop();
        self.push_scope();

        for statement in block.statements {
            self.evaluate_statement(statement)?;
        }

        let result = if let Some(statement) = last_statement {
            self.evaluate_statement(statement)
        } else {
            Ok(Value::Unit)
        };

        self.pop_scope();
        result
    }

    fn evaluate_array(&mut self, array: HirArrayLiteral, id: ExprId) -> IResult<Value> {
        let typ = self.elaborator.interner.id_type(id).follow_bindings();

        match array {
            HirArrayLiteral::Standard(elements) => {
                let elements = elements
                    .into_iter()
                    .map(|id| self.evaluate(id))
                    .collect::<IResult<Vector<_>>>()?;

                Ok(Value::Array(elements, typ))
            }
            HirArrayLiteral::Repeated { repeated_element, length } => {
                let element = self.evaluate(repeated_element)?;

                if let Some(length) = length.evaluate_to_u32() {
                    let elements = (0..length).map(|_| element.clone()).collect();
                    Ok(Value::Array(elements, typ))
                } else {
                    let location = self.elaborator.interner.expr_location(&id);
                    Err(InterpreterError::NonIntegerArrayLength { typ: length, location })
                }
            }
        }
    }

    fn evaluate_slice(&mut self, array: HirArrayLiteral, id: ExprId) -> IResult<Value> {
        self.evaluate_array(array, id).map(|value| match value {
            Value::Array(array, typ) => Value::Slice(array, typ),
            other => unreachable!("Non-array value returned from evaluate array: {other:?}"),
        })
    }

    fn evaluate_prefix(&mut self, prefix: HirPrefixExpression, id: ExprId) -> IResult<Value> {
        let rhs = match prefix.operator {
            UnaryOp::MutableReference => self.evaluate_no_dereference(prefix.rhs)?,
            _ => self.evaluate(prefix.rhs)?,
        };

        if self.elaborator.interner.get_selected_impl_for_expression(id).is_some() {
            self.evaluate_overloaded_prefix(prefix, rhs, id)
        } else {
            self.evaluate_prefix_with_value(rhs, prefix.operator, id)
        }
    }

    fn evaluate_prefix_with_value(
        &mut self,
        rhs: Value,
        operator: UnaryOp,
        id: ExprId,
    ) -> IResult<Value> {
        match operator {
            UnaryOp::Minus => match rhs {
                Value::Field(value) => Ok(Value::Field(FieldElement::zero() - value)),
                Value::I8(value) => Ok(Value::I8(-value)),
                Value::I16(value) => Ok(Value::I16(-value)),
                Value::I32(value) => Ok(Value::I32(-value)),
                Value::I64(value) => Ok(Value::I64(-value)),
                Value::U8(value) => Ok(Value::U8(0 - value)),
                Value::U16(value) => Ok(Value::U16(0 - value)),
                Value::U32(value) => Ok(Value::U32(0 - value)),
                Value::U64(value) => Ok(Value::U64(0 - value)),
                value => {
                    let location = self.elaborator.interner.expr_location(&id);
                    let operator = "minus";
                    let typ = value.get_type().into_owned();
                    Err(InterpreterError::InvalidValueForUnary { typ, location, operator })
                }
            },
            UnaryOp::Not => match rhs {
                Value::Bool(value) => Ok(Value::Bool(!value)),
                Value::I8(value) => Ok(Value::I8(!value)),
                Value::I16(value) => Ok(Value::I16(!value)),
                Value::I32(value) => Ok(Value::I32(!value)),
                Value::I64(value) => Ok(Value::I64(!value)),
                Value::U8(value) => Ok(Value::U8(!value)),
                Value::U16(value) => Ok(Value::U16(!value)),
                Value::U32(value) => Ok(Value::U32(!value)),
                Value::U64(value) => Ok(Value::U64(!value)),
                value => {
                    let location = self.elaborator.interner.expr_location(&id);
                    let typ = value.get_type().into_owned();
                    Err(InterpreterError::InvalidValueForUnary { typ, location, operator: "not" })
                }
            },
            UnaryOp::MutableReference => {
                // If this is a mutable variable (auto_deref = true), turn this into an explicit
                // mutable reference just by switching the value of `auto_deref`. Otherwise, wrap
                // the value in a fresh reference.
                match rhs {
                    Value::Pointer(elem, true) => Ok(Value::Pointer(elem, false)),
                    other => Ok(Value::Pointer(Shared::new(other), false)),
                }
            }
            UnaryOp::Dereference { implicitly_added: _ } => match rhs {
                Value::Pointer(element, _) => Ok(element.borrow().clone()),
                value => {
                    let location = self.elaborator.interner.expr_location(&id);
                    let typ = value.get_type().into_owned();
                    Err(InterpreterError::NonPointerDereferenced { typ, location })
                }
            },
        }
    }

    fn evaluate_infix(&mut self, infix: HirInfixExpression, id: ExprId) -> IResult<Value> {
        let lhs = self.evaluate(infix.lhs)?;
        let rhs = self.evaluate(infix.rhs)?;

        if self.elaborator.interner.get_selected_impl_for_expression(id).is_some() {
            return self.evaluate_overloaded_infix(infix, lhs, rhs, id);
        }

        let make_error = |this: &mut Self, lhs: Value, rhs: Value, operator| {
            let location = this.elaborator.interner.expr_location(&id);
            let lhs = lhs.get_type().into_owned();
            let rhs = rhs.get_type().into_owned();
            Err(InvalidValuesForBinary { lhs, rhs, location, operator })
        };

        use InterpreterError::InvalidValuesForBinary;
        match infix.operator.kind {
            BinaryOpKind::Add => match (lhs, rhs) {
                (Value::Field(lhs), Value::Field(rhs)) => Ok(Value::Field(lhs + rhs)),
                (Value::I8(lhs), Value::I8(rhs)) => Ok(Value::I8(lhs + rhs)),
                (Value::I16(lhs), Value::I16(rhs)) => Ok(Value::I16(lhs + rhs)),
                (Value::I32(lhs), Value::I32(rhs)) => Ok(Value::I32(lhs + rhs)),
                (Value::I64(lhs), Value::I64(rhs)) => Ok(Value::I64(lhs + rhs)),
                (Value::U8(lhs), Value::U8(rhs)) => Ok(Value::U8(lhs + rhs)),
                (Value::U16(lhs), Value::U16(rhs)) => Ok(Value::U16(lhs + rhs)),
                (Value::U32(lhs), Value::U32(rhs)) => Ok(Value::U32(lhs + rhs)),
                (Value::U64(lhs), Value::U64(rhs)) => Ok(Value::U64(lhs + rhs)),
                (lhs, rhs) => make_error(self, lhs, rhs, "+"),
            },
            BinaryOpKind::Subtract => match (lhs, rhs) {
                (Value::Field(lhs), Value::Field(rhs)) => Ok(Value::Field(lhs - rhs)),
                (Value::I8(lhs), Value::I8(rhs)) => Ok(Value::I8(lhs - rhs)),
                (Value::I16(lhs), Value::I16(rhs)) => Ok(Value::I16(lhs - rhs)),
                (Value::I32(lhs), Value::I32(rhs)) => Ok(Value::I32(lhs - rhs)),
                (Value::I64(lhs), Value::I64(rhs)) => Ok(Value::I64(lhs - rhs)),
                (Value::U8(lhs), Value::U8(rhs)) => Ok(Value::U8(lhs - rhs)),
                (Value::U16(lhs), Value::U16(rhs)) => Ok(Value::U16(lhs - rhs)),
                (Value::U32(lhs), Value::U32(rhs)) => Ok(Value::U32(lhs - rhs)),
                (Value::U64(lhs), Value::U64(rhs)) => Ok(Value::U64(lhs - rhs)),
                (lhs, rhs) => make_error(self, lhs, rhs, "-"),
            },
            BinaryOpKind::Multiply => match (lhs, rhs) {
                (Value::Field(lhs), Value::Field(rhs)) => Ok(Value::Field(lhs * rhs)),
                (Value::I8(lhs), Value::I8(rhs)) => Ok(Value::I8(lhs * rhs)),
                (Value::I16(lhs), Value::I16(rhs)) => Ok(Value::I16(lhs * rhs)),
                (Value::I32(lhs), Value::I32(rhs)) => Ok(Value::I32(lhs * rhs)),
                (Value::I64(lhs), Value::I64(rhs)) => Ok(Value::I64(lhs * rhs)),
                (Value::U8(lhs), Value::U8(rhs)) => Ok(Value::U8(lhs * rhs)),
                (Value::U16(lhs), Value::U16(rhs)) => Ok(Value::U16(lhs * rhs)),
                (Value::U32(lhs), Value::U32(rhs)) => Ok(Value::U32(lhs * rhs)),
                (Value::U64(lhs), Value::U64(rhs)) => Ok(Value::U64(lhs * rhs)),
                (lhs, rhs) => make_error(self, lhs, rhs, "*"),
            },
            BinaryOpKind::Divide => match (lhs, rhs) {
                (Value::Field(lhs), Value::Field(rhs)) => Ok(Value::Field(lhs / rhs)),
                (Value::I8(lhs), Value::I8(rhs)) => Ok(Value::I8(lhs / rhs)),
                (Value::I16(lhs), Value::I16(rhs)) => Ok(Value::I16(lhs / rhs)),
                (Value::I32(lhs), Value::I32(rhs)) => Ok(Value::I32(lhs / rhs)),
                (Value::I64(lhs), Value::I64(rhs)) => Ok(Value::I64(lhs / rhs)),
                (Value::U8(lhs), Value::U8(rhs)) => Ok(Value::U8(lhs / rhs)),
                (Value::U16(lhs), Value::U16(rhs)) => Ok(Value::U16(lhs / rhs)),
                (Value::U32(lhs), Value::U32(rhs)) => Ok(Value::U32(lhs / rhs)),
                (Value::U64(lhs), Value::U64(rhs)) => Ok(Value::U64(lhs / rhs)),
                (lhs, rhs) => make_error(self, lhs, rhs, "/"),
            },
            BinaryOpKind::Equal => match (lhs, rhs) {
                (Value::Field(lhs), Value::Field(rhs)) => Ok(Value::Bool(lhs == rhs)),
                (Value::I8(lhs), Value::I8(rhs)) => Ok(Value::Bool(lhs == rhs)),
                (Value::I16(lhs), Value::I16(rhs)) => Ok(Value::Bool(lhs == rhs)),
                (Value::I32(lhs), Value::I32(rhs)) => Ok(Value::Bool(lhs == rhs)),
                (Value::I64(lhs), Value::I64(rhs)) => Ok(Value::Bool(lhs == rhs)),
                (Value::U8(lhs), Value::U8(rhs)) => Ok(Value::Bool(lhs == rhs)),
                (Value::U16(lhs), Value::U16(rhs)) => Ok(Value::Bool(lhs == rhs)),
                (Value::U32(lhs), Value::U32(rhs)) => Ok(Value::Bool(lhs == rhs)),
                (Value::U64(lhs), Value::U64(rhs)) => Ok(Value::Bool(lhs == rhs)),
                (Value::Bool(lhs), Value::Bool(rhs)) => Ok(Value::Bool(lhs == rhs)),
                (lhs, rhs) => make_error(self, lhs, rhs, "=="),
            },
            BinaryOpKind::NotEqual => match (lhs, rhs) {
                (Value::Field(lhs), Value::Field(rhs)) => Ok(Value::Bool(lhs != rhs)),
                (Value::I8(lhs), Value::I8(rhs)) => Ok(Value::Bool(lhs != rhs)),
                (Value::I16(lhs), Value::I16(rhs)) => Ok(Value::Bool(lhs != rhs)),
                (Value::I32(lhs), Value::I32(rhs)) => Ok(Value::Bool(lhs != rhs)),
                (Value::I64(lhs), Value::I64(rhs)) => Ok(Value::Bool(lhs != rhs)),
                (Value::U8(lhs), Value::U8(rhs)) => Ok(Value::Bool(lhs != rhs)),
                (Value::U16(lhs), Value::U16(rhs)) => Ok(Value::Bool(lhs != rhs)),
                (Value::U32(lhs), Value::U32(rhs)) => Ok(Value::Bool(lhs != rhs)),
                (Value::U64(lhs), Value::U64(rhs)) => Ok(Value::Bool(lhs != rhs)),
                (Value::Bool(lhs), Value::Bool(rhs)) => Ok(Value::Bool(lhs != rhs)),
                (lhs, rhs) => make_error(self, lhs, rhs, "!="),
            },
            BinaryOpKind::Less => match (lhs, rhs) {
                (Value::Field(lhs), Value::Field(rhs)) => Ok(Value::Bool(lhs < rhs)),
                (Value::I8(lhs), Value::I8(rhs)) => Ok(Value::Bool(lhs < rhs)),
                (Value::I16(lhs), Value::I16(rhs)) => Ok(Value::Bool(lhs < rhs)),
                (Value::I32(lhs), Value::I32(rhs)) => Ok(Value::Bool(lhs < rhs)),
                (Value::I64(lhs), Value::I64(rhs)) => Ok(Value::Bool(lhs < rhs)),
                (Value::U8(lhs), Value::U8(rhs)) => Ok(Value::Bool(lhs < rhs)),
                (Value::U16(lhs), Value::U16(rhs)) => Ok(Value::Bool(lhs < rhs)),
                (Value::U32(lhs), Value::U32(rhs)) => Ok(Value::Bool(lhs < rhs)),
                (Value::U64(lhs), Value::U64(rhs)) => Ok(Value::Bool(lhs < rhs)),
                (lhs, rhs) => make_error(self, lhs, rhs, "<"),
            },
            BinaryOpKind::LessEqual => match (lhs, rhs) {
                (Value::Field(lhs), Value::Field(rhs)) => Ok(Value::Bool(lhs <= rhs)),
                (Value::I8(lhs), Value::I8(rhs)) => Ok(Value::Bool(lhs <= rhs)),
                (Value::I16(lhs), Value::I16(rhs)) => Ok(Value::Bool(lhs <= rhs)),
                (Value::I32(lhs), Value::I32(rhs)) => Ok(Value::Bool(lhs <= rhs)),
                (Value::I64(lhs), Value::I64(rhs)) => Ok(Value::Bool(lhs <= rhs)),
                (Value::U8(lhs), Value::U8(rhs)) => Ok(Value::Bool(lhs <= rhs)),
                (Value::U16(lhs), Value::U16(rhs)) => Ok(Value::Bool(lhs <= rhs)),
                (Value::U32(lhs), Value::U32(rhs)) => Ok(Value::Bool(lhs <= rhs)),
                (Value::U64(lhs), Value::U64(rhs)) => Ok(Value::Bool(lhs <= rhs)),
                (lhs, rhs) => make_error(self, lhs, rhs, "<="),
            },
            BinaryOpKind::Greater => match (lhs, rhs) {
                (Value::Field(lhs), Value::Field(rhs)) => Ok(Value::Bool(lhs > rhs)),
                (Value::I8(lhs), Value::I8(rhs)) => Ok(Value::Bool(lhs > rhs)),
                (Value::I16(lhs), Value::I16(rhs)) => Ok(Value::Bool(lhs > rhs)),
                (Value::I32(lhs), Value::I32(rhs)) => Ok(Value::Bool(lhs > rhs)),
                (Value::I64(lhs), Value::I64(rhs)) => Ok(Value::Bool(lhs > rhs)),
                (Value::U8(lhs), Value::U8(rhs)) => Ok(Value::Bool(lhs > rhs)),
                (Value::U16(lhs), Value::U16(rhs)) => Ok(Value::Bool(lhs > rhs)),
                (Value::U32(lhs), Value::U32(rhs)) => Ok(Value::Bool(lhs > rhs)),
                (Value::U64(lhs), Value::U64(rhs)) => Ok(Value::Bool(lhs > rhs)),
                (lhs, rhs) => make_error(self, lhs, rhs, ">"),
            },
            BinaryOpKind::GreaterEqual => match (lhs, rhs) {
                (Value::Field(lhs), Value::Field(rhs)) => Ok(Value::Bool(lhs >= rhs)),
                (Value::I8(lhs), Value::I8(rhs)) => Ok(Value::Bool(lhs >= rhs)),
                (Value::I16(lhs), Value::I16(rhs)) => Ok(Value::Bool(lhs >= rhs)),
                (Value::I32(lhs), Value::I32(rhs)) => Ok(Value::Bool(lhs >= rhs)),
                (Value::I64(lhs), Value::I64(rhs)) => Ok(Value::Bool(lhs >= rhs)),
                (Value::U8(lhs), Value::U8(rhs)) => Ok(Value::Bool(lhs >= rhs)),
                (Value::U16(lhs), Value::U16(rhs)) => Ok(Value::Bool(lhs >= rhs)),
                (Value::U32(lhs), Value::U32(rhs)) => Ok(Value::Bool(lhs >= rhs)),
                (Value::U64(lhs), Value::U64(rhs)) => Ok(Value::Bool(lhs >= rhs)),
                (lhs, rhs) => make_error(self, lhs, rhs, ">="),
            },
            BinaryOpKind::And => match (lhs, rhs) {
                (Value::Bool(lhs), Value::Bool(rhs)) => Ok(Value::Bool(lhs & rhs)),
                (Value::I8(lhs), Value::I8(rhs)) => Ok(Value::I8(lhs & rhs)),
                (Value::I16(lhs), Value::I16(rhs)) => Ok(Value::I16(lhs & rhs)),
                (Value::I32(lhs), Value::I32(rhs)) => Ok(Value::I32(lhs & rhs)),
                (Value::I64(lhs), Value::I64(rhs)) => Ok(Value::I64(lhs & rhs)),
                (Value::U8(lhs), Value::U8(rhs)) => Ok(Value::U8(lhs & rhs)),
                (Value::U16(lhs), Value::U16(rhs)) => Ok(Value::U16(lhs & rhs)),
                (Value::U32(lhs), Value::U32(rhs)) => Ok(Value::U32(lhs & rhs)),
                (Value::U64(lhs), Value::U64(rhs)) => Ok(Value::U64(lhs & rhs)),
                (lhs, rhs) => make_error(self, lhs, rhs, "&"),
            },
            BinaryOpKind::Or => match (lhs, rhs) {
                (Value::Bool(lhs), Value::Bool(rhs)) => Ok(Value::Bool(lhs | rhs)),
                (Value::I8(lhs), Value::I8(rhs)) => Ok(Value::I8(lhs | rhs)),
                (Value::I16(lhs), Value::I16(rhs)) => Ok(Value::I16(lhs | rhs)),
                (Value::I32(lhs), Value::I32(rhs)) => Ok(Value::I32(lhs | rhs)),
                (Value::I64(lhs), Value::I64(rhs)) => Ok(Value::I64(lhs | rhs)),
                (Value::U8(lhs), Value::U8(rhs)) => Ok(Value::U8(lhs | rhs)),
                (Value::U16(lhs), Value::U16(rhs)) => Ok(Value::U16(lhs | rhs)),
                (Value::U32(lhs), Value::U32(rhs)) => Ok(Value::U32(lhs | rhs)),
                (Value::U64(lhs), Value::U64(rhs)) => Ok(Value::U64(lhs | rhs)),
                (lhs, rhs) => make_error(self, lhs, rhs, "|"),
            },
            BinaryOpKind::Xor => match (lhs, rhs) {
                (Value::Bool(lhs), Value::Bool(rhs)) => Ok(Value::Bool(lhs ^ rhs)),
                (Value::I8(lhs), Value::I8(rhs)) => Ok(Value::I8(lhs ^ rhs)),
                (Value::I16(lhs), Value::I16(rhs)) => Ok(Value::I16(lhs ^ rhs)),
                (Value::I32(lhs), Value::I32(rhs)) => Ok(Value::I32(lhs ^ rhs)),
                (Value::I64(lhs), Value::I64(rhs)) => Ok(Value::I64(lhs ^ rhs)),
                (Value::U8(lhs), Value::U8(rhs)) => Ok(Value::U8(lhs ^ rhs)),
                (Value::U16(lhs), Value::U16(rhs)) => Ok(Value::U16(lhs ^ rhs)),
                (Value::U32(lhs), Value::U32(rhs)) => Ok(Value::U32(lhs ^ rhs)),
                (Value::U64(lhs), Value::U64(rhs)) => Ok(Value::U64(lhs ^ rhs)),
                (lhs, rhs) => make_error(self, lhs, rhs, "^"),
            },
            BinaryOpKind::ShiftRight => match (lhs, rhs) {
                (Value::I8(lhs), Value::I8(rhs)) => Ok(Value::I8(lhs >> rhs)),
                (Value::I16(lhs), Value::I16(rhs)) => Ok(Value::I16(lhs >> rhs)),
                (Value::I32(lhs), Value::I32(rhs)) => Ok(Value::I32(lhs >> rhs)),
                (Value::I64(lhs), Value::I64(rhs)) => Ok(Value::I64(lhs >> rhs)),
                (Value::U8(lhs), Value::U8(rhs)) => Ok(Value::U8(lhs >> rhs)),
                (Value::U16(lhs), Value::U16(rhs)) => Ok(Value::U16(lhs >> rhs)),
                (Value::U32(lhs), Value::U32(rhs)) => Ok(Value::U32(lhs >> rhs)),
                (Value::U64(lhs), Value::U64(rhs)) => Ok(Value::U64(lhs >> rhs)),
                (lhs, rhs) => make_error(self, lhs, rhs, ">>"),
            },
            BinaryOpKind::ShiftLeft => match (lhs, rhs) {
                (Value::I8(lhs), Value::I8(rhs)) => Ok(Value::I8(lhs << rhs)),
                (Value::I16(lhs), Value::I16(rhs)) => Ok(Value::I16(lhs << rhs)),
                (Value::I32(lhs), Value::I32(rhs)) => Ok(Value::I32(lhs << rhs)),
                (Value::I64(lhs), Value::I64(rhs)) => Ok(Value::I64(lhs << rhs)),
                (Value::U8(lhs), Value::U8(rhs)) => Ok(Value::U8(lhs << rhs)),
                (Value::U16(lhs), Value::U16(rhs)) => Ok(Value::U16(lhs << rhs)),
                (Value::U32(lhs), Value::U32(rhs)) => Ok(Value::U32(lhs << rhs)),
                (Value::U64(lhs), Value::U64(rhs)) => Ok(Value::U64(lhs << rhs)),
                (lhs, rhs) => make_error(self, lhs, rhs, "<<"),
            },
            BinaryOpKind::Modulo => match (lhs, rhs) {
                (Value::I8(lhs), Value::I8(rhs)) => Ok(Value::I8(lhs % rhs)),
                (Value::I16(lhs), Value::I16(rhs)) => Ok(Value::I16(lhs % rhs)),
                (Value::I32(lhs), Value::I32(rhs)) => Ok(Value::I32(lhs % rhs)),
                (Value::I64(lhs), Value::I64(rhs)) => Ok(Value::I64(lhs % rhs)),
                (Value::U8(lhs), Value::U8(rhs)) => Ok(Value::U8(lhs % rhs)),
                (Value::U16(lhs), Value::U16(rhs)) => Ok(Value::U16(lhs % rhs)),
                (Value::U32(lhs), Value::U32(rhs)) => Ok(Value::U32(lhs % rhs)),
                (Value::U64(lhs), Value::U64(rhs)) => Ok(Value::U64(lhs % rhs)),
                (lhs, rhs) => make_error(self, lhs, rhs, "%"),
            },
        }
    }

    fn evaluate_overloaded_infix(
        &mut self,
        infix: HirInfixExpression,
        lhs: Value,
        rhs: Value,
        id: ExprId,
    ) -> IResult<Value> {
        let method = infix.trait_method_id;
        let operator = infix.operator.kind;

        let method_id = resolve_trait_method(self.elaborator.interner, method, id)?;
        let type_bindings = self.elaborator.interner.get_instantiation_bindings(id).clone();

        let lhs = (lhs, self.elaborator.interner.expr_location(&infix.lhs));
        let rhs = (rhs, self.elaborator.interner.expr_location(&infix.rhs));

        let location = self.elaborator.interner.expr_location(&id);
        let value = self.call_function(method_id, vec![lhs, rhs], type_bindings, location)?;

        // Certain operators add additional operations after the trait call:
        // - `!=`: Reverse the result of Eq
        // - Comparator operators: Convert the returned `Ordering` to a boolean.
        use BinaryOpKind::*;
        match operator {
            NotEqual => self.evaluate_prefix_with_value(value, UnaryOp::Not, id),
            Less | LessEqual | Greater | GreaterEqual => self.evaluate_ordering(value, operator),
            _ => Ok(value),
        }
    }

    fn evaluate_overloaded_prefix(
        &mut self,
        prefix: HirPrefixExpression,
        rhs: Value,
        id: ExprId,
    ) -> IResult<Value> {
        let method =
            prefix.trait_method_id.expect("ice: expected prefix operator trait at this point");
        let operator = prefix.operator;

        let method_id = resolve_trait_method(self.elaborator.interner, method, id)?;
        let type_bindings = self.elaborator.interner.get_instantiation_bindings(id).clone();

        let rhs = (rhs, self.elaborator.interner.expr_location(&prefix.rhs));

        let location = self.elaborator.interner.expr_location(&id);
        self.call_function(method_id, vec![rhs], type_bindings, location)
    }

    /// Given the result of a `cmp` operation, convert it into the boolean result of the given operator.
    /// - `<`:  `ordering == Ordering::Less`
    /// - `<=`: `ordering != Ordering::Greater`
    /// - `>`:  `ordering == Ordering::Greater`
    /// - `<=`: `ordering != Ordering::Less`
    fn evaluate_ordering(&self, ordering: Value, operator: BinaryOpKind) -> IResult<Value> {
        let ordering = match ordering {
            Value::Struct(fields, _) => match fields.into_iter().next().unwrap().1 {
                Value::Field(ordering) => ordering,
                _ => unreachable!("`cmp` should always return an Ordering value"),
            },
            _ => unreachable!("`cmp` should always return an Ordering value"),
        };

        use BinaryOpKind::*;
        let less_or_greater = if matches!(operator, Less | GreaterEqual) {
            FieldElement::zero() // Ordering::Less
        } else {
            2u128.into() // Ordering::Greater
        };

        if matches!(operator, Less | Greater) {
            Ok(Value::Bool(ordering == less_or_greater))
        } else {
            Ok(Value::Bool(ordering != less_or_greater))
        }
    }

    fn evaluate_index(&mut self, index: HirIndexExpression, id: ExprId) -> IResult<Value> {
        let array = self.evaluate(index.collection)?;
        let index = self.evaluate(index.index)?;

        let location = self.elaborator.interner.expr_location(&id);
        let (array, index) = self.bounds_check(array, index, location)?;

        Ok(array[index].clone())
    }

    /// Bounds check the given array and index pair.
    /// This will also ensure the given arguments are in fact an array and integer.
    fn bounds_check(
        &self,
        array: Value,
        index: Value,
        location: Location,
    ) -> IResult<(Vector<Value>, usize)> {
        let collection = match array {
            Value::Array(array, _) => array,
            Value::Slice(array, _) => array,
            value => {
                let typ = value.get_type().into_owned();
                return Err(InterpreterError::NonArrayIndexed { typ, location });
            }
        };

        let index = match index {
            Value::Field(value) => {
                value.try_to_u64().and_then(|value| value.try_into().ok()).ok_or_else(|| {
                    let typ = Type::default_int_type();
                    InterpreterError::IntegerOutOfRangeForType { value, typ, location }
                })?
            }
            Value::I8(value) => value as usize,
            Value::I16(value) => value as usize,
            Value::I32(value) => value as usize,
            Value::I64(value) => value as usize,
            Value::U8(value) => value as usize,
            Value::U16(value) => value as usize,
            Value::U32(value) => value as usize,
            Value::U64(value) => value as usize,
            value => {
                let typ = value.get_type().into_owned();
                return Err(InterpreterError::NonIntegerUsedAsIndex { typ, location });
            }
        };

        if index >= collection.len() {
            use InterpreterError::IndexOutOfBounds;
            return Err(IndexOutOfBounds { index, location, length: collection.len() });
        }

        Ok((collection, index))
    }

    fn evaluate_constructor(
        &mut self,
        constructor: HirConstructorExpression,
        id: ExprId,
    ) -> IResult<Value> {
        let fields = constructor
            .fields
            .into_iter()
            .map(|(name, expr)| {
                let field_value = self.evaluate(expr)?;
                Ok((Rc::new(name.0.contents), field_value))
            })
            .collect::<Result<_, _>>()?;

        let typ = self.elaborator.interner.id_type(id).follow_bindings();
        Ok(Value::Struct(fields, typ))
    }

    fn evaluate_access(&mut self, access: HirMemberAccess, id: ExprId) -> IResult<Value> {
        let (fields, struct_type) = match self.evaluate(access.lhs)? {
            Value::Struct(fields, typ) => (fields, typ),
            Value::Tuple(fields) => {
                let (fields, field_types): (HashMap<Rc<String>, Value>, Vec<Type>) = fields
                    .into_iter()
                    .enumerate()
                    .map(|(i, field)| {
                        let field_type = field.get_type().into_owned();
                        let key_val_pair = (Rc::new(i.to_string()), field);
                        (key_val_pair, field_type)
                    })
                    .unzip();
                (fields, Type::Tuple(field_types))
            }
            value => {
                let location = self.elaborator.interner.expr_location(&id);
                let typ = value.get_type().into_owned();
                return Err(InterpreterError::NonTupleOrStructInMemberAccess { typ, location });
            }
        };

        fields.get(&access.rhs.0.contents).cloned().ok_or_else(|| {
            let location = self.elaborator.interner.expr_location(&id);
            let value = Value::Struct(fields, struct_type);
            let field_name = access.rhs.0.contents;
            let typ = value.get_type().into_owned();
            InterpreterError::ExpectedStructToHaveField { typ, field_name, location }
        })
    }

    fn evaluate_call(&mut self, call: HirCallExpression, id: ExprId) -> IResult<Value> {
        let function = self.evaluate(call.func)?;
        let arguments = try_vecmap(call.arguments, |arg| {
            Ok((self.evaluate(arg)?, self.elaborator.interner.expr_location(&arg)))
        })?;
        let location = self.elaborator.interner.expr_location(&id);

        match function {
            Value::Function(function_id, _, bindings) => {
                let bindings = unwrap_rc(bindings);
                let mut result = self.call_function(function_id, arguments, bindings, location)?;
                if call.is_macro_call {
                    let expr = result.into_expression(self.elaborator.interner, location)?;
                    let expr = self.elaborate_in_function(self.current_function, |elaborator| {
                        elaborator.elaborate_expression(expr).0
                    });
                    result = self.evaluate(expr)?;

                    // Macro calls are typed as type variables during type checking.
                    // Now that we know the type we need to further unify it in case there
                    // are inconsistencies or the type needs to be known.
                    // We don't commit any type bindings made this way in case the type of
                    // the macro result changes across loop iterations.
                    let expected_type = self.elaborator.interner.id_type(id);
                    let actual_type = result.get_type();
                    self.unify_without_binding(&actual_type, &expected_type, location);
                }
                Ok(result)
            }
            Value::Closure(closure, env, _, function_scope, module_scope) => {
                self.call_closure(closure, env, arguments, function_scope, module_scope, location)
            }
            value => {
                let typ = value.get_type().into_owned();
                Err(InterpreterError::NonFunctionCalled { typ, location })
            }
        }
    }

    fn unify_without_binding(&mut self, actual: &Type, expected: &Type, location: Location) {
        self.elaborator.unify_without_applying_bindings(actual, expected, location.file, || {
            TypeCheckError::TypeMismatch {
                expected_typ: expected.to_string(),
                expr_typ: actual.to_string(),
                expr_span: location.span,
            }
        });
    }

    fn evaluate_method_call(
        &mut self,
        call: HirMethodCallExpression,
        id: ExprId,
    ) -> IResult<Value> {
        let object = self.evaluate(call.object)?;
        let arguments = try_vecmap(call.arguments, |arg| {
            Ok((self.evaluate(arg)?, self.elaborator.interner.expr_location(&arg)))
        })?;
        let location = self.elaborator.interner.expr_location(&id);

        let typ = object.get_type().follow_bindings();
        let method_name = &call.method.0.contents;

        // TODO: Traits
        let method = match &typ {
            Type::Struct(struct_def, _) => self.elaborator.interner.lookup_method(
                &typ,
                struct_def.borrow().id,
                method_name,
                false,
                true,
            ),
            _ => self.elaborator.interner.lookup_primitive_method(&typ, method_name, true),
        };

        if let Some(method) = method {
            self.call_function(method, arguments, TypeBindings::new(), location)
        } else {
            Err(InterpreterError::NoMethodFound { name: method_name.clone(), typ, location })
        }
    }

    fn evaluate_cast(&mut self, cast: &HirCastExpression, id: ExprId) -> IResult<Value> {
        let evaluated_lhs = self.evaluate(cast.lhs)?;
        Self::evaluate_cast_one_step(cast, id, evaluated_lhs, self.elaborator.interner)
    }

    /// evaluate_cast without recursion
    pub fn evaluate_cast_one_step(
        cast: &HirCastExpression,
        id: ExprId,
        evaluated_lhs: Value,
        interner: &NodeInterner,
    ) -> IResult<Value> {
        macro_rules! signed_int_to_field {
            ($x:expr) => {{
                // Need to convert the signed integer to an i128 before
                // we negate it to preserve the MIN value.
                let mut value = $x as i128;
                let is_negative = value < 0;
                if is_negative {
                    value = -value;
                }
                ((value as u128).into(), is_negative)
            }};
        }

        let (mut lhs, lhs_is_negative) = match evaluated_lhs {
            Value::Field(value) => (value, false),
            Value::U8(value) => ((value as u128).into(), false),
            Value::U16(value) => ((value as u128).into(), false),
            Value::U32(value) => ((value as u128).into(), false),
            Value::U64(value) => ((value as u128).into(), false),
            Value::I8(value) => signed_int_to_field!(value),
            Value::I16(value) => signed_int_to_field!(value),
            Value::I32(value) => signed_int_to_field!(value),
            Value::I64(value) => signed_int_to_field!(value),
            Value::Bool(value) => {
                (if value { FieldElement::one() } else { FieldElement::zero() }, false)
            }
            value => {
                let location = interner.expr_location(&id);
                let typ = value.get_type().into_owned();
                return Err(InterpreterError::NonNumericCasted { typ, location });
            }
        };

        macro_rules! cast_to_int {
            ($x:expr, $method:ident, $typ:ty, $f:ident) => {{
                let mut value = $x.$method() as $typ;
                if lhs_is_negative {
                    value = 0 - value;
                }
                Ok(Value::$f(value))
            }};
        }

        // Now actually cast the lhs, bit casting and wrapping as necessary
        match cast.r#type.follow_bindings() {
            Type::FieldElement => {
                if lhs_is_negative {
                    lhs = FieldElement::zero() - lhs;
                }
                Ok(Value::Field(lhs))
            }
            Type::Integer(sign, bit_size) => match (sign, bit_size) {
                (Signedness::Unsigned, IntegerBitSize::One) => {
                    let location = interner.expr_location(&id);
                    Err(InterpreterError::TypeUnsupported { typ: cast.r#type.clone(), location })
                }
                (Signedness::Unsigned, IntegerBitSize::Eight) => cast_to_int!(lhs, to_u128, u8, U8),
                (Signedness::Unsigned, IntegerBitSize::Sixteen) => {
                    cast_to_int!(lhs, to_u128, u16, U16)
                }
                (Signedness::Unsigned, IntegerBitSize::ThirtyTwo) => {
                    cast_to_int!(lhs, to_u128, u32, U32)
                }
                (Signedness::Unsigned, IntegerBitSize::SixtyFour) => {
                    cast_to_int!(lhs, to_u128, u64, U64)
                }
                (Signedness::Signed, IntegerBitSize::One) => {
                    let location = interner.expr_location(&id);
                    Err(InterpreterError::TypeUnsupported { typ: cast.r#type.clone(), location })
                }
                (Signedness::Signed, IntegerBitSize::Eight) => cast_to_int!(lhs, to_i128, i8, I8),
                (Signedness::Signed, IntegerBitSize::Sixteen) => {
                    cast_to_int!(lhs, to_i128, i16, I16)
                }
                (Signedness::Signed, IntegerBitSize::ThirtyTwo) => {
                    cast_to_int!(lhs, to_i128, i32, I32)
                }
                (Signedness::Signed, IntegerBitSize::SixtyFour) => {
                    cast_to_int!(lhs, to_i128, i64, I64)
                }
            },
            Type::Bool => Ok(Value::Bool(!lhs.is_zero() || lhs_is_negative)),
            typ => {
                let location = interner.expr_location(&id);
                Err(InterpreterError::CastToNonNumericType { typ, location })
            }
        }
    }

    fn evaluate_if(&mut self, if_: HirIfExpression, id: ExprId) -> IResult<Value> {
        let condition = match self.evaluate(if_.condition)? {
            Value::Bool(value) => value,
            value => {
                let location = self.elaborator.interner.expr_location(&id);
                let typ = value.get_type().into_owned();
                return Err(InterpreterError::NonBoolUsedInIf { typ, location });
            }
        };

        self.push_scope();

        let result = if condition {
            if if_.alternative.is_some() {
                self.evaluate(if_.consequence)
            } else {
                self.evaluate(if_.consequence)?;
                Ok(Value::Unit)
            }
        } else {
            match if_.alternative {
                Some(alternative) => self.evaluate(alternative),
                None => Ok(Value::Unit),
            }
        };

        self.pop_scope();
        result
    }

    fn evaluate_tuple(&mut self, tuple: Vec<ExprId>) -> IResult<Value> {
        let fields = try_vecmap(tuple, |field| self.evaluate(field))?;
        Ok(Value::Tuple(fields))
    }

    fn evaluate_lambda(&mut self, lambda: HirLambda, id: ExprId) -> IResult<Value> {
        let location = self.elaborator.interner.expr_location(&id);
        let environment =
            try_vecmap(&lambda.captures, |capture| self.lookup_id(capture.ident.id, location))?;

        let typ = self.elaborator.interner.id_type(id).follow_bindings();
        let module = self.elaborator.module_id();
        Ok(Value::Closure(lambda, environment, typ, self.current_function, module))
    }

    fn evaluate_quote(&mut self, mut tokens: Tokens, expr_id: ExprId) -> IResult<Value> {
        let location = self.elaborator.interner.expr_location(&expr_id);
        let tokens = self.substitute_unquoted_values_into_tokens(tokens, location)?;
        Ok(Value::Quoted(Rc::new(tokens)))
    }

    pub fn evaluate_statement(&mut self, statement: StmtId) -> IResult<Value> {
        match self.elaborator.interner.statement(&statement) {
            HirStatement::Let(let_) => self.evaluate_let(let_),
            HirStatement::Constrain(constrain) => self.evaluate_constrain(constrain),
            HirStatement::Assign(assign) => self.evaluate_assign(assign),
            HirStatement::For(for_) => self.evaluate_for(for_),
            HirStatement::Break => self.evaluate_break(statement),
            HirStatement::Continue => self.evaluate_continue(statement),
            HirStatement::Expression(expression) => self.evaluate(expression),
            HirStatement::Comptime(statement) => self.evaluate_comptime(statement),
            HirStatement::Semi(expression) => {
                self.evaluate(expression)?;
                Ok(Value::Unit)
            }
            HirStatement::Error => {
                let location = self.elaborator.interner.id_location(statement);
                Err(InterpreterError::ErrorNodeEncountered { location })
            }
        }
    }

    pub fn evaluate_let(&mut self, let_: HirLetStatement) -> IResult<Value> {
        let rhs = self.evaluate(let_.expression)?;
        let location = self.elaborator.interner.expr_location(&let_.expression);
        self.define_pattern(&let_.pattern, &let_.r#type, rhs, location)?;
        Ok(Value::Unit)
    }

    fn evaluate_constrain(&mut self, constrain: HirConstrainStatement) -> IResult<Value> {
        match self.evaluate(constrain.0)? {
            Value::Bool(true) => Ok(Value::Unit),
            Value::Bool(false) => {
                let location = self.elaborator.interner.expr_location(&constrain.0);
                let message = constrain.2.and_then(|expr| self.evaluate(expr).ok());
                let message =
                    message.map(|value| value.display(self.elaborator.interner).to_string());
                let call_stack = self.elaborator.interpreter_call_stack.clone();
                Err(InterpreterError::FailingConstraint { location, message, call_stack })
            }
            value => {
                let location = self.elaborator.interner.expr_location(&constrain.0);
                let typ = value.get_type().into_owned();
                Err(InterpreterError::NonBoolUsedInConstrain { typ, location })
            }
        }
    }

    fn evaluate_assign(&mut self, assign: HirAssignStatement) -> IResult<Value> {
        let rhs = self.evaluate(assign.expression)?;
        self.store_lvalue(assign.lvalue, rhs)?;
        Ok(Value::Unit)
    }

    fn store_lvalue(&mut self, lvalue: HirLValue, rhs: Value) -> IResult<()> {
        match lvalue {
            HirLValue::Ident(ident, typ) => self.mutate(ident.id, rhs, ident.location),
            HirLValue::Dereference { lvalue, element_type: _, location } => {
                match self.evaluate_lvalue(&lvalue)? {
                    Value::Pointer(value, _) => {
                        *value.borrow_mut() = rhs;
                        Ok(())
                    }
                    value => {
                        let typ = value.get_type().into_owned();
                        Err(InterpreterError::NonPointerDereferenced { typ, location })
                    }
                }
            }
            HirLValue::MemberAccess { object, field_name, field_index, typ: _, location } => {
                let object_value = self.evaluate_lvalue(&object)?;

                let index = field_index.ok_or_else(|| {
                    let value = object_value.clone();
                    let field_name = field_name.to_string();
                    let typ = value.get_type().into_owned();
                    InterpreterError::ExpectedStructToHaveField { typ, field_name, location }
                })?;

                match object_value {
                    Value::Tuple(mut fields) => {
                        fields[index] = rhs;
                        self.store_lvalue(*object, Value::Tuple(fields))
                    }
                    Value::Struct(mut fields, typ) => {
                        fields.insert(Rc::new(field_name.0.contents), rhs);
                        self.store_lvalue(*object, Value::Struct(fields, typ.follow_bindings()))
                    }
                    value => {
                        let typ = value.get_type().into_owned();
                        Err(InterpreterError::NonTupleOrStructInMemberAccess { typ, location })
                    }
                }
            }
            HirLValue::Index { array, index, typ: _, location } => {
                let array_value = self.evaluate_lvalue(&array)?;
                let index = self.evaluate(index)?;

                let constructor = match &array_value {
                    Value::Array(..) => Value::Array,
                    _ => Value::Slice,
                };

                let typ = array_value.get_type().into_owned();
                let (elements, index) = self.bounds_check(array_value, index, location)?;

                let new_array = constructor(elements.update(index, rhs), typ);
                self.store_lvalue(*array, new_array)
            }
        }
    }

    fn evaluate_lvalue(&mut self, lvalue: &HirLValue) -> IResult<Value> {
        match lvalue {
            HirLValue::Ident(ident, _) => match self.lookup(ident)? {
                Value::Pointer(elem, true) => Ok(elem.borrow().clone()),
                other => Ok(other),
            },
            HirLValue::Dereference { lvalue, element_type: _, location } => {
                match self.evaluate_lvalue(lvalue)? {
                    Value::Pointer(value, _) => Ok(value.borrow().clone()),
                    value => {
                        let typ = value.get_type().into_owned();
                        Err(InterpreterError::NonPointerDereferenced { typ, location: *location })
                    }
                }
            }
            HirLValue::MemberAccess { object, field_name, field_index, typ: _, location } => {
                let object_value = self.evaluate_lvalue(object)?;

                let index = field_index.ok_or_else(|| {
                    let value = object_value.clone();
                    let field_name = field_name.to_string();
                    let location = *location;
                    let typ = value.get_type().into_owned();
                    InterpreterError::ExpectedStructToHaveField { typ, field_name, location }
                })?;

                match object_value {
                    Value::Tuple(mut values) => Ok(values.swap_remove(index)),
                    Value::Struct(fields, _) => Ok(fields[&field_name.0.contents].clone()),
                    value => Err(InterpreterError::NonTupleOrStructInMemberAccess {
                        typ: value.get_type().into_owned(),
                        location: *location,
                    }),
                }
            }
            HirLValue::Index { array, index, typ: _, location } => {
                let array = self.evaluate_lvalue(array)?;
                let index = self.evaluate(*index)?;
                let (elements, index) = self.bounds_check(array, index, *location)?;
                Ok(elements[index].clone())
            }
        }
    }

    fn evaluate_for(&mut self, for_: HirForStatement) -> IResult<Value> {
        // i128 can store all values from i8 - u64
        let get_index = |this: &mut Self, expr| -> IResult<(_, fn(_) -> _)> {
            match this.evaluate(expr)? {
                Value::I8(value) => Ok((value as i128, |i| Value::I8(i as i8))),
                Value::I16(value) => Ok((value as i128, |i| Value::I16(i as i16))),
                Value::I32(value) => Ok((value as i128, |i| Value::I32(i as i32))),
                Value::I64(value) => Ok((value as i128, |i| Value::I64(i as i64))),
                Value::U8(value) => Ok((value as i128, |i| Value::U8(i as u8))),
                Value::U16(value) => Ok((value as i128, |i| Value::U16(i as u16))),
                Value::U32(value) => Ok((value as i128, |i| Value::U32(i as u32))),
                Value::U64(value) => Ok((value as i128, |i| Value::U64(i as u64))),
                value => {
                    let location = this.elaborator.interner.expr_location(&expr);
                    let typ = value.get_type().into_owned();
                    Err(InterpreterError::NonIntegerUsedInLoop { typ, location })
                }
            }
        };

        let (start, make_value) = get_index(self, for_.start_range)?;
        let (end, _) = get_index(self, for_.end_range)?;
        let was_in_loop = std::mem::replace(&mut self.in_loop, true);

        for i in start..end {
            self.push_scope();
            self.current_scope_mut().insert(for_.identifier.id, make_value(i));

            match self.evaluate(for_.block) {
                Ok(_) => (),
                Err(InterpreterError::Break) => break,
                Err(InterpreterError::Continue) => continue,
                Err(other) => return Err(other),
            }

            self.pop_scope();
        }

        self.in_loop = was_in_loop;
        Ok(Value::Unit)
    }

    fn evaluate_break(&mut self, id: StmtId) -> IResult<Value> {
        if self.in_loop {
            Err(InterpreterError::Break)
        } else {
            let location = self.elaborator.interner.statement_location(id);
            Err(InterpreterError::BreakNotInLoop { location })
        }
    }

    fn evaluate_continue(&mut self, id: StmtId) -> IResult<Value> {
        if self.in_loop {
            Err(InterpreterError::Continue)
        } else {
            let location = self.elaborator.interner.statement_location(id);
            Err(InterpreterError::ContinueNotInLoop { location })
        }
    }

    pub(super) fn evaluate_comptime(&mut self, statement: StmtId) -> IResult<Value> {
        self.evaluate_statement(statement)
    }

    fn print_oracle(&self, arguments: Vec<(Value, Location)>) -> Result<Value, InterpreterError> {
        assert_eq!(arguments.len(), 2);

        let print_newline = arguments[0].0 == Value::Bool(true);
        let contents = arguments[1].0.display(self.elaborator.interner);
        if self.elaborator.interner.is_in_lsp_mode() {
            // If we `println!` in LSP it gets mixed with the protocol stream and leads to crashing
            // the connection. If we use `eprintln!` not only it doesn't crash, but the output
            // appears in the "Noir Language Server" output window in case you want to see it.
            if print_newline {
                eprintln!("{}", contents);
            } else {
                eprint!("{}", contents);
            }
        } else if print_newline {
            println!("{}", contents);
        } else {
            print!("{}", contents);
        }

        Ok(Value::Unit)
    }
}<|MERGE_RESOLUTION|>--- conflicted
+++ resolved
@@ -35,14 +35,8 @@
         },
         types::Kind,
     },
-<<<<<<< HEAD
-    macros_api::{HirLiteral, HirStatement, NodeInterner},
-    node_interner::{DefinitionId, DefinitionKind, ExprId, FuncId, StmtId},
+    node_interner::{DefinitionId, DefinitionKind, ExprId, FuncId, NodeInterner, StmtId},
     Shared, Type, TypeBinding, TypeBindings,
-=======
-    node_interner::{DefinitionId, DefinitionKind, ExprId, FuncId, NodeInterner, StmtId},
-    Shared, Type, TypeBinding, TypeBindings, TypeVariableKind,
->>>>>>> a1b50466
 };
 
 use super::errors::{IResult, InterpreterError};
@@ -589,11 +583,7 @@
                     Ok(value)
                 }
             }
-<<<<<<< HEAD
-            DefinitionKind::GenericType(type_variable, numeric_typ) => {
-=======
-            DefinitionKind::NumericGeneric(type_variable) => {
->>>>>>> a1b50466
+            DefinitionKind::NumericGeneric(type_variable, numeric_typ) => {
                 let value = match &*type_variable.borrow() {
                     TypeBinding::Unbound(_, _) => None,
                     TypeBinding::Bound(binding) => binding.evaluate_to_u32(),
