use std::{borrow::Cow, rc::Rc, vec};

use acvm::{AcirField, FieldElement};
use im::Vector;
use iter_extended::{try_vecmap, vecmap};
use noirc_errors::{Location, Span};
use strum_macros::Display;

use crate::{
    ast::{
        ArrayLiteral, BlockExpression, ConstructorExpression, Expression, ExpressionKind, Ident,
        IntegerBitSize, LValue, Literal, Path, Pattern, Signedness, Statement, StatementKind,
        UnresolvedType, UnresolvedTypeData,
    },
    hir::{def_map::ModuleId, type_check::generics::TraitGenerics},
    hir_def::expr::{
        HirArrayLiteral, HirConstructorExpression, HirExpression, HirIdent, HirLambda, HirLiteral,
        ImplKind,
    },
<<<<<<< HEAD
    node_interner::{ExprId, FuncId, StmtId, TraitId, TraitImplId},
    parser::{parse_result, Item, Parser},
=======
    node_interner::{ExprId, FuncId, NodeInterner, StmtId, StructId, TraitId, TraitImplId},
    parser::{self, NoirParser, TopLevelStatement},
>>>>>>> 85c502c9
    token::{SpannedToken, Token, Tokens},
    Kind, QuotedType, Shared, Type, TypeBindings,
};
use rustc_hash::FxHashMap as HashMap;

use super::{
    display::tokens_to_string,
    errors::{IResult, InterpreterError},
};

#[derive(Debug, Clone, PartialEq, Eq)]
pub enum Value {
    Unit,
    Bool(bool),
    Field(FieldElement),
    I8(i8),
    I16(i16),
    I32(i32),
    I64(i64),
    U1(bool),
    U8(u8),
    U16(u16),
    U32(u32),
    U64(u64),
    String(Rc<String>),
    FormatString(Rc<String>, Type),
    CtString(Rc<String>),
    Function(FuncId, Type, Rc<TypeBindings>),

    // Closures also store their original scope (function & module)
    // in case they use functions such as `Quoted::as_type` which require them.
    Closure(HirLambda, Vec<Value>, Type, Option<FuncId>, ModuleId),

    Tuple(Vec<Value>),
    Struct(HashMap<Rc<String>, Value>, Type),
    Pointer(Shared<Value>, /* auto_deref */ bool),
    Array(Vector<Value>, Type),
    Slice(Vector<Value>, Type),
    /// Quoted tokens don't have spans because otherwise inserting them in the middle of other
    /// tokens can cause larger spans to be before lesser spans, causing an assert. They may also
    /// be inserted into separate files entirely.
    Quoted(Rc<Vec<Token>>),
    StructDefinition(StructId),
    TraitConstraint(TraitId, TraitGenerics),
    TraitDefinition(TraitId),
    TraitImpl(TraitImplId),
    FunctionDefinition(FuncId),
    ModuleDefinition(ModuleId),
    Type(Type),
    Zeroed(Type),
    Expr(ExprValue),
    TypedExpr(TypedExpr),
    UnresolvedType(UnresolvedTypeData),
}

#[derive(Debug, Clone, PartialEq, Eq, Display)]
pub enum ExprValue {
    Expression(ExpressionKind),
    Statement(StatementKind),
    LValue(LValue),
    Pattern(Pattern),
}

#[derive(Debug, Clone, PartialEq, Eq, Display)]
pub enum TypedExpr {
    ExprId(ExprId),
    StmtId(StmtId),
}

impl Value {
    pub(crate) fn expression(expr: ExpressionKind) -> Self {
        Value::Expr(ExprValue::Expression(expr))
    }

    pub(crate) fn statement(statement: StatementKind) -> Self {
        Value::Expr(ExprValue::Statement(statement))
    }

    pub(crate) fn lvalue(lvaue: LValue) -> Self {
        Value::Expr(ExprValue::LValue(lvaue))
    }

    pub(crate) fn pattern(pattern: Pattern) -> Self {
        Value::Expr(ExprValue::Pattern(pattern))
    }

    pub(crate) fn get_type(&self) -> Cow<Type> {
        Cow::Owned(match self {
            Value::Unit => Type::Unit,
            Value::Bool(_) => Type::Bool,
            Value::Field(_) => Type::FieldElement,
            Value::I8(_) => Type::Integer(Signedness::Signed, IntegerBitSize::Eight),
            Value::I16(_) => Type::Integer(Signedness::Signed, IntegerBitSize::Sixteen),
            Value::I32(_) => Type::Integer(Signedness::Signed, IntegerBitSize::ThirtyTwo),
            Value::I64(_) => Type::Integer(Signedness::Signed, IntegerBitSize::SixtyFour),
            Value::U1(_) => Type::Integer(Signedness::Unsigned, IntegerBitSize::One),
            Value::U8(_) => Type::Integer(Signedness::Unsigned, IntegerBitSize::Eight),
            Value::U16(_) => Type::Integer(Signedness::Unsigned, IntegerBitSize::Sixteen),
            Value::U32(_) => Type::Integer(Signedness::Unsigned, IntegerBitSize::ThirtyTwo),
            Value::U64(_) => Type::Integer(Signedness::Unsigned, IntegerBitSize::SixtyFour),
            Value::String(value) => {
                let length = Type::Constant(value.len() as u32, Kind::u32());
                Type::String(Box::new(length))
            }
            Value::FormatString(_, typ) => return Cow::Borrowed(typ),
            Value::Function(_, typ, _) => return Cow::Borrowed(typ),
            Value::Closure(_, _, typ, ..) => return Cow::Borrowed(typ),
            Value::Tuple(fields) => {
                Type::Tuple(vecmap(fields, |field| field.get_type().into_owned()))
            }
            Value::Struct(_, typ) => return Cow::Borrowed(typ),
            Value::Array(_, typ) => return Cow::Borrowed(typ),
            Value::Slice(_, typ) => return Cow::Borrowed(typ),
            Value::Quoted(_) => Type::Quoted(QuotedType::Quoted),
            Value::StructDefinition(_) => Type::Quoted(QuotedType::StructDefinition),
            Value::Pointer(element, auto_deref) => {
                if *auto_deref {
                    element.borrow().get_type().into_owned()
                } else {
                    let element = element.borrow().get_type().into_owned();
                    Type::MutableReference(Box::new(element))
                }
            }
            Value::TraitConstraint { .. } => Type::Quoted(QuotedType::TraitConstraint),
            Value::TraitDefinition(_) => Type::Quoted(QuotedType::TraitDefinition),
            Value::TraitImpl(_) => Type::Quoted(QuotedType::TraitImpl),
            Value::FunctionDefinition(_) => Type::Quoted(QuotedType::FunctionDefinition),
            Value::ModuleDefinition(_) => Type::Quoted(QuotedType::Module),
            Value::Type(_) => Type::Quoted(QuotedType::Type),
            Value::Zeroed(typ) => return Cow::Borrowed(typ),
            Value::Expr(_) => Type::Quoted(QuotedType::Expr),
            Value::TypedExpr(_) => Type::Quoted(QuotedType::TypedExpr),
            Value::UnresolvedType(_) => Type::Quoted(QuotedType::UnresolvedType),
            Value::CtString(_) => Type::Quoted(QuotedType::CtString),
        })
    }

    pub(crate) fn into_expression(
        self,
        interner: &mut NodeInterner,
        location: Location,
    ) -> IResult<Expression> {
        let kind = match self {
            Value::Unit => ExpressionKind::Literal(Literal::Unit),
            Value::Bool(value) => ExpressionKind::Literal(Literal::Bool(value)),
            Value::Field(value) => ExpressionKind::Literal(Literal::Integer(value, false)),
            Value::I8(value) => {
                let negative = value < 0;
                let value = value.abs();
                let value = (value as u128).into();
                ExpressionKind::Literal(Literal::Integer(value, negative))
            }
            Value::I16(value) => {
                let negative = value < 0;
                let value = value.abs();
                let value = (value as u128).into();
                ExpressionKind::Literal(Literal::Integer(value, negative))
            }
            Value::I32(value) => {
                let negative = value < 0;
                let value = value.abs();
                let value = (value as u128).into();
                ExpressionKind::Literal(Literal::Integer(value, negative))
            }
            Value::I64(value) => {
                let negative = value < 0;
                let value = value.abs();
                let value = (value as u128).into();
                ExpressionKind::Literal(Literal::Integer(value, negative))
            }
            Value::U1(value) => {
                ExpressionKind::Literal(Literal::Integer((value as u128).into(), false))
            }
            Value::U8(value) => {
                ExpressionKind::Literal(Literal::Integer((value as u128).into(), false))
            }
            Value::U16(value) => {
                ExpressionKind::Literal(Literal::Integer((value as u128).into(), false))
            }
            Value::U32(value) => {
                ExpressionKind::Literal(Literal::Integer((value as u128).into(), false))
            }
            Value::U64(value) => {
                ExpressionKind::Literal(Literal::Integer((value as u128).into(), false))
            }
            Value::String(value) | Value::CtString(value) => {
                ExpressionKind::Literal(Literal::Str(unwrap_rc(value)))
            }
            // Format strings are lowered as normal strings since they are already interpolated.
            Value::FormatString(value, _) => {
                ExpressionKind::Literal(Literal::Str(unwrap_rc(value)))
            }
            Value::Function(id, typ, bindings) => {
                let id = interner.function_definition_id(id);
                let impl_kind = ImplKind::NotATraitMethod;
                let ident = HirIdent { location, id, impl_kind };
                let expr_id = interner.push_expr(HirExpression::Ident(ident, None));
                interner.push_expr_location(expr_id, location.span, location.file);
                interner.push_expr_type(expr_id, typ);
                interner.store_instantiation_bindings(expr_id, unwrap_rc(bindings));
                ExpressionKind::Resolved(expr_id)
            }
            Value::Tuple(fields) => {
                let fields = try_vecmap(fields, |field| field.into_expression(interner, location))?;
                ExpressionKind::Tuple(fields)
            }
            Value::Struct(fields, typ) => {
                let fields = try_vecmap(fields, |(name, field)| {
                    let field = field.into_expression(interner, location)?;
                    Ok((Ident::new(unwrap_rc(name), location.span), field))
                })?;

                let struct_type = match typ.follow_bindings() {
                    Type::Struct(def, _) => Some(def.borrow().id),
                    _ => return Err(InterpreterError::NonStructInConstructor { typ, location }),
                };

                // Since we've provided the struct_type, the path should be ignored.
                let type_name = Path::from_single(String::new(), location.span);
                ExpressionKind::Constructor(Box::new(ConstructorExpression {
                    typ: UnresolvedType::from_path(type_name),
                    fields,
                    struct_type,
                }))
            }
            Value::Array(elements, _) => {
                let elements =
                    try_vecmap(elements, |element| element.into_expression(interner, location))?;
                ExpressionKind::Literal(Literal::Array(ArrayLiteral::Standard(elements)))
            }
            Value::Slice(elements, _) => {
                let elements =
                    try_vecmap(elements, |element| element.into_expression(interner, location))?;
                ExpressionKind::Literal(Literal::Slice(ArrayLiteral::Standard(elements)))
            }
            Value::Quoted(tokens) => {
                // Wrap the tokens in '{' and '}' so that we can parse statements as well.
                let mut tokens_to_parse = add_token_spans(tokens.clone(), location.span);
                tokens_to_parse.0.insert(0, SpannedToken::new(Token::LeftBrace, location.span));
                tokens_to_parse.0.push(SpannedToken::new(Token::RightBrace, location.span));

                let parser = Parser::for_tokens(tokens_to_parse);
                return match parse_result(parser, Parser::parse_expression_or_error) {
                    Ok(expr) => Ok(expr),
                    Err(mut errors) => {
                        let error = errors.swap_remove(0);
                        let file = location.file;
                        let rule = "an expression";
                        let tokens = tokens_to_string(tokens, interner);
                        Err(InterpreterError::FailedToParseMacro { error, file, tokens, rule })
                    }
                };
            }
            Value::Expr(ExprValue::Expression(expr)) => expr,
            Value::Expr(ExprValue::Statement(statement)) => {
                ExpressionKind::Block(BlockExpression {
                    statements: vec![Statement { kind: statement, span: location.span }],
                })
            }
            Value::Expr(ExprValue::LValue(lvalue)) => lvalue.as_expression().kind,
            Value::Expr(ExprValue::Pattern(_))
            | Value::TypedExpr(..)
            | Value::Pointer(..)
            | Value::StructDefinition(_)
            | Value::TraitConstraint(..)
            | Value::TraitDefinition(_)
            | Value::TraitImpl(_)
            | Value::FunctionDefinition(_)
            | Value::Zeroed(_)
            | Value::Type(_)
            | Value::UnresolvedType(_)
            | Value::Closure(..)
            | Value::ModuleDefinition(_) => {
                let typ = self.get_type().into_owned();
                let value = self.display(interner).to_string();
                return Err(InterpreterError::CannotInlineMacro { typ, value, location });
            }
        };

        Ok(Expression::new(kind, location.span))
    }

    pub(crate) fn into_hir_expression(
        self,
        interner: &mut NodeInterner,
        location: Location,
    ) -> IResult<ExprId> {
        let typ = self.get_type().into_owned();

        let expression = match self {
            Value::Unit => HirExpression::Literal(HirLiteral::Unit),
            Value::Bool(value) => HirExpression::Literal(HirLiteral::Bool(value)),
            Value::Field(value) => HirExpression::Literal(HirLiteral::Integer(value, false)),
            Value::I8(value) => {
                let negative = value < 0;
                let value = value.abs();
                let value = (value as u128).into();
                HirExpression::Literal(HirLiteral::Integer(value, negative))
            }
            Value::I16(value) => {
                let negative = value < 0;
                let value = value.abs();
                let value = (value as u128).into();
                HirExpression::Literal(HirLiteral::Integer(value, negative))
            }
            Value::I32(value) => {
                let negative = value < 0;
                let value = value.abs();
                let value = (value as u128).into();
                HirExpression::Literal(HirLiteral::Integer(value, negative))
            }
            Value::I64(value) => {
                let negative = value < 0;
                let value = value.abs();
                let value = (value as u128).into();
                HirExpression::Literal(HirLiteral::Integer(value, negative))
            }
            Value::U1(value) => {
                HirExpression::Literal(HirLiteral::Integer((value as u128).into(), false))
            }
            Value::U8(value) => {
                HirExpression::Literal(HirLiteral::Integer((value as u128).into(), false))
            }
            Value::U16(value) => {
                HirExpression::Literal(HirLiteral::Integer((value as u128).into(), false))
            }
            Value::U32(value) => {
                HirExpression::Literal(HirLiteral::Integer((value as u128).into(), false))
            }
            Value::U64(value) => {
                HirExpression::Literal(HirLiteral::Integer((value as u128).into(), false))
            }
            Value::String(value) | Value::CtString(value) => {
                HirExpression::Literal(HirLiteral::Str(unwrap_rc(value)))
            }
            // Format strings are lowered as normal strings since they are already interpolated.
            Value::FormatString(value, _) => {
                HirExpression::Literal(HirLiteral::Str(unwrap_rc(value)))
            }
            Value::Function(id, typ, bindings) => {
                let id = interner.function_definition_id(id);
                let impl_kind = ImplKind::NotATraitMethod;
                let ident = HirIdent { location, id, impl_kind };
                let expr_id = interner.push_expr(HirExpression::Ident(ident, None));
                interner.push_expr_location(expr_id, location.span, location.file);
                interner.push_expr_type(expr_id, typ);
                interner.store_instantiation_bindings(expr_id, unwrap_rc(bindings));
                return Ok(expr_id);
            }
            Value::Tuple(fields) => {
                let fields =
                    try_vecmap(fields, |field| field.into_hir_expression(interner, location))?;
                HirExpression::Tuple(fields)
            }
            Value::Struct(fields, typ) => {
                let fields = try_vecmap(fields, |(name, field)| {
                    let field = field.into_hir_expression(interner, location)?;
                    Ok((Ident::new(unwrap_rc(name), location.span), field))
                })?;

                let (r#type, struct_generics) = match typ.follow_bindings() {
                    Type::Struct(def, generics) => (def, generics),
                    _ => return Err(InterpreterError::NonStructInConstructor { typ, location }),
                };

                HirExpression::Constructor(HirConstructorExpression {
                    r#type,
                    struct_generics,
                    fields,
                })
            }
            Value::Array(elements, _) => {
                let elements = try_vecmap(elements, |element| {
                    element.into_hir_expression(interner, location)
                })?;
                HirExpression::Literal(HirLiteral::Array(HirArrayLiteral::Standard(elements)))
            }
            Value::Slice(elements, _) => {
                let elements = try_vecmap(elements, |element| {
                    element.into_hir_expression(interner, location)
                })?;
                HirExpression::Literal(HirLiteral::Slice(HirArrayLiteral::Standard(elements)))
            }
            Value::Quoted(tokens) => HirExpression::Unquote(add_token_spans(tokens, location.span)),
            Value::TypedExpr(TypedExpr::ExprId(expr_id)) => interner.expression(&expr_id),
            // Only convert pointers with auto_deref = true. These are mutable variables
            // and we don't need to wrap them in `&mut`.
            Value::Pointer(element, true) => {
                return element.unwrap_or_clone().into_hir_expression(interner, location);
            }
            Value::TypedExpr(TypedExpr::StmtId(..))
            | Value::Expr(..)
            | Value::Pointer(..)
            | Value::StructDefinition(_)
            | Value::TraitConstraint(..)
            | Value::TraitDefinition(_)
            | Value::TraitImpl(_)
            | Value::FunctionDefinition(_)
            | Value::Zeroed(_)
            | Value::Type(_)
            | Value::UnresolvedType(_)
            | Value::Closure(..)
            | Value::ModuleDefinition(_) => {
                let typ = self.get_type().into_owned();
                let value = self.display(interner).to_string();
                return Err(InterpreterError::CannotInlineMacro { value, typ, location });
            }
        };

        let id = interner.push_expr(expression);
        interner.push_expr_location(id, location.span, location.file);
        interner.push_expr_type(id, typ);
        Ok(id)
    }

    pub(crate) fn into_tokens(
        self,
        interner: &mut NodeInterner,
        location: Location,
    ) -> IResult<Vec<Token>> {
        let token = match self {
            Value::Unit => {
                return Ok(vec![Token::LeftParen, Token::RightParen]);
            }
            Value::Quoted(tokens) => return Ok(unwrap_rc(tokens)),
            Value::Type(typ) => Token::QuotedType(interner.push_quoted_type(typ)),
            Value::Expr(ExprValue::Expression(expr)) => {
                Token::InternedExpr(interner.push_expression_kind(expr))
            }
            Value::Expr(ExprValue::Statement(StatementKind::Expression(expr))) => {
                Token::InternedExpr(interner.push_expression_kind(expr.kind))
            }
            Value::Expr(ExprValue::Statement(statement)) => {
                Token::InternedStatement(interner.push_statement_kind(statement))
            }
            Value::Expr(ExprValue::LValue(lvalue)) => {
                Token::InternedLValue(interner.push_lvalue(lvalue))
            }
            Value::Expr(ExprValue::Pattern(pattern)) => {
                Token::InternedPattern(interner.push_pattern(pattern))
            }
            Value::UnresolvedType(typ) => {
                Token::InternedUnresolvedTypeData(interner.push_unresolved_type_data(typ))
            }
            Value::U1(bool) => Token::Bool(bool),
            Value::U8(value) => Token::Int((value as u128).into()),
            Value::U16(value) => Token::Int((value as u128).into()),
            Value::U32(value) => Token::Int((value as u128).into()),
            Value::U64(value) => Token::Int((value as u128).into()),
            Value::I8(value) => {
                if value < 0 {
                    return Ok(vec![Token::Minus, Token::Int((-value as u128).into())]);
                } else {
                    Token::Int((value as u128).into())
                }
            }
            Value::I16(value) => {
                if value < 0 {
                    return Ok(vec![Token::Minus, Token::Int((-value as u128).into())]);
                } else {
                    Token::Int((value as u128).into())
                }
            }
            Value::I32(value) => {
                if value < 0 {
                    return Ok(vec![Token::Minus, Token::Int((-value as u128).into())]);
                } else {
                    Token::Int((value as u128).into())
                }
            }
            Value::I64(value) => {
                if value < 0 {
                    return Ok(vec![Token::Minus, Token::Int((-value as u128).into())]);
                } else {
                    Token::Int((value as u128).into())
                }
            }
            Value::Field(value) => Token::Int(value),
            other => Token::UnquoteMarker(other.into_hir_expression(interner, location)?),
        };
        Ok(vec![token])
    }

    /// Converts any unsigned `Value` into a `u128`.
    /// Returns `None` for negative integers.
    pub(crate) fn to_u128(&self) -> Option<u128> {
        match self {
            Self::Field(value) => Some(value.to_u128()),
            Self::I8(value) => (*value >= 0).then_some(*value as u128),
            Self::I16(value) => (*value >= 0).then_some(*value as u128),
            Self::I32(value) => (*value >= 0).then_some(*value as u128),
            Self::I64(value) => (*value >= 0).then_some(*value as u128),
            Self::U8(value) => Some(*value as u128),
            Self::U16(value) => Some(*value as u128),
            Self::U32(value) => Some(*value as u128),
            Self::U64(value) => Some(*value as u128),
            _ => None,
        }
    }

    pub(crate) fn into_top_level_items(
        self,
        location: Location,
        interner: &NodeInterner,
    ) -> IResult<Vec<Item>> {
        let parser = Parser::parse_top_level_items;
        match self {
            Value::Quoted(tokens) => {
                parse_tokens(tokens, interner, parser, location, "top-level item")
            }
            _ => {
                let typ = self.get_type().into_owned();
                let value = self.display(interner).to_string();
                Err(InterpreterError::CannotInlineMacro { value, typ, location })
            }
        }
    }
}

/// Unwraps an Rc value without cloning the inner value if the reference count is 1. Clones otherwise.
pub(crate) fn unwrap_rc<T: Clone>(rc: Rc<T>) -> T {
    Rc::try_unwrap(rc).unwrap_or_else(|rc| (*rc).clone())
}

fn parse_tokens<'a, T, F>(
    tokens: Rc<Vec<Token>>,
    interner: &NodeInterner,
    f: F,
    location: Location,
    rule: &'static str,
) -> IResult<T>
where
    F: FnOnce(&mut Parser<'a>) -> T,
{
    let parser = Parser::for_tokens(add_token_spans(tokens.clone(), location.span));
    match parse_result(parser, f) {
        Ok(expr) => Ok(expr),
        Err(mut errors) => {
            let error = errors.swap_remove(0);
            let file = location.file;
            let tokens = tokens_to_string(tokens, interner);
            Err(InterpreterError::FailedToParseMacro { error, file, tokens, rule })
        }
    }
}

pub(crate) fn add_token_spans(tokens: Rc<Vec<Token>>, span: Span) -> Tokens {
    let tokens = unwrap_rc(tokens);
    Tokens(vecmap(tokens, |token| SpannedToken::new(token, span)))
}<|MERGE_RESOLUTION|>--- conflicted
+++ resolved
@@ -17,13 +17,8 @@
         HirArrayLiteral, HirConstructorExpression, HirExpression, HirIdent, HirLambda, HirLiteral,
         ImplKind,
     },
-<<<<<<< HEAD
-    node_interner::{ExprId, FuncId, StmtId, TraitId, TraitImplId},
+    node_interner::{ExprId, FuncId, NodeInterner, StmtId, StructId, TraitId, TraitImplId},
     parser::{parse_result, Item, Parser},
-=======
-    node_interner::{ExprId, FuncId, NodeInterner, StmtId, StructId, TraitId, TraitImplId},
-    parser::{self, NoirParser, TopLevelStatement},
->>>>>>> 85c502c9
     token::{SpannedToken, Token, Tokens},
     Kind, QuotedType, Shared, Type, TypeBindings,
 };
