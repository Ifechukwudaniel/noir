--- conflicted
+++ resolved
@@ -26,13 +26,7 @@
         function::{FuncMeta, FunctionBody},
         stmt::HirPattern,
     },
-<<<<<<< HEAD
-    macros_api::{NodeInterner, StructId},
-    node_interner::{FuncId, TraitId, TraitImplId},
-=======
     node_interner::{FuncId, NodeInterner, StructId, TraitId, TraitImplId},
-    parser::NoirParser,
->>>>>>> 85c502c9
     token::{SecondaryAttribute, Token, Tokens},
     QuotedType, Type,
 };
