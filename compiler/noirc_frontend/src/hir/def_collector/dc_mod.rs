use std::path::Path;
use std::vec;

use acvm::{AcirField, FieldElement};
use fm::{FileId, FileManager, FILE_EXTENSION};
use noirc_errors::{Location, Span};
use num_bigint::BigUint;
use num_traits::Num;
use rustc_hash::FxHashMap as HashMap;

use crate::ast::{
    FunctionDefinition, Ident, ItemVisibility, LetStatement, ModuleDeclaration, NoirFunction,
    NoirStruct, NoirTrait, NoirTraitImpl, NoirTypeAlias, Pattern, TraitImplItem, TraitItem,
    TypeImpl,
};
use crate::macros_api::NodeInterner;
use crate::node_interner::ReferenceId;
use crate::{
    graph::CrateId,
    hir::def_collector::dc_crate::{UnresolvedStruct, UnresolvedTrait},
    macros_api::MacroProcessor,
    node_interner::{FunctionModifiers, TraitId, TypeAliasId},
    parser::{SortedModule, SortedSubModule},
};

use super::{
    dc_crate::{
        CompilationError, DefCollector, UnresolvedFunctions, UnresolvedGlobal, UnresolvedTraitImpl,
        UnresolvedTypeAlias,
    },
    errors::{DefCollectorErrorKind, DuplicateType},
};
use crate::hir::def_map::{CrateDefMap, LocalModuleId, ModuleData, ModuleId};
use crate::hir::resolution::import::ImportDirective;
use crate::hir::Context;

/// Given a module collect all definitions into ModuleData
struct ModCollector<'a> {
    pub(crate) def_collector: &'a mut DefCollector,
    pub(crate) file_id: FileId,
    pub(crate) module_id: LocalModuleId,
}

/// Walk a module and collect its definitions.
///
/// This performs the entirety of the definition collection phase of the name resolution pass.
pub fn collect_defs(
    def_collector: &mut DefCollector,
    ast: SortedModule,
    file_id: FileId,
    module_id: LocalModuleId,
    crate_id: CrateId,
    context: &mut Context,
    macro_processors: &[&dyn MacroProcessor],
) -> Vec<(CompilationError, FileId)> {
    let mut collector = ModCollector { def_collector, file_id, module_id };
    let mut errors: Vec<(CompilationError, FileId)> = vec![];

    // First resolve the module declarations
    for decl in ast.module_decls {
        errors.extend(collector.parse_module_declaration(
            context,
            &decl,
            crate_id,
            macro_processors,
        ));
    }

    errors.extend(collector.collect_submodules(
        context,
        crate_id,
        ast.submodules,
        file_id,
        macro_processors,
    ));

    // Then add the imports to defCollector to resolve once all modules in the hierarchy have been resolved
    for import in ast.imports {
        collector.def_collector.imports.push(ImportDirective {
            module_id: collector.module_id,
            path: import.path,
            alias: import.alias,
            is_prelude: false,
        });
    }

    errors.extend(collector.collect_globals(context, ast.globals));

    errors.extend(collector.collect_traits(context, ast.traits, crate_id));

    errors.extend(collector.collect_structs(context, ast.types, crate_id));

    errors.extend(collector.collect_type_aliases(context, ast.type_aliases));

    errors.extend(collector.collect_functions(context, ast.functions, crate_id));

    collector.collect_trait_impls(context, ast.trait_impls, crate_id);

    collector.collect_impls(context, ast.impls, crate_id);

    errors
}

impl<'a> ModCollector<'a> {
    fn collect_globals(
        &mut self,
        context: &mut Context,
        globals: Vec<LetStatement>,
    ) -> Vec<(CompilationError, fm::FileId)> {
        let mut errors = vec![];
        for global in globals {
            let (global, error) = collect_global(
                &mut context.def_interner,
                &mut self.def_collector.def_map,
                global,
                self.file_id,
                self.module_id,
            );

            if let Some(error) = error {
                errors.push(error);
            }

            self.def_collector.items.globals.push(global);
        }
        errors
    }

    fn collect_impls(&mut self, context: &mut Context, impls: Vec<TypeImpl>, krate: CrateId) {
        let module_id = ModuleId { krate, local_id: self.module_id };

        for r#impl in impls {
            let mut unresolved_functions = UnresolvedFunctions {
                file_id: self.file_id,
                functions: Vec::new(),
                trait_id: None,
                self_type: None,
            };

            for (mut method, _) in r#impl.methods {
                let func_id = context.def_interner.push_empty_fn();
                method.def.where_clause.extend(r#impl.where_clause.clone());
                let location = Location::new(method.span(), self.file_id);
                context.def_interner.push_function(func_id, &method.def, module_id, location);
                unresolved_functions.push_fn(self.module_id, func_id, method);
            }

            let key = (r#impl.object_type, self.module_id);
            let methods = self.def_collector.items.impls.entry(key).or_default();
            methods.push((r#impl.generics, r#impl.type_span, unresolved_functions));
        }
    }

    fn collect_trait_impls(
        &mut self,
        context: &mut Context,
        impls: Vec<NoirTraitImpl>,
        krate: CrateId,
    ) {
        for mut trait_impl in impls {
            let trait_name = trait_impl.trait_name.clone();

            let mut unresolved_functions = collect_trait_impl_functions(
                &mut context.def_interner,
                &mut trait_impl,
                krate,
                self.file_id,
                self.module_id,
            );

            let module = ModuleId { krate, local_id: self.module_id };

            for (_, func_id, noir_function) in &mut unresolved_functions.functions {
                noir_function.def.where_clause.append(&mut trait_impl.where_clause.clone());
                let location = Location::new(noir_function.def.span, self.file_id);
                context.def_interner.push_function(*func_id, &noir_function.def, module, location);
            }

            let unresolved_trait_impl = UnresolvedTraitImpl {
                file_id: self.file_id,
                module_id: self.module_id,
                trait_path: trait_name,
                methods: unresolved_functions,
                object_type: trait_impl.object_type,
                generics: trait_impl.impl_generics,
                where_clause: trait_impl.where_clause,
                trait_generics: trait_impl.trait_generics,

                // These last fields are filled later on
                trait_id: None,
                impl_id: None,
                resolved_object_type: None,
                resolved_generics: Vec::new(),
                resolved_trait_generics: Vec::new(),
            };

            self.def_collector.items.trait_impls.push(unresolved_trait_impl);
        }
    }

    fn collect_functions(
        &mut self,
        context: &mut Context,
        functions: Vec<NoirFunction>,
        krate: CrateId,
    ) -> Vec<(CompilationError, FileId)> {
        let mut unresolved_functions = UnresolvedFunctions {
            file_id: self.file_id,
            functions: Vec::new(),
            trait_id: None,
            self_type: None,
        };
        let mut errors = vec![];

        let module = ModuleId { krate, local_id: self.module_id };

        for function in functions {
            // check if optional field attribute is compatible with native field
            if let Some(field) = function.attributes().get_field_attribute() {
                if !is_native_field(&field) {
                    continue;
                }
            }

            let name = function.name_ident().clone();
            let func_id = context.def_interner.push_empty_fn();
            let visibility = function.def.visibility;

            // First create dummy function in the DefInterner
            // So that we can get a FuncId
            let location = Location::new(function.span(), self.file_id);
            context.def_interner.push_function(func_id, &function.def, module, location);

            // Now link this func_id to a crate level map with the noir function and the module id
            // Encountering a NoirFunction, we retrieve it's module_data to get the namespace
            // Once we have lowered it to a HirFunction, we retrieve it's Id from the DefInterner
            // and replace it
            // With this method we iterate each function in the Crate and not each module
            // This may not be great because we have to pull the module_data for each function
            unresolved_functions.push_fn(self.module_id, func_id, function);

            // Add function to scope/ns of the module
            let result = self.def_collector.def_map.modules[self.module_id.0]
                .declare_function(name, visibility, func_id);

            if let Err((first_def, second_def)) = result {
                let error = DefCollectorErrorKind::Duplicate {
                    typ: DuplicateType::Function,
                    first_def,
                    second_def,
                };
                errors.push((error.into(), self.file_id));
            }
        }

        self.def_collector.items.functions.push(unresolved_functions);
        errors
    }

    /// Collect any struct definitions declared within the ast.
    /// Returns a vector of errors if any structs were already defined.
    fn collect_structs(
        &mut self,
        context: &mut Context,
        types: Vec<NoirStruct>,
        krate: CrateId,
    ) -> Vec<(CompilationError, FileId)> {
        let mut definition_errors = vec![];
        for struct_definition in types {
            let name = struct_definition.name.clone();

            let unresolved = UnresolvedStruct {
                file_id: self.file_id,
                module_id: self.module_id,
                struct_def: struct_definition,
            };

            let resolved_generics = context.resolve_generics(
                &unresolved.struct_def.generics,
                &mut definition_errors,
                self.file_id,
            );

            // Create the corresponding module for the struct namespace
            let id = match self.push_child_module(
                context,
                &name,
                Location::new(name.span(), self.file_id),
                false,
                false,
            ) {
                Ok(module_id) => context.def_interner.new_struct(
                    &unresolved,
                    resolved_generics,
                    krate,
                    module_id.local_id,
                    self.file_id,
                ),
                Err(error) => {
                    definition_errors.push((error.into(), self.file_id));
                    continue;
                }
            };

            // Add the struct to scope so its path can be looked up later
            let result =
                self.def_collector.def_map.modules[self.module_id.0].declare_struct(name, id);

            if let Err((first_def, second_def)) = result {
                let error = DefCollectorErrorKind::Duplicate {
                    typ: DuplicateType::TypeDefinition,
                    first_def,
                    second_def,
                };
                definition_errors.push((error.into(), self.file_id));
            }

            // And store the TypeId -> StructType mapping somewhere it is reachable
            self.def_collector.items.types.insert(id, unresolved);

            context.def_interner.add_definition_location(ReferenceId::Struct(id));
        }
        definition_errors
    }

    /// Collect any type aliases definitions declared within the ast.
    /// Returns a vector of errors if any type aliases were already defined.
    fn collect_type_aliases(
        &mut self,
        context: &mut Context,
        type_aliases: Vec<NoirTypeAlias>,
    ) -> Vec<(CompilationError, FileId)> {
        let mut errors: Vec<(CompilationError, FileId)> = vec![];
        for type_alias in type_aliases {
            let name = type_alias.name.clone();

            // And store the TypeId -> TypeAlias mapping somewhere it is reachable
            let unresolved = UnresolvedTypeAlias {
                file_id: self.file_id,
                module_id: self.module_id,
                type_alias_def: type_alias,
            };

            let resolved_generics = context.resolve_generics(
                &unresolved.type_alias_def.generics,
                &mut errors,
                self.file_id,
            );

            let type_alias_id =
                context.def_interner.push_type_alias(&unresolved, resolved_generics);

            // Add the type alias to scope so its path can be looked up later
            let result = self.def_collector.def_map.modules[self.module_id.0]
                .declare_type_alias(name, type_alias_id);

            if let Err((first_def, second_def)) = result {
                let err = DefCollectorErrorKind::Duplicate {
                    typ: DuplicateType::Function,
                    first_def,
                    second_def,
                };
                errors.push((err.into(), self.file_id));
            }

            self.def_collector.items.type_aliases.insert(type_alias_id, unresolved);

            context.def_interner.add_definition_location(ReferenceId::Alias(type_alias_id));
        }
        errors
    }

    /// Collect any traits definitions declared within the ast.
    /// Returns a vector of errors if any traits were already defined.
    fn collect_traits(
        &mut self,
        context: &mut Context,
        traits: Vec<NoirTrait>,
        krate: CrateId,
    ) -> Vec<(CompilationError, FileId)> {
        let mut errors: Vec<(CompilationError, FileId)> = vec![];
        for trait_definition in traits {
            let name = trait_definition.name.clone();
            let name_location = Location::new(name.span(), self.file_id);

            // Create the corresponding module for the trait namespace
            let trait_id = match self.push_child_module(
                context,
                &name,
                Location::new(name.span(), self.file_id),
                false,
                false,
            ) {
                Ok(module_id) => TraitId(ModuleId { krate, local_id: module_id.local_id }),
                Err(error) => {
                    errors.push((error.into(), self.file_id));
                    continue;
                }
            };

            // Add the trait to scope so its path can be looked up later
            let result =
                self.def_collector.def_map.modules[self.module_id.0].declare_trait(name, trait_id);

            if let Err((first_def, second_def)) = result {
                let error = DefCollectorErrorKind::Duplicate {
                    typ: DuplicateType::Trait,
                    first_def,
                    second_def,
                };
                errors.push((error.into(), self.file_id));
            }

            // Add all functions that have a default implementation in the trait
            let mut unresolved_functions = UnresolvedFunctions {
                file_id: self.file_id,
                functions: Vec::new(),
                trait_id: None,
                self_type: None,
            };

            let mut method_ids = HashMap::default();
            for trait_item in &trait_definition.items {
                match trait_item {
                    TraitItem::Function {
                        name,
                        generics,
                        parameters,
                        return_type,
                        where_clause,
                        body,
                    } => {
                        let func_id = context.def_interner.push_empty_fn();
                        method_ids.insert(name.to_string(), func_id);

                        let location = Location::new(name.span(), self.file_id);
                        let modifiers = FunctionModifiers {
                            name: name.to_string(),
                            visibility: ItemVisibility::Public,
                            // TODO(Maddiaa): Investigate trait implementations with attributes see: https://github.com/noir-lang/noir/issues/2629
                            attributes: crate::token::Attributes::empty(),
                            is_unconstrained: false,
                            generic_count: generics.len(),
                            is_comptime: false,
                            name_location: location,
                        };

                        context
                            .def_interner
                            .push_function_definition(func_id, modifiers, trait_id.0, location);

                        match self.def_collector.def_map.modules[trait_id.0.local_id.0]
                            .declare_function(name.clone(), ItemVisibility::Public, func_id)
                        {
                            Ok(()) => {
                                if let Some(body) = body {
                                    let impl_method =
                                        NoirFunction::normal(FunctionDefinition::normal(
                                            name,
                                            generics,
                                            parameters,
                                            body,
                                            where_clause,
                                            return_type,
                                        ));
                                    unresolved_functions.push_fn(
                                        self.module_id,
                                        func_id,
                                        impl_method,
                                    );
                                }
                            }
                            Err((first_def, second_def)) => {
                                let error = DefCollectorErrorKind::Duplicate {
                                    typ: DuplicateType::TraitAssociatedFunction,
                                    first_def,
                                    second_def,
                                };
                                errors.push((error.into(), self.file_id));
                            }
                        }
                    }
                    TraitItem::Constant { name, .. } => {
                        let global_id = context.def_interner.push_empty_global(
                            name.clone(),
                            trait_id.0.local_id,
                            self.file_id,
                            vec![],
                            false,
                            false,
                        );

                        if let Err((first_def, second_def)) = self.def_collector.def_map.modules
                            [trait_id.0.local_id.0]
                            .declare_global(name.clone(), global_id)
                        {
                            let error = DefCollectorErrorKind::Duplicate {
                                typ: DuplicateType::TraitAssociatedConst,
                                first_def,
                                second_def,
                            };
                            errors.push((error.into(), self.file_id));
                        }
                    }
                    TraitItem::Type { name } => {
                        // TODO(nickysn or alexvitkov): implement context.def_interner.push_empty_type_alias and get an id, instead of using TypeAliasId::dummy_id()
                        if let Err((first_def, second_def)) = self.def_collector.def_map.modules
                            [trait_id.0.local_id.0]
                            .declare_type_alias(name.clone(), TypeAliasId::dummy_id())
                        {
                            let error = DefCollectorErrorKind::Duplicate {
                                typ: DuplicateType::TraitAssociatedType,
                                first_def,
                                second_def,
                            };
                            errors.push((error.into(), self.file_id));
                        }
                    }
                }
            }

            let resolved_generics =
                context.resolve_generics(&trait_definition.generics, &mut errors, self.file_id);

            // And store the TraitId -> TraitType mapping somewhere it is reachable
            let unresolved = UnresolvedTrait {
                file_id: self.file_id,
                module_id: self.module_id,
                crate_id: krate,
                trait_def: trait_definition,
                method_ids,
                fns_with_default_impl: unresolved_functions,
            };
            context.def_interner.push_empty_trait(trait_id, &unresolved, resolved_generics);

<<<<<<< HEAD
=======
            context.def_interner.add_trait_location(trait_id, name_location);
>>>>>>> ab973820
            context.def_interner.add_definition_location(ReferenceId::Trait(trait_id));

            self.def_collector.items.traits.insert(trait_id, unresolved);
        }
        errors
    }

    fn collect_submodules(
        &mut self,
        context: &mut Context,
        crate_id: CrateId,
        submodules: Vec<SortedSubModule>,
        file_id: FileId,
        macro_processors: &[&dyn MacroProcessor],
    ) -> Vec<(CompilationError, FileId)> {
        let mut errors: Vec<(CompilationError, FileId)> = vec![];
        for submodule in submodules {
            match self.push_child_module(
                context,
                &submodule.name,
                Location::new(submodule.name.span(), file_id),
                true,
                submodule.is_contract,
            ) {
                Ok(child) => {
                    errors.extend(collect_defs(
                        self.def_collector,
                        submodule.contents,
                        file_id,
                        child.local_id,
                        crate_id,
                        context,
                        macro_processors,
                    ));
                }
                Err(error) => {
                    errors.push((error.into(), file_id));
                }
            };
        }
        errors
    }

    /// Search for a module named `mod_name`
    /// Parse it, add it as a child to the parent module in which it was declared
    /// and then collect all definitions of the child module
    fn parse_module_declaration(
        &mut self,
        context: &mut Context,
        mod_decl: &ModuleDeclaration,
        crate_id: CrateId,
        macro_processors: &[&dyn MacroProcessor],
    ) -> Vec<(CompilationError, FileId)> {
        let mut errors: Vec<(CompilationError, FileId)> = vec![];
        let child_file_id = match find_module(&context.file_manager, self.file_id, &mod_decl.ident)
        {
            Ok(child_file_id) => child_file_id,
            Err(err) => {
                errors.push((err.into(), self.file_id));
                return errors;
            }
        };

        let location = Location { file: self.file_id, span: mod_decl.ident.span() };

        if let Some(old_location) = context.visited_files.get(&child_file_id) {
            let error = DefCollectorErrorKind::ModuleAlreadyPartOfCrate {
                mod_name: mod_decl.ident.clone(),
                span: location.span,
            };
            errors.push((error.into(), location.file));

            let error = DefCollectorErrorKind::ModuleOriginallyDefined {
                mod_name: mod_decl.ident.clone(),
                span: old_location.span,
            };
            errors.push((error.into(), old_location.file));
            return errors;
        }

        context.visited_files.insert(child_file_id, location);

        // Parse the AST for the module we just found and then recursively look for it's defs
        let (ast, parsing_errors) = context.parsed_file_results(child_file_id);
        let mut ast = ast.into_sorted();

        for macro_processor in macro_processors {
            match macro_processor.process_untyped_ast(
                ast.clone(),
                &crate_id,
                child_file_id,
                context,
            ) {
                Ok(processed_ast) => {
                    ast = processed_ast;
                }
                Err((error, file_id)) => {
                    let def_error = DefCollectorErrorKind::MacroError(error);
                    errors.push((def_error.into(), file_id));
                }
            }
        }

        errors.extend(
            parsing_errors.iter().map(|e| (e.clone().into(), child_file_id)).collect::<Vec<_>>(),
        );

        // Add module into def collector and get a ModuleId
        match self.push_child_module(
            context,
            &mod_decl.ident,
            Location::new(Span::empty(0), child_file_id),
            true,
            false,
        ) {
            Ok(child_mod_id) => {
                // Track that the "foo" in `mod foo;` points to the module "foo"
                let referenced = ReferenceId::Module(child_mod_id);
<<<<<<< HEAD
                let reference = ReferenceId::Variable(location);
=======
                let reference = ReferenceId::Variable(location, false);
>>>>>>> ab973820
                context.def_interner.add_reference(referenced, reference);

                errors.extend(collect_defs(
                    self.def_collector,
                    ast,
                    child_file_id,
                    child_mod_id.local_id,
                    crate_id,
                    context,
                    macro_processors,
                ));
            }
            Err(error) => {
                errors.push((error.into(), child_file_id));
            }
        }
        errors
    }

    /// Add a child module to the current def_map.
    /// On error this returns None and pushes to `errors`
    fn push_child_module(
        &mut self,
        context: &mut Context,
        mod_name: &Ident,
        mod_location: Location,
        add_to_parent_scope: bool,
        is_contract: bool,
    ) -> Result<ModuleId, DefCollectorErrorKind> {
        let parent = Some(self.module_id);
<<<<<<< HEAD
=======

        // Note: the difference between `location` and `mod_location` is:
        // - `mod_location` will point to either the token "foo" in `mod foo { ... }`
        //   if it's an inline module, or the first char of a the file if it's an external module.
        // - `location` will always point to the token "foo" in `mod foo` regardless of whether
        //   it's inline or external.
        // Eventually the location put in `ModuleData` is used for codelenses about `contract`s,
        // so we keep using `location` so that it continues to work as usual.
>>>>>>> ab973820
        let location = Location::new(mod_name.span(), mod_location.file);
        let new_module = ModuleData::new(parent, location, is_contract);
        let module_id = self.def_collector.def_map.modules.insert(new_module);

        let modules = &mut self.def_collector.def_map.modules;

        // Update the parent module to reference the child
        modules[self.module_id.0].children.insert(mod_name.clone(), LocalModuleId(module_id));

        let mod_id = ModuleId {
            krate: self.def_collector.def_map.krate,
            local_id: LocalModuleId(module_id),
        };

        // Add this child module into the scope of the parent module as a module definition
        // module definitions are definitions which can only exist at the module level.
        // ModuleDefinitionIds can be used across crates since they contain the CrateId
        //
        // We do not want to do this in the case of struct modules (each struct type corresponds
        // to a child module containing its methods) since the module name should not shadow
        // the struct name.
        if add_to_parent_scope {
            if let Err((first_def, second_def)) =
                modules[self.module_id.0].declare_child_module(mod_name.to_owned(), mod_id)
            {
                let err = DefCollectorErrorKind::Duplicate {
                    typ: DuplicateType::Module,
                    first_def,
                    second_def,
                };
                return Err(err);
            }

            context.def_interner.add_module_location(mod_id, mod_location);
        }

        Ok(mod_id)
    }
}

fn find_module(
    file_manager: &FileManager,
    anchor: FileId,
    mod_name: &Ident,
) -> Result<FileId, DefCollectorErrorKind> {
    let anchor_path = file_manager
        .path(anchor)
        .expect("File must exist in file manager in order for us to be resolving its imports.")
        .with_extension("");
    let anchor_dir = anchor_path.parent().unwrap();

    // Assuming anchor is called "anchor.nr" and we are looking up a module named "mod_name"...
    // This is "mod_name"
    let mod_name_str = &mod_name.0.contents;

    // If we are in a special name like "main.nr", "lib.nr", "mod.nr" or "{mod_name}.nr",
    // the search starts at the same directory, otherwise it starts in a nested directory.
    let start_dir = if should_check_siblings_for_module(&anchor_path, anchor_dir) {
        anchor_dir
    } else {
        anchor_path.as_path()
    };

    // Check "mod_name.nr"
    let mod_name_candidate = start_dir.join(format!("{mod_name_str}.{FILE_EXTENSION}"));
    let mod_name_result = file_manager.name_to_id(mod_name_candidate.clone());

    // Check "mod_name/mod.nr"
    let mod_nr_candidate = start_dir.join(mod_name_str).join(format!("mod.{FILE_EXTENSION}"));
    let mod_nr_result = file_manager.name_to_id(mod_nr_candidate.clone());

    match (mod_nr_result, mod_name_result) {
        (Some(_), Some(_)) => Err(DefCollectorErrorKind::OverlappingModuleDecls {
            mod_name: mod_name.clone(),
            expected_path: mod_name_candidate.as_os_str().to_string_lossy().to_string(),
            alternative_path: mod_nr_candidate.as_os_str().to_string_lossy().to_string(),
        }),
        (Some(id), None) | (None, Some(id)) => Ok(id),
        (None, None) => Err(DefCollectorErrorKind::UnresolvedModuleDecl {
            mod_name: mod_name.clone(),
            expected_path: mod_name_candidate.as_os_str().to_string_lossy().to_string(),
            alternative_path: mod_nr_candidate.as_os_str().to_string_lossy().to_string(),
        }),
    }
}

/// Returns true if a module's child modules are expected to be in the same directory.
/// Returns false if they are expected to be in a subdirectory matching the name of the module.
fn should_check_siblings_for_module(module_path: &Path, parent_path: &Path) -> bool {
    if let Some(filename) = module_path.file_stem() {
        // This check also means a `main.nr` or `lib.nr` file outside of the crate root would
        // check its same directory for child modules instead of a subdirectory. Should we prohibit
        // `main.nr` and `lib.nr` files outside of the crate root?
        filename == "main"
            || filename == "lib"
            || filename == "mod"
            || Some(filename) == parent_path.file_stem()
    } else {
        // If there's no filename, we arbitrarily return true.
        // Alternatively, we could panic, but this is left to a different step where we
        // ideally have some source location to issue an error.
        true
    }
}

cfg_if::cfg_if! {
    if #[cfg(feature = "bls12_381")] {
        pub const CHOSEN_FIELD: &str = "bls12_381";
    } else {
        pub const CHOSEN_FIELD: &str = "bn254";
    }
}

fn is_native_field(str: &str) -> bool {
    let big_num = if let Some(hex) = str.strip_prefix("0x") {
        BigUint::from_str_radix(hex, 16)
    } else {
        BigUint::from_str_radix(str, 10)
    };
    if let Ok(big_num) = big_num {
        big_num == FieldElement::modulus()
    } else {
        CHOSEN_FIELD == str
    }
}

pub(crate) fn collect_trait_impl_functions(
    interner: &mut NodeInterner,
    trait_impl: &mut NoirTraitImpl,
    krate: CrateId,
    file_id: FileId,
    local_id: LocalModuleId,
) -> UnresolvedFunctions {
    let mut unresolved_functions =
        UnresolvedFunctions { file_id, functions: Vec::new(), trait_id: None, self_type: None };

    let module = ModuleId { krate, local_id };

    for item in std::mem::take(&mut trait_impl.items) {
        if let TraitImplItem::Function(impl_method) = item {
            let func_id = interner.push_empty_fn();
            let location = Location::new(impl_method.span(), file_id);
            interner.push_function(func_id, &impl_method.def, module, location);
            unresolved_functions.push_fn(local_id, func_id, impl_method);
        }
    }

    unresolved_functions
}

pub(crate) fn collect_global(
    interner: &mut NodeInterner,
    def_map: &mut CrateDefMap,
    global: LetStatement,
    file_id: FileId,
    module_id: LocalModuleId,
) -> (UnresolvedGlobal, Option<(CompilationError, FileId)>) {
    let name = global.pattern.name_ident().clone();

    let global_id = interner.push_empty_global(
        name.clone(),
        module_id,
        file_id,
        global.attributes.clone(),
        matches!(global.pattern, Pattern::Mutable { .. }),
        global.comptime,
    );

    // Add the statement to the scope so its path can be looked up later
    let result = def_map.modules[module_id.0].declare_global(name, global_id);

    let error = result.err().map(|(first_def, second_def)| {
        let err =
            DefCollectorErrorKind::Duplicate { typ: DuplicateType::Global, first_def, second_def };
        (err.into(), file_id)
    });

    let global = UnresolvedGlobal { file_id, module_id, global_id, stmt_def: global };
    (global, error)
}

#[cfg(test)]
mod find_module_tests {
    use super::*;

    use noirc_errors::Spanned;
    use std::path::{Path, PathBuf};

    fn add_file(file_manager: &mut FileManager, dir: &Path, file_name: &str) -> FileId {
        let mut target_filename = PathBuf::from(&dir);
        for path in file_name.split('/') {
            target_filename = target_filename.join(path);
        }

        file_manager
            .add_file_with_source(&target_filename, "fn foo() {}".to_string())
            .expect("could not add file to file manager and obtain a FileId")
    }

    fn find_module(
        file_manager: &FileManager,
        anchor: FileId,
        mod_name: &str,
    ) -> Result<FileId, DefCollectorErrorKind> {
        let mod_name = Ident(Spanned::from_position(0, 1, mod_name.to_string()));
        super::find_module(file_manager, anchor, &mod_name)
    }

    #[test]
    fn errors_if_cannot_find_file() {
        let dir = PathBuf::new();
        let mut fm = FileManager::new(&PathBuf::new());

        let file_id = add_file(&mut fm, &dir, "my_dummy_file.nr");

        let result = find_module(&fm, file_id, "foo");
        assert!(matches!(result, Err(DefCollectorErrorKind::UnresolvedModuleDecl { .. })));
    }

    #[test]
    fn errors_because_cannot_find_mod_relative_to_main() {
        let dir = PathBuf::new();
        let mut fm = FileManager::new(&dir);

        let main_file_id = add_file(&mut fm, &dir, "main.nr");
        add_file(&mut fm, &dir, "main/foo.nr");

        let result = find_module(&fm, main_file_id, "foo");
        assert!(matches!(result, Err(DefCollectorErrorKind::UnresolvedModuleDecl { .. })));
    }

    #[test]
    fn errors_because_cannot_find_mod_relative_to_lib() {
        let dir = PathBuf::new();
        let mut fm = FileManager::new(&dir);

        let lib_file_id = add_file(&mut fm, &dir, "lib.nr");
        add_file(&mut fm, &dir, "lib/foo.nr");

        let result = find_module(&fm, lib_file_id, "foo");
        assert!(matches!(result, Err(DefCollectorErrorKind::UnresolvedModuleDecl { .. })));
    }

    #[test]
    fn errors_because_cannot_find_sibling_mod_for_regular_name() {
        let dir = PathBuf::new();
        let mut fm = FileManager::new(&dir);

        let foo_file_id = add_file(&mut fm, &dir, "foo.nr");
        add_file(&mut fm, &dir, "bar.nr");

        let result = find_module(&fm, foo_file_id, "bar");
        assert!(matches!(result, Err(DefCollectorErrorKind::UnresolvedModuleDecl { .. })));
    }

    #[test]
    fn cannot_find_module_in_the_same_directory_for_regular_name() {
        let dir = PathBuf::new();
        let mut fm = FileManager::new(&dir);

        let lib_file_id = add_file(&mut fm, &dir, "lib.nr");
        add_file(&mut fm, &dir, "bar.nr");
        add_file(&mut fm, &dir, "foo.nr");

        // `mod bar` from `lib.nr` should find `bar.nr`
        let bar_file_id = find_module(&fm, lib_file_id, "bar").unwrap();

        // `mod foo` from `bar.nr` should fail to find `foo.nr`
        let result = find_module(&fm, bar_file_id, "foo");
        assert!(matches!(result, Err(DefCollectorErrorKind::UnresolvedModuleDecl { .. })));
    }

    #[test]
    fn finds_module_in_sibling_dir_for_regular_name() {
        let dir = PathBuf::new();
        let mut fm = FileManager::new(&dir);

        let sub_dir_file_id = add_file(&mut fm, &dir, "sub_dir.nr");
        add_file(&mut fm, &dir, "sub_dir/foo.nr");

        // `mod foo` from `sub_dir.nr` should find `sub_dir/foo.nr`
        find_module(&fm, sub_dir_file_id, "foo").unwrap();
    }

    #[test]
    fn finds_module_in_sibling_dir_mod_nr_for_regular_name() {
        let dir = PathBuf::new();
        let mut fm = FileManager::new(&dir);

        let sub_dir_file_id = add_file(&mut fm, &dir, "sub_dir.nr");
        add_file(&mut fm, &dir, "sub_dir/foo/mod.nr");

        // `mod foo` from `sub_dir.nr` should find `sub_dir/foo.nr`
        find_module(&fm, sub_dir_file_id, "foo").unwrap();
    }

    #[test]
    fn finds_module_in_sibling_dir_for_special_name() {
        let dir = PathBuf::new();
        let mut fm = FileManager::new(&dir);

        let lib_file_id = add_file(&mut fm, &dir, "lib.nr");
        add_file(&mut fm, &dir, "sub_dir.nr");
        add_file(&mut fm, &dir, "sub_dir/foo.nr");

        // `mod sub_dir` from `lib.nr` should find `sub_dir.nr`
        let sub_dir_file_id = find_module(&fm, lib_file_id, "sub_dir").unwrap();

        // `mod foo` from `sub_dir.nr` should find `sub_dir/foo.nr`
        find_module(&fm, sub_dir_file_id, "foo").unwrap();
    }

    #[test]
    fn finds_mod_dot_nr_for_special_name() {
        let dir = PathBuf::new();
        let mut fm = FileManager::new(&dir);

        let lib_file_id = add_file(&mut fm, &dir, "lib.nr");
        add_file(&mut fm, &dir, "foo/mod.nr");

        // Check that searching "foo" finds the mod.nr file
        find_module(&fm, lib_file_id, "foo").unwrap();
    }

    #[test]
    fn errors_mod_dot_nr_in_same_directory() {
        let dir = PathBuf::new();
        let mut fm = FileManager::new(&dir);

        let lib_file_id = add_file(&mut fm, &dir, "lib.nr");
        add_file(&mut fm, &dir, "mod.nr");

        // Check that searching "foo" does not pick up the mod.nr file
        let result = find_module(&fm, lib_file_id, "foo");
        assert!(matches!(result, Err(DefCollectorErrorKind::UnresolvedModuleDecl { .. })));
    }

    #[test]
    fn errors_if_file_exists_at_both_potential_module_locations_for_regular_name() {
        let dir = PathBuf::new();
        let mut fm = FileManager::new(&dir);

        let foo_file_id = add_file(&mut fm, &dir, "foo.nr");
        add_file(&mut fm, &dir, "foo/bar.nr");
        add_file(&mut fm, &dir, "foo/bar/mod.nr");

        // Check that `mod bar` from `foo` gives an error
        let result = find_module(&fm, foo_file_id, "bar");
        assert!(matches!(result, Err(DefCollectorErrorKind::OverlappingModuleDecls { .. })));
    }

    #[test]
    fn errors_if_file_exists_at_both_potential_module_locations_for_special_name() {
        let dir = PathBuf::new();
        let mut fm = FileManager::new(&dir);

        let lib_file_id = add_file(&mut fm, &dir, "lib.nr");
        add_file(&mut fm, &dir, "foo.nr");
        add_file(&mut fm, &dir, "foo/mod.nr");

        // Check that searching "foo" gives an error
        let result = find_module(&fm, lib_file_id, "foo");
        assert!(matches!(result, Err(DefCollectorErrorKind::OverlappingModuleDecls { .. })));
    }
}<|MERGE_RESOLUTION|>--- conflicted
+++ resolved
@@ -381,7 +381,6 @@
         let mut errors: Vec<(CompilationError, FileId)> = vec![];
         for trait_definition in traits {
             let name = trait_definition.name.clone();
-            let name_location = Location::new(name.span(), self.file_id);
 
             // Create the corresponding module for the trait namespace
             let trait_id = match self.push_child_module(
@@ -533,10 +532,6 @@
             };
             context.def_interner.push_empty_trait(trait_id, &unresolved, resolved_generics);
 
-<<<<<<< HEAD
-=======
-            context.def_interner.add_trait_location(trait_id, name_location);
->>>>>>> ab973820
             context.def_interner.add_definition_location(ReferenceId::Trait(trait_id));
 
             self.def_collector.items.traits.insert(trait_id, unresolved);
@@ -655,11 +650,7 @@
             Ok(child_mod_id) => {
                 // Track that the "foo" in `mod foo;` points to the module "foo"
                 let referenced = ReferenceId::Module(child_mod_id);
-<<<<<<< HEAD
-                let reference = ReferenceId::Variable(location);
-=======
                 let reference = ReferenceId::Variable(location, false);
->>>>>>> ab973820
                 context.def_interner.add_reference(referenced, reference);
 
                 errors.extend(collect_defs(
@@ -690,8 +681,6 @@
         is_contract: bool,
     ) -> Result<ModuleId, DefCollectorErrorKind> {
         let parent = Some(self.module_id);
-<<<<<<< HEAD
-=======
 
         // Note: the difference between `location` and `mod_location` is:
         // - `mod_location` will point to either the token "foo" in `mod foo { ... }`
@@ -700,7 +689,6 @@
         //   it's inline or external.
         // Eventually the location put in `ModuleData` is used for codelenses about `contract`s,
         // so we keep using `location` so that it continues to work as usual.
->>>>>>> ab973820
         let location = Location::new(mod_name.span(), mod_location.file);
         let new_module = ModuleData::new(parent, location, is_contract);
         let module_id = self.def_collector.def_map.modules.insert(new_module);
