--- conflicted
+++ resolved
@@ -17,40 +17,10 @@
 
     auto polynomials = circuit.compute_polynomials();
 
-<<<<<<< HEAD
-    proving_key->avmMini_clk = polynomials.avmMini_clk;
-    proving_key->avmMini_first = polynomials.avmMini_first;
-    proving_key->memTrace_m_clk = polynomials.memTrace_m_clk;
-    proving_key->memTrace_m_sub_clk = polynomials.memTrace_m_sub_clk;
-    proving_key->memTrace_m_addr = polynomials.memTrace_m_addr;
-    proving_key->memTrace_m_val = polynomials.memTrace_m_val;
-    proving_key->memTrace_m_lastAccess = polynomials.memTrace_m_lastAccess;
-    proving_key->memTrace_m_rw = polynomials.memTrace_m_rw;
-    proving_key->avmMini_sel_op_add = polynomials.avmMini_sel_op_add;
-    proving_key->avmMini_sel_op_sub = polynomials.avmMini_sel_op_sub;
-    proving_key->avmMini_sel_op_mul = polynomials.avmMini_sel_op_mul;
-    proving_key->avmMini_sel_op_div = polynomials.avmMini_sel_op_div;
-    proving_key->avmMini_op_err = polynomials.avmMini_op_err;
-    proving_key->avmMini_inv = polynomials.avmMini_inv;
-    proving_key->avmMini_ia = polynomials.avmMini_ia;
-    proving_key->avmMini_ib = polynomials.avmMini_ib;
-    proving_key->avmMini_ic = polynomials.avmMini_ic;
-    proving_key->avmMini_mem_op_a = polynomials.avmMini_mem_op_a;
-    proving_key->avmMini_mem_op_b = polynomials.avmMini_mem_op_b;
-    proving_key->avmMini_mem_op_c = polynomials.avmMini_mem_op_c;
-    proving_key->avmMini_rwa = polynomials.avmMini_rwa;
-    proving_key->avmMini_rwb = polynomials.avmMini_rwb;
-    proving_key->avmMini_rwc = polynomials.avmMini_rwc;
-    proving_key->avmMini_mem_idx_a = polynomials.avmMini_mem_idx_a;
-    proving_key->avmMini_mem_idx_b = polynomials.avmMini_mem_idx_b;
-    proving_key->avmMini_mem_idx_c = polynomials.avmMini_mem_idx_c;
-    proving_key->avmMini_last = polynomials.avmMini_last;
-=======
     for (auto [key_poly, prover_poly] : zip_view(proving_key->get_all(), polynomials.get_unshifted())) {
         ASSERT(flavor_get_label(*proving_key, key_poly) == flavor_get_label(polynomials, prover_poly));
         key_poly = prover_poly;
     }
->>>>>>> c0a24fb6
 
     computed_witness = true;
 }
