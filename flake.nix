--- conflicted
+++ resolved
@@ -90,15 +90,6 @@
         # Note: Setting this allows for consistent behavior across build and shells, but is mostly
         # hidden from the developer - i.e. when they see the command being run via `nix flake check`
         RUST_TEST_THREADS = "1";
-<<<<<<< HEAD
-
-        # We enable backtraces on any failure for help with debugging
-        RUST_BACKTRACE = "1";
-
-        # We set the environment variable because barretenberg must be compiled in a special way for wasm
-        BARRETENBERG_BIN_DIR = "${pkgs.barretenberg-wasm}/bin";
-=======
->>>>>>> eae624bc
       };
 
       # The `self.rev` property is only available when the working tree is not dirty
@@ -198,31 +189,6 @@
         '';
       };
 
-      # The `port` is parameterized to support parallel test runs without colliding static servers
-      testArgs = port: {
-        # We provide `barretenberg-transcript00` from the overlay to the tests as a URL hosted via a static server
-        # This is necessary because the Nix sandbox has no network access and downloading during tests would fail
-        TRANSCRIPT_URL = "http://0.0.0.0:${toString port}/${builtins.baseNameOf pkgs.barretenberg-transcript00}";
-
-        # This copies the `barretenberg-transcript00` from the Nix store into this sandbox
-        # which avoids exposing the entire Nix store to the static server it starts
-        # The static server is moved to the background and killed after checks are completed
-        #
-        # We also set the NARGO_BACKEND_CACHE_DIR environment variable to the $TMP directory so we can successfully cache
-        # the transcript; which isn't possible with the default path because the Nix sandbox disabled $HOME
-        preCheck = ''
-          export NARGO_BACKEND_CACHE_DIR=$TMP
-          cp ${pkgs.barretenberg-transcript00} .
-          echo "Starting simple static server"
-          ${pkgs.simple-http-server}/bin/simple-http-server --port ${toString port} --silent &
-          HTTP_SERVER_PID=$!
-        '';
-
-        postCheck = ''
-          kill $HTTP_SERVER_PID
-        '';
-      };
-
       # Build *just* the cargo dependencies, so we can reuse all of that work between runs
       native-cargo-artifacts = craneLib.buildDepsOnly nativeArgs;
       wasm-cargo-artifacts = craneLib.buildDepsOnly wasmArgs;
@@ -247,23 +213,6 @@
     in
     rec {
       checks = {
-<<<<<<< HEAD
-        cargo-clippy = craneLib.cargoClippy (commonArgs // {
-          inherit cargoArtifacts;
-
-          # TODO(#1198): It'd be nice to include these flags when running `cargo clippy` in a devShell.
-          cargoClippyExtraArgs = "--all-targets -- -D warnings";
-        });
-
-        cargo-test = craneLib.cargoTest (commonArgs // (testArgs 8000) // {
-          inherit cargoArtifacts;
-
-          # TODO(#1198): It'd be nice to include this flag when running `cargo test` in a devShell.
-          cargoTestExtraArgs = "--workspace";
-
-          # It's unclear why doCheck needs to be enabled for tests to run but not clippy
-          doCheck = true;
-=======
         cargo-clippy = craneLib.cargoClippy (nativeArgs // {
           inherit GIT_COMMIT GIT_DIRTY;
 
@@ -274,7 +223,6 @@
           inherit GIT_COMMIT GIT_DIRTY;
 
           cargoArtifacts = native-cargo-artifacts;
->>>>>>> eae624bc
         });
       };
 
