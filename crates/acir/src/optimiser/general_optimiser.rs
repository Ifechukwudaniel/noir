use crate::native_types::{Expression, Witness};
use indexmap::IndexMap;
use noir_field::FieldElement;
pub struct GeneralOpt;
impl GeneralOpt {
    pub fn optimise(gate: Expression) -> Expression {
        // XXX: Perhaps this optimisation can be done on the fly
        let gate = remove_zero_coefficients(gate);
        simplify_mul_terms(gate)
    }
}

// Remove all terms with zero as a coefficient
pub fn remove_zero_coefficients(mut gate: Expression) -> Expression {
    // Check the mul terms
    gate.mul_terms.retain(|(scale, _, _)| !scale.is_zero());
    // Check the linear combination terms
    gate.linear_combinations.retain(|(scale, _)| !scale.is_zero());
<<<<<<< HEAD
=======

>>>>>>> f0a6a86e
    gate
}

// Simplifies all mul terms with the same bi-variate variables
pub fn simplify_mul_terms(mut gate: Expression) -> Expression {
    let mut hash_map: IndexMap<(Witness, Witness), FieldElement> = IndexMap::new();

    // Canonicalise the ordering of the multiplication, lets just order by variable name
    for (scale, w_l, w_r) in gate.mul_terms.clone().into_iter() {
        let mut pair = vec![w_l, w_r];
        // Sort using rust sort algorithm
        pair.sort();

        *hash_map.entry((pair[0], pair[1])).or_insert_with(FieldElement::zero) += scale;
    }

    gate.mul_terms = hash_map.into_iter().map(|((w_l, w_r), scale)| (scale, w_l, w_r)).collect();
    gate
}<|MERGE_RESOLUTION|>--- conflicted
+++ resolved
@@ -16,10 +16,6 @@
     gate.mul_terms.retain(|(scale, _, _)| !scale.is_zero());
     // Check the linear combination terms
     gate.linear_combinations.retain(|(scale, _)| !scale.is_zero());
-<<<<<<< HEAD
-=======
-
->>>>>>> f0a6a86e
     gate
 }
 
