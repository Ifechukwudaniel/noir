--- conflicted
+++ resolved
@@ -61,11 +61,7 @@
         }
     }
 
-<<<<<<< HEAD
-    fn prove(
-=======
     pub fn prove(
->>>>>>> f1d09ca1
         &self,
         circuit: &Circuit,
         witness_values: WitnessMap,
@@ -116,11 +112,7 @@
         Ok(proof)
     }
 
-<<<<<<< HEAD
-    fn verify(
-=======
     pub fn verify(
->>>>>>> f1d09ca1
         &self,
         proof: &[u8],
         public_inputs: WitnessMap,
@@ -174,24 +166,6 @@
         }
         .run())
     }
-<<<<<<< HEAD
-
-    fn proof_as_fields(
-        &self,
-        _proof: &[u8],
-        _public_inputs: WitnessMap,
-    ) -> Result<Vec<FieldElement>, Self::Error> {
-        panic!("vk_as_fields not supported in this backend");
-    }
-
-    fn vk_as_fields(
-        &self,
-        _verification_key: &[u8],
-    ) -> Result<(Vec<FieldElement>, FieldElement), Self::Error> {
-        panic!("vk_as_fields not supported in this backend");
-    }
-=======
->>>>>>> f1d09ca1
 }
 
 pub(super) fn write_to_file(bytes: &[u8], path: &Path) -> String {
