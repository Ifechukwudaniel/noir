--- conflicted
+++ resolved
@@ -122,26 +122,14 @@
                 };
                 InternalVar::new(expr, None, id)
             }
-<<<<<<< HEAD
             Some(node::NodeObj::Obj(v)) => match v.get_type() {
                 node::ObjectType::Pointer(_) => InternalVar::default(),
                 _ => {
-                    let w = if let Some(w1) = v.witness {
-                        w1
-                    } else {
-                        evaluator.add_witness_to_cs()
-                    };
+                    let w = v.witness.unwrap_or_else(|| evaluator.add_witness_to_cs());
                     let expr = Arithmetic::from(&w);
                     InternalVar::new(expr, Some(w), id)
                 }
             },
-=======
-            Some(node::NodeObj::Obj(v)) => {
-                let w = v.witness.unwrap_or_else(|| evaluator.add_witness_to_cs());
-                let expr = Arithmetic::from(&w);
-                InternalVar::new(expr, Some(w), id)
-            }
->>>>>>> ebf01b9e
             _ => {
                 let w = evaluator.add_witness_to_cs();
                 let expr = Arithmetic::from(&w);
@@ -162,19 +150,13 @@
         if ins.operator == Operation::Nop {
             return;
         }
-<<<<<<< HEAD
-        let l_c = self.substitute(ins.lhs, evaluator, irgen);
-        let mut r_c = self.substitute(ins.rhs, evaluator, irgen);
-=======
         let l_c = self.substitute(ins.lhs, evaluator, ctx);
-        let r_c = self.substitute(ins.rhs, evaluator, ctx);
->>>>>>> ebf01b9e
+        let mut r_c = self.substitute(ins.rhs, evaluator, ctx);
         let mut output = match ins.operator {
             Operation::Add | Operation::SafeAdd => {
                 InternalVar::from(add(&l_c.expression, FieldElement::one(), &r_c.expression))
             }
             Operation::Sub | Operation::SafeSub => {
-<<<<<<< HEAD
                 if ins.res_type == node::ObjectType::NativeField {
                     InternalVar::from(subtract(
                         &l_c.expression,
@@ -184,7 +166,7 @@
                 } else {
                     //we need the type of rhs and its max value, then:
                     //lhs-rhs+k*2^bit_size where k=ceil(max_value/2^bit_size)
-                    let bit_size = irgen[ins.rhs].size_in_bits();
+                    let bit_size = ctx[ins.rhs].size_in_bits();
                     let r_big = BigUint::one() << bit_size;
                     let mut k = &ins.max_value / &r_big;
                     if &ins.max_value % &r_big != BigUint::zero() {
@@ -207,15 +189,6 @@
                         }
                     }
                     sub_var
-=======
-                //we need the type of rhs and its max value, then:
-                //lhs-rhs+k*2^bit_size where k=ceil(max_value/2^bit_size)
-                let bit_size = ctx[ins.rhs].size_in_bits();
-                let r_big = BigUint::one() << bit_size;
-                let mut k = &ins.max_value / &r_big;
-                if &ins.max_value % &r_big != BigUint::zero() {
-                    k = &k + BigUint::one();
->>>>>>> ebf01b9e
                 }
             }
             Operation::Mul | Operation::SafeMul => {
@@ -242,11 +215,11 @@
                 InternalVar::from(self.evaluate_neq(ins.lhs, ins.rhs, &l_c, &r_c, ctx, evaluator))
             }
             Operation::Ugt => {
-                let s = irgen[ins.lhs].size_in_bits();
+                let s = ctx[ins.lhs].size_in_bits();
                 evaluate_cmp(&r_c, &l_c, s, false, evaluator).into()
             }
             Operation::Uge => {
-                let s = irgen[ins.lhs].size_in_bits();
+                let s = ctx[ins.lhs].size_in_bits();
                 let w = evaluate_cmp(&l_c, &r_c, s, false, evaluator);
                 Arithmetic {
                     mul_terms: Vec::new(),
@@ -256,11 +229,11 @@
                 .into()
             }
             Operation::Ult => {
-                let s = irgen[ins.lhs].size_in_bits();
+                let s = ctx[ins.lhs].size_in_bits();
                 evaluate_cmp(&l_c, &r_c, s, false, evaluator).into()
             }
             Operation::Ule => {
-                let s = irgen[ins.lhs].size_in_bits();
+                let s = ctx[ins.lhs].size_in_bits();
                 let w = evaluate_cmp(&r_c, &l_c, s, false, evaluator);
                 Arithmetic {
                     mul_terms: Vec::new(),
@@ -270,11 +243,11 @@
                 .into()
             }
             Operation::Sgt => {
-                let s = irgen[ins.lhs].size_in_bits();
+                let s = ctx[ins.lhs].size_in_bits();
                 evaluate_cmp(&r_c, &l_c, s, true, evaluator).into()
             }
             Operation::Sge => {
-                let s = irgen[ins.lhs].size_in_bits();
+                let s = ctx[ins.lhs].size_in_bits();
                 let w = evaluate_cmp(&l_c, &r_c, s, true, evaluator);
                 Arithmetic {
                     mul_terms: Vec::new(),
@@ -284,11 +257,11 @@
                 .into()
             }
             Operation::Slt => {
-                let s = irgen[ins.lhs].size_in_bits();
+                let s = ctx[ins.lhs].size_in_bits();
                 evaluate_cmp(&l_c, &r_c, s, true, evaluator).into()
             }
             Operation::Sle => {
-                let s = irgen[ins.lhs].size_in_bits();
+                let s = ctx[ins.lhs].size_in_bits();
                 let w = evaluate_cmp(&r_c, &l_c, s, true, evaluator);
                 Arithmetic {
                     mul_terms: Vec::new(),
@@ -328,7 +301,7 @@
                 ))
             }
             Operation::Intrinsic(opcode) => {
-                InternalVar::from(self.evaluate_opcode(ins, opcode, irgen, evaluator))
+                InternalVar::from(self.evaluate_opcode(ins, opcode, ctx, evaluator))
             }
             Operation::Call(_) => unreachable!("call instruction should have been inlined"),
             Operation::Ret => todo!(), //return from main
@@ -424,16 +397,9 @@
         ctx: &SsaContext,
         evaluator: &mut Evaluator,
     ) -> Arithmetic {
-<<<<<<< HEAD
-        dbg!(&evaluator.current_witness_index);
-        if let (Some(a), Some(b)) = (Memory::deref(igen, lhs), Memory::deref(igen, rhs)) {
-            let array_a = &igen.mem.arrays[a as usize];
-            let array_b = &igen.mem.arrays[b as usize];
-=======
         if let (Some(a), Some(b)) = (Memory::deref(ctx, lhs), Memory::deref(ctx, rhs)) {
             let array_a = &ctx.mem.arrays[a as usize];
             let array_b = &ctx.mem.arrays[b as usize];
->>>>>>> ebf01b9e
 
             if array_a.len == array_b.len {
                 let mut x =
@@ -489,16 +455,9 @@
         ctx: &SsaContext,
         evaluator: &mut Evaluator,
     ) -> Arithmetic {
-<<<<<<< HEAD
-        dbg!(&evaluator.current_witness_index);
-        if let (Some(a), Some(b)) = (Memory::deref(igen, lhs), Memory::deref(igen, rhs)) {
-            let array_a = &igen.mem.arrays[a as usize];
-            let array_b = &igen.mem.arrays[b as usize];
-=======
         if let (Some(a), Some(b)) = (Memory::deref(ctx, lhs), Memory::deref(ctx, rhs)) {
             let array_a = &ctx.mem.arrays[a as usize];
             let array_b = &ctx.mem.arrays[b as usize];
->>>>>>> ebf01b9e
             //If length are different, then the arrays are different
             if array_a.len == array_b.len {
                 let sum = self.zero_eq_array_sum(array_a, a, array_b, b, evaluator);
@@ -587,7 +546,7 @@
     pub fn prepare_inputs(
         &self,
         args: &[NodeId],
-        cfg: &IRGenerator,
+        cfg: &SsaContext,
         evaluator: &mut Evaluator,
     ) -> Vec<GadgetInput> {
         let mut inputs: Vec<GadgetInput> = Vec::new();
@@ -652,7 +611,7 @@
         &mut self,
         ins: &Instruction,
         opcode: OPCODE,
-        cfg: &IRGenerator,
+        cfg: &SsaContext,
         evaluator: &mut Evaluator,
     ) -> Arithmetic {
         let inputs;
@@ -708,7 +667,7 @@
         &mut self,
         pointer: NodeId,
         output_nb: u32,
-        irgen: &IRGenerator,
+        ctx: &SsaContext,
         evaluator: &mut Evaluator,
     ) -> Vec<Witness> {
         // Create fresh variables that will link to the output
@@ -718,7 +677,7 @@
             outputs.push(witness);
         }
 
-        let l_obj = irgen.try_get_node(pointer).unwrap();
+        let l_obj = ctx.try_get_node(pointer).unwrap();
         if let node::ObjectType::Pointer(a) = l_obj.get_type() {
             self.memory_witness.insert(a, outputs.clone()); //TODO can we avoid the clone?
         }
@@ -920,7 +879,6 @@
             .gates
             .push(Gate::Arithmetic(&rhs.expression - &Arithmetic::from(&b)));
     }
-
     //return arith(mul=a*b)
     mul(&Arithmetic::from(&a), &Arithmetic::from(&b)) //TODO  &lhs.expression * &rhs.expression
 }
