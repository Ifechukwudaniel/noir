--- conflicted
+++ resolved
@@ -2,13 +2,9 @@
 use super::node::{Instruction, Operation};
 use acvm::FieldElement;
 
-<<<<<<< HEAD
 use acvm::acir::OPCODE;
 use acvm::acir::opcode::{InputSize, OutputSize};
-use arena::Index;
-=======
 use super::node::NodeId;
->>>>>>> c5515763
 
 use num_traits::{One, Zero};
 use std::cmp::Ordering;
@@ -19,7 +15,7 @@
 use crate::Evaluator;
 use crate::Gate;
 use crate::RuntimeErrorKind;
-use acvm::acir::circuit::gate::{Directive, GadgetCall};
+use acvm::acir::circuit::gate::{Directive, GadgetCall, GadgetInput};
 use acvm::acir::native_types::{Arithmetic, Linear, Witness};
 use num_bigint::BigUint;
 use std::convert::TryInto;
@@ -58,6 +54,10 @@
             return Some(self.expression.q_c);
         }
         None
+    }
+
+    pub fn get_or_generate_witness(&mut self, evaluator: &mut Evaluator) -> Witness {
+        self.witness.unwrap_or(generate_witness(&self, evaluator))
     }
 }
 
@@ -106,13 +106,21 @@
                 InternalVar::new(expr, None, id)
             }
             Some(node::NodeObj::Obj(v)) => {
-                let w = if let Some(w1) = v.witness {
-                    w1
-                } else {
-                    evaluator.add_witness_to_cs()
-                };
-                let expr = Arithmetic::from(&w);
-                InternalVar::new(expr, Some(w), id)
+                match v.get_type() {
+                    node::ObjectType::Pointer(_) => {
+                        InternalVar::default()
+                    }
+                    _ => {
+                        let w = if let Some(w1) = v.witness {
+                            w1
+                        } else {
+                            evaluator.add_witness_to_cs()
+                        };
+                        let expr = Arithmetic::from(&w);
+                        InternalVar::new(expr, Some(w), id)
+                    }
+                }
+                
             }
             _ => {
                 let w = evaluator.add_witness_to_cs();
@@ -134,30 +142,41 @@
         if ins.operator == Operation::Nop {
             return;
         }
+        dbg!(&evaluator.current_witness_index);
         let l_c = self.substitute(ins.lhs, evaluator, irgen);
-        let r_c = self.substitute(ins.rhs, evaluator, irgen);
+        let mut r_c = self.substitute(ins.rhs, evaluator, irgen);
+        dbg!(&evaluator.current_witness_index);
         let mut output = match ins.operator {
             Operation::Add | Operation::SafeAdd => {
                 InternalVar::from(add(&l_c.expression, FieldElement::one(), &r_c.expression))
             }
             Operation::Sub | Operation::SafeSub => {
-                //we need the type of rhs and its max value, then:
-                //lhs-rhs+k*2^bit_size where k=ceil(max_value/2^bit_size)
-                let bit_size = irgen[ins.rhs].size_in_bits();
-                let r_big = BigUint::one() << bit_size;
-                let mut k = &ins.max_value / &r_big;
-                if &ins.max_value % &r_big != BigUint::zero() {
-                    k = &k + BigUint::one();
-                }
-                k = &k * r_big;
-                let f = FieldElement::from_be_bytes_reduce(&k.to_bytes_be());
-                let mut output = add(
-                    &l_c.expression,
-                    FieldElement::from(-1_i128),
-                    &r_c.expression,
-                );
-                output.q_c += f;
-                output.into()
+                //PAS POUR LES FIELD!!!!!!!
+                if ins.res_type == node::ObjectType::NativeField {
+                    InternalVar::from(subtract(
+                        &l_c.expression,
+                        FieldElement::one(),
+                        &r_c.expression,
+                    ))
+                } else {
+                    //we need the type of rhs and its max value, then:
+                    //lhs-rhs+k*2^bit_size where k=ceil(max_value/2^bit_size)
+                    let bit_size = irgen[ins.rhs].size_in_bits();
+                    let r_big = BigUint::one() << bit_size;
+                    let mut k = &ins.max_value / &r_big;
+                    if &ins.max_value % &r_big != BigUint::zero() {
+                        k = &k + BigUint::one();
+                    }
+                    k = &k * r_big;
+                    let f = FieldElement::from_be_bytes_reduce(&k.to_bytes_be());
+                    let mut output = subtract(
+                        &l_c.expression,
+                        FieldElement::one(),
+                        &r_c.expression,
+                    );
+                    output.q_c += f;
+                    output.into()
+                }
             }
             Operation::Mul | Operation::SafeMul => {
                 InternalVar::from(evaluate_mul(&l_c, &r_c, evaluator))
@@ -174,7 +193,7 @@
             Operation::Srem => InternalVar::from(evaluate_sdiv(&l_c, &r_c, evaluator).1),
             Operation::Div => InternalVar::from(mul(
                 &l_c.expression,
-                &from_witness(evaluate_inverse(&r_c.expression, evaluator)),
+                &from_witness(evaluate_inverse(&mut r_c, evaluator)),
             )),
             Operation::Eq => {
                 InternalVar::from(self.evaluate_eq(ins.lhs, ins.rhs, &l_c, &r_c, irgen, evaluator))
@@ -203,8 +222,8 @@
                 InternalVar::from(evaluate_xor(l_c, r_c, ins.res_type.bits(), evaluator))
             }
             Operation::Cast => l_c.clone(),
-            Operation::Ass | Operation::Jne | Operation::Jeq | Operation::Jmp | Operation::Phi => {
-                todo!("invalid instruction");
+            Operation::Ass | Operation::Jne | Operation::Jeq | Operation::Jmp | Operation::Phi | Operation::Res => {
+                unreachable!("invalid instruction");
             }
             Operation::Trunc => {
                 assert!(is_const(&r_c.expression));
@@ -215,7 +234,9 @@
                     evaluator,
                 ))
             }
-            Operation::Intrinsic(opcode) =>  InternalVar::from(&self.evaluate_opcode(l_c, ins, opcode, cfg, evaluator)),
+            Operation::Intrinsic(opcode) =>  InternalVar::from(self.evaluate_opcode(ins, opcode, irgen, evaluator)),
+            Operation::Call(_) => todo!(),  //unreachable => should have been flatenned.
+            Operation::Ret => todo!(),  //return from main
             Operation::Nop => InternalVar::default(),
             Operation::Constrain(op) => match op {
                 node::ConstrainOp::Eq => {
@@ -310,6 +331,7 @@
         igen: &IRGenerator,
         evaluator: &mut Evaluator,
     ) -> Arithmetic {
+        dbg!(&evaluator.current_witness_index);
         if let (Some(a), Some(b)) = (Memory::deref(igen, lhs), Memory::deref(igen, rhs)) {
             let array_a = &igen.mem.arrays[a as usize];
             let array_b = &igen.mem.arrays[b as usize];
@@ -368,17 +390,18 @@
         igen: &IRGenerator,
         evaluator: &mut Evaluator,
     ) -> Arithmetic {
+        dbg!(&evaluator.current_witness_index);
         if let (Some(a), Some(b)) = (Memory::deref(igen, lhs), Memory::deref(igen, rhs)) {
             let array_a = &igen.mem.arrays[a as usize];
             let array_b = &igen.mem.arrays[b as usize];
             //If length are different, then the arrays are different
             if array_a.len == array_b.len {
                 let sum = self.zero_eq_array_sum(array_a, a, array_b, b, evaluator);
-                evaluate_inverse(&sum, evaluator);
+                evaluate_inverse(&mut InternalVar::from(sum), evaluator);
             }
         } else {
             let diff = subtract(&l_c.expression, FieldElement::one(), &r_c.expression);
-            evaluate_inverse(&diff, evaluator);
+            evaluate_inverse(&mut InternalVar::from(diff), evaluator);
         }
         Arithmetic::default()
     }
@@ -424,6 +447,7 @@
         b_idx: u32,
         evaluator: &mut Evaluator,
     ) -> Arithmetic {
+        dbg!(&evaluator.current_witness_index);
         let mut sum = Arithmetic::default();
 
         let a_values = self.load_array(a, a_idx, false, evaluator);
@@ -433,6 +457,7 @@
             let diff_expr = subtract(&a_iter.expression, FieldElement::one(), &b_iter.expression);
 
             let diff_witness = evaluator.add_witness_to_cs();
+            dbg!(&diff_witness);
             let diff_var = InternalVar {
                 //in cache??
                 expression: diff_expr.clone(),
@@ -454,46 +479,60 @@
         sum
     }
 
-    pub fn prepare_inputs(&self, pointer: Index, cfg: &IRGenerator, evaluator: &mut Evaluator,) -> Vec<GadgetInput> {
-        let l_obj = cfg.get_object(pointer).unwrap();
+
+    pub fn prepare_inputs(&self, args: &Vec<NodeId>, cfg: &IRGenerator, evaluator: &mut Evaluator,) -> Vec<GadgetInput> {
         let mut inputs: Vec<GadgetInput> = Vec::new();
-        match l_obj.get_type() {
-            node::ObjectType::Array(a) => {
-                let array = &cfg.mem.arrays[a as usize];
-                dbg!(&array);
-                let num_bits = array.element_type.bits();
-                dbg!(&self.memory_map);
-                dbg!(& array.adr);
-                for i in 0..array.len {
-                    let address = array.adr + i;
-                    if self.memory_map.contains_key(&address) {
-                        if let Some(wit) =  self.memory_map[&address].witness {
-                            inputs.push(GadgetInput {
-                                witness: wit,
-                                num_bits,
-                            });
-                        } else {
-                            let (_, w) = evaluator.create_intermediate_variable(self.memory_map[&address].expression.clone());
-                            inputs.push(GadgetInput {
-                                witness: w,
-                                num_bits,
-                            });
-                            //we create a witness (and so we need to update the internal var)
-                            //QN; on map une internalvar ou bien un element du cache? (genre son idx)
-                            //si on utilise le cache, alors on doit etre mut mais ca evite des doublons!
-                            //ca peut venir de la cache (static store), ou bien des new witness
-                            //(dynamic store)
-                        }
+
+        for a in args {
+            let l_obj = cfg.try_get_node(*a).unwrap();
+            match l_obj {
+                node::NodeObj::Obj(v) => {
+                    match l_obj.get_type() {
+                        node::ObjectType::Pointer(a) => {
+                            let array = &cfg.mem.arrays[a as usize];
+                            let num_bits = array.element_type.bits();
+                            for i in 0..array.len {
+                                let address = array.adr + i;
+                                if self.memory_map.contains_key(&address) {
+                                    if let Some(wit) =  self.memory_map[&address].witness {
+                                        inputs.push(GadgetInput {
+                                            witness: wit,
+                                            num_bits,
+                                        });
+                                    } else {
+                                        //TODO we should store the witnesses somewhere, else if the inputs are re-used 
+                                        //we will duplicate the witnesses.
+                                        let (_, w) = evaluator.create_intermediate_variable(self.memory_map[&address].expression.clone());
+                                        inputs.push(GadgetInput {
+                                            witness: w,
+                                            num_bits,
+                                        });
+                                    }
+                                }
+                                else {
+                                    inputs.push(GadgetInput {
+                                        witness: array.witness[i as usize],
+                                        num_bits,
+                                    });
+                                }
+                            }
+                        },
+                        _ => {
+                            if let Some(w) = v.witness {
+                                inputs.push(GadgetInput {
+                                    witness: w,
+                                    num_bits: v.size_in_bits(),
+                                });
+                            }
+                            else {
+                                todo!("generate a witness");
+                            }
+                        },
                     }
-                    else {
-                        inputs.push(GadgetInput {
-                            witness: array.witness[i as usize],
-                            num_bits,
-                        });
-                    }
-                }
-            }
-            _ => unreachable!("invalid input"),
+                    
+                },
+                _ => {dbg!(&l_obj);unreachable!("invalid input")},
+            }
         }
         inputs
     }
@@ -505,63 +544,58 @@
 //a en fait deja le pointeur sur la array via ins.res_type! smart guy
 pub fn evaluate_opcode(
     &mut self,
-    lhs: InternalVar,
     ins: &Instruction,
     opcode: OPCODE,
     cfg: &IRGenerator,
     evaluator: &mut Evaluator,
 ) -> Arithmetic {
-
+    let inputs;
+    let outputs;
     let signature = opcode.definition();
+    dbg!(&signature);
+    dbg!(&ins);
+
     match (signature.input_size, signature.output_size) {
-       (InputSize::Variable, OutputSize(x)) => {
-        let inputs = self.prepare_inputs(lhs.idx.unwrap(), cfg, evaluator);
-        let outputs = self.prepare_outputs(ins.idx, x as u32, cfg, evaluator); //TODO pas lhs.idx mais ins.res_type!!!
-    
-        let call_gate = GadgetCall {
-            name: opcode,
-            inputs,  //witness + bit size
-            outputs, //witness
-        };
-    
-        evaluator.gates.push(Gate::GadgetCall(call_gate));
-    
+       (InputSize::Variable, OutputSize(y)) => {
+        inputs = self.prepare_inputs(&ins.get_arguments(), cfg, evaluator);
+        outputs = self.prepare_outputs(ins.id, y as u32, cfg, evaluator);
        } 
-       _ => todo!(),
-    }
-//si output size est 1; on renvoie le witness, comme ca ca va bien
-//si ouput size>1; le resultat se trouve dans ins.res_type.. comment qu'on sait?
-    // let inputs, outputs = match opcode {
-    //     OPCODE::SHA256 | OPCODE::Blake2s => 
-    //         (self.prepare_inputs(lhs.idx.unwrap(), cfg, evaluator),
-    //         self.prepare_outputs(ins.idx, x as u32, cfg, evaluator)) //TODO pas lhs.idx mais ins.res_type!!!
-    //         ,
-    //     // OPCODE::MerkleMembership => MerkleMembershipGadget::call(evaluator, env, call_expr),
-    //     // OPCODE::SchnorrVerify => SchnorrVerifyGadget::call(evaluator, env, call_expr),
-
-    //     // OPCODE::Pedersen => PedersenGadget::call(evaluator, env, call_expr),
-    //     // OPCODE::EcdsaSecp256k1 => EcdsaSecp256k1Gadget::call(evaluator, env, call_expr),
-    //     // OPCODE::HashToField => HashToFieldGadget::call(evaluator, env, call_expr),
-    //     // OPCODE::FixedBaseScalarMul => FixedBaseScalarMulGadget::call(evaluator, env, call_expr),
-    //     // OPCODE::InsertRegularMerkle => InsertRegularMerkleGadget::call(evaluator, env, call_expr),
-    //     _ => todo!(),
-    // }
-
-    // let call_gate = GadgetCall {
-    //     name: opcode,
-    //     inputs,  //witness + bit size
-    //     outputs, //witness
-    // };
-
-    // evaluator.gates.push(Gate::GadgetCall(call_gate));
+        (InputSize::Fixed(x), OutputSize(y)) => {
+            match x {
+                1 => {
+                    inputs = self.prepare_inputs(&vec![ins.lhs], cfg, evaluator);
+                    outputs = self.prepare_outputs(ins.id, y as u32, cfg, evaluator);
+                }
+                2 => {
+                    inputs = self.prepare_inputs(&vec![ins.lhs, ins.rhs], cfg, evaluator);
+                    outputs = self.prepare_outputs(ins.id, y as u32, cfg, evaluator);
+                }
+                _ => {
+                    todo!();
+                }
+            }
+        }
+    }
+
+    let call_gate = GadgetCall {
+        name: opcode,
+        inputs,  //witness + bit size
+        outputs: outputs.clone(), //witness
+    };
+
+    evaluator.gates.push(Gate::GadgetCall(call_gate));
+    if outputs.len() == 1 {
+        return from_witness(outputs[0]);
+    }
+    //if there are more than one witness returned, the result is inside ins.res_type as a pointer to an array   
     Arithmetic::default()
 }
 
 pub fn prepare_outputs(
     &mut self,
-    pointer: Index,
+    pointer: NodeId,
     output_nb: u32,
-    cfg: &IRGenerator,
+    irgen: &IRGenerator,
     evaluator: &mut Evaluator,
 ) -> Vec<Witness> {
     // Create fresh variables that will link to the output
@@ -571,17 +605,13 @@
         outputs.push(witness);
     }
 
-    let l_obj = cfg.get_object(pointer).unwrap();
+    let l_obj = irgen.try_get_node(pointer).unwrap();
     match l_obj.get_type() {
         node::ObjectType::Pointer(a) => {
-            let array = &cfg.mem.arrays[a as usize];
-            dbg!("INSERTING: {}", a);
-            dbg!(&array);
+            let array = &irgen.mem.arrays[a as usize];
             self.memory_witness.insert(a, outputs.clone()); 	//TODO can we avoid the clone?
-         //   array.witness = outputs;  TODO muter cfg est pas top, on pourrait mapper les array avec leurs witness
-         //dans ACIR. D'ailleur les witness devraient tous etre fait pas ACIR (sauf les inputs et eventuellement le output de main)
-        }
-        _ => unreachable!("invalid output"),
+        }
+        _ => (),//unreachable!("invalid output"),
     }
     outputs
 }
@@ -865,7 +895,7 @@
 
     //x=y*x
     let y_expr = from_witness(y_witness);
-    let xy = mul(&x.expression, &y_expr);
+    let xy = mul(&from_witness(x_witness), &y_expr);
     evaluator.gates.push(Gate::Arithmetic(subtract(
         &xy,
         FieldElement::one(),
@@ -875,14 +905,22 @@
 }
 
 /// Creates a new witness and constrains it to be the inverse of x
-pub fn evaluate_inverse(x: &Arithmetic, evaluator: &mut Evaluator) -> Witness {
+pub fn evaluate_inverse(x: &mut InternalVar, evaluator: &mut Evaluator) -> Witness {
+
     // Create a fresh witness - n.b we could check if x is constant or not
     let inverse_witness = evaluator.add_witness_to_cs();
     let inverse_expr = from_witness(inverse_witness);
+    let x_witness = x.get_or_generate_witness(evaluator);       //TODO avoid creating witnesses here.
+    evaluator.gates.push(Gate::Directive(Directive::Invert {
+        x: x_witness,
+        result: inverse_witness,
+    }));
+
     //x*inverse = 1
     Arithmetic::default();
     evaluator.gates.push(Gate::Arithmetic(add(
-        &mul(x, &inverse_expr),
+ //       &mul(&x.expression, &inverse_expr),
+ &mul(&from_witness(x_witness), &inverse_expr),
         FieldElement::one(),
         &Arithmetic {
             mul_terms: Vec::new(),
@@ -893,13 +931,6 @@
     inverse_witness
 }
 
-pub fn evaluate_sdiv(
-    _lhs: &InternalVar,
-    _rhs: &InternalVar,
-    _evaluator: &mut Evaluator,
-) -> (Arithmetic, Arithmetic) {
-    todo!(); //TODO
-}
 
 pub fn is_const(expr: &Arithmetic) -> bool {
     expr.mul_terms.is_empty() && expr.linear_combinations.is_empty()
