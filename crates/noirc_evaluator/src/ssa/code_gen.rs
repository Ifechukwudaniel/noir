use super::context::SsaContext;
use super::function::FuncIndex;
use super::mem::ArrayId;
use super::node::{Binary, BinaryOp, NodeId, ObjectType, Operation, Variable};
use super::{block, node, ssa_form};
use std::collections::HashMap;
use std::convert::TryInto;

use super::super::environment::Environment;
use super::super::errors::RuntimeError;

use crate::ssa::block::BlockType;
use crate::ssa::function;
use acvm::acir::OPCODE;
use acvm::FieldElement;
use noirc_frontend::monomorphisation::ast::*;
use noirc_frontend::util::vecmap;
use noirc_frontend::{BinaryOpKind, UnaryOp};
use num_bigint::BigUint;
use num_traits::Zero;

pub struct IRGenerator {
    pub context: SsaContext,
    pub function_context: Option<FuncIndex>,

    /// The current value of a variable. Used for flattening structs
    /// into multiple variables/values
    variable_values: HashMap<DefinitionId, Value>,

    pub program: Program,
}

#[derive(Debug, Clone)]
pub enum Value {
    Single(NodeId),
    Tuple(Vec<Value>),
}

impl Value {
    pub fn unwrap_id(&self) -> NodeId {
        match self {
            Value::Single(id) => *id,
            Value::Tuple(_) => panic!("Tried to unwrap a struct into a single value"),
        }
    }

    pub fn dummy() -> Value {
        Value::Single(NodeId::dummy())
    }

    pub fn to_node_ids(&self) -> Vec<NodeId> {
        match self {
            Value::Single(id) => vec![*id],
            Value::Tuple(v) => v.iter().flat_map(|i| i.to_node_ids()).collect(),
        }
    }

    pub fn into_field_member(self, field_index: usize) -> Value {
        match self {
            Value::Single(_) => {
                unreachable!("Runtime type error, expected struct but found a single value")
            }
            Value::Tuple(mut fields) => fields.remove(field_index),
        }
    }

<<<<<<< HEAD
    pub fn get_field_member(&self, field_index: usize) -> &Value {
        match self {
            Value::Single(_) => {
                unreachable!("Runtime type error, expected struct but found a single value")
            }
            Value::Tuple(fields) => &fields[field_index],
        }
=======
////////////////PARSING THE AST////////////////////////////////////////////////
/// Compiles the AST into the intermediate format by evaluating the main function
pub fn evaluate_main<'a>(
    igen: &mut IRGenerator<'a>,
    env: &mut Environment,
    main_func_body: HirFunction, //main function
    location: noirc_errors::Location,
) -> Result<(), RuntimeError> {
    let block = main_func_body.block(igen.def_interner());
    let actual_return = igen.codegen_block(block.statements(), env)?;

    if let Some(expected_return) = igen.find_variable(NodeInterner::main_return_id()) {
        let expected_return = expected_return.unwrap_id();

        let eq = igen.context.new_binary_instruction(
            BinaryOp::Eq,
            expected_return,
            actual_return.unwrap_id(),
            node::ObjectType::Boolean,
        )?;

        igen.context
            .new_instruction(Operation::Constrain(eq, location), node::ObjectType::NotAnObject)?;
>>>>>>> 8aa3a073
    }
}

impl IRGenerator {
    pub fn new(program: Program) -> IRGenerator {
        IRGenerator {
            context: SsaContext::new(),
            variable_values: HashMap::new(),
            function_context: None,
            program,
        }
    }

    pub fn codegen_main(&mut self, env: &mut Environment) -> Result<(), RuntimeError> {
        let main_body = self.program.take_main_body();
        self.codegen_expression(env, &main_body)?;
        Ok(())
    }

    pub fn find_variable(&self, variable_def: DefinitionId) -> Option<&Value> {
        self.variable_values.get(&variable_def)
    }

    pub fn get_current_value(&mut self, value: &Value) -> Value {
        match value {
            Value::Single(id) => Value::Single(ssa_form::get_current_value(&mut self.context, *id)),
            Value::Tuple(fields) => {
                Value::Tuple(vecmap(fields, |value| self.get_current_value(value)))
            }
        }
    }

    pub fn abi_array(
        &mut self,
        name: &str,
        ident_def: DefinitionId,
        el_type: &noirc_abi::AbiType,
        len: u128,
        witness: Vec<acvm::acir::native_types::Witness>,
    ) {
<<<<<<< HEAD
        let element_type = match el_type {
            noirc_abi::AbiType::Field(_) => ObjectType::NativeField,
            noirc_abi::AbiType::Integer { sign, width, .. } => match sign {
                noirc_abi::Sign::Unsigned => ObjectType::Unsigned(*width),
                noirc_abi::Sign::Signed => ObjectType::Signed(*width),
            },
            noirc_abi::AbiType::Array { .. } => unreachable!(),
        };

        let v_id = self.new_array(name, element_type, len as u32, Some(ident_def));
        let array_idx = self.context.mem.last_id();
=======
        let (v_id, array_idx) = self.new_array(name, el_type.into(), len as u32, Some(ident_def));
>>>>>>> 8aa3a073
        self.context.mem[array_idx].values = vecmap(witness, |w| w.into());
        self.context.get_current_block_mut().update_variable(v_id, v_id);
    }

    pub fn abi_var(
        &mut self,
        name: &str,
        ident_def: DefinitionId,
        obj_type: node::ObjectType,
        witness: acvm::acir::native_types::Witness,
    ) {
        //new variable - should be in a let statement? The let statement should set the type
        let var = node::Variable {
            id: NodeId::dummy(),
            name: name.to_string(),
            obj_type,
            root: None,
            def: Some(ident_def),
            witness: Some(witness),
            parent_block: self.context.current_block,
        };
        let v_id = self.context.add_variable(var, None);

        self.context.get_current_block_mut().update_variable(v_id, v_id);
        let v_value = Value::Single(v_id);
        self.variable_values.insert(ident_def, v_value); //TODO ident_def or ident_id??
    }

    fn codegen_identifier(&mut self, ident: &Ident) -> Value {
        let value = self.variable_values[&ident.id].clone();
        self.get_current_value(&value)
    }

    fn codegen_prefix_expression(
        &mut self,
        rhs: NodeId,
        op: UnaryOp,
    ) -> Result<NodeId, RuntimeError> {
        let rtype = self.context.get_object_type(rhs);
        match op {
            UnaryOp::Minus => {
                let lhs = self.context.zero_with_type(rtype);
                let operator = BinaryOp::Sub { max_rhs_value: BigUint::zero() };
                let op = Operation::Binary(node::Binary { operator, lhs, rhs });
                self.context.new_instruction(op, rtype)
            }
            UnaryOp::Not => self.context.new_instruction(Operation::Not(rhs), rtype),
        }
    }

    fn codegen_infix_expression(
        &mut self,
        lhs: NodeId,
        rhs: NodeId,
        op: BinaryOpKind,
    ) -> Result<NodeId, RuntimeError> {
        let ltype = self.context.get_object_type(lhs);
        // Get the opcode from the infix operator
        let opcode = Operation::Binary(Binary::from_ast(op, ltype, lhs, rhs));
        let optype = self.context.get_result_type(&opcode, ltype);
        self.context.new_instruction(opcode, optype)
    }

    fn codegen_indexed_value(
        &mut self,
        array: &LValue,
        index: &Expression,
        env: &mut Environment,
    ) -> Result<(ArrayId, NodeId), RuntimeError> {
        let ident_def = Self::lvalue_ident_def(array);
        let val = self.find_variable(ident_def).unwrap();
        let lhs = val.unwrap_id();

        let a_id = self.context.get_object_type(lhs).type_to_pointer();
        let index = self.codegen_expression(env, index)?.unwrap_id();
        Ok((a_id, index))
    }

    fn lvalue_ident_def(lvalue: &LValue) -> DefinitionId {
        match lvalue {
            LValue::Ident(ident) => ident.id,
            LValue::Index { array, .. } => Self::lvalue_ident_def(array.as_ref()),
            LValue::MemberAccess { object, .. } => Self::lvalue_ident_def(object.as_ref()),
        }
    }

    pub fn create_new_variable(
        &mut self,
        var_name: String,
        def: Option<DefinitionId>,
        obj_type: node::ObjectType,
        witness: Option<acvm::acir::native_types::Witness>,
    ) -> NodeId {
        let new_var = node::Variable {
            id: NodeId::dummy(),
            obj_type,
            name: var_name,
            root: None,
            def,
            witness,
            parent_block: self.context.current_block,
        };
        let v_id = self.context.add_variable(new_var, None);
        let v_value = Value::Single(v_id);
        if let Some(def) = def {
            self.variable_values.insert(def, v_value);
        }
        v_id
    }

    //Helper function for create_new_value()
    fn insert_new_struct(&mut self, def: Option<DefinitionId>, values: Vec<Value>) -> Value {
        let result = Value::Tuple(values);
        if let Some(def_id) = def {
            self.variable_values.insert(def_id, result.clone());
        }
        result
    }

    pub fn create_new_value(
        &mut self,
        typ: &Type,
        base_name: &str,
        def: Option<DefinitionId>,
    ) -> Value {
        match typ {
            Type::Tuple(fields) => {
                let values = vecmap(fields.iter().enumerate(), |(i, field)| {
                    let name = format!("{}.{}", base_name, i);
                    self.create_new_value(field, &name, None)
                });
                self.insert_new_struct(def, values)
            }
            Type::Array(len, _) => {
                //TODO support array of structs
                let obj_type = node::ObjectType::from(typ);
<<<<<<< HEAD
                let len = *len;
                let v_id = self.new_array(base_name, obj_type, len.try_into().unwrap(), def);
=======
                let len = len.array_length().unwrap();
                let (v_id, _) = self.new_array(base_name, obj_type, len.try_into().unwrap(), def);
>>>>>>> 8aa3a073
                Value::Single(v_id)
            }
            _ => {
                let obj_type = node::ObjectType::from(typ);
                let v_id = self.create_new_variable(base_name.to_string(), def, obj_type, None);
                self.context.get_current_block_mut().update_variable(v_id, v_id);
                Value::Single(v_id)
            }
        }
    }

    pub fn new_array(
        &mut self,
        name: &str,
        element_type: ObjectType,
        len: u32,
<<<<<<< HEAD
        def_id: Option<DefinitionId>,
    ) -> NodeId {
        let id = self.context.new_array(name, element_type, len, def_id);
=======
        def_id: Option<noirc_frontend::node_interner::DefinitionId>,
    ) -> (NodeId, ArrayId) {
        let (id, array_id) = self.context.new_array(name, element_type, len, def_id);
>>>>>>> 8aa3a073
        if let Some(def) = def_id {
            self.variable_values.insert(def, super::code_gen::Value::Single(id));
        }
        (id, array_id)
    }

    // Add a constraint to constrain two expression together
    fn codegen_constrain(
        &mut self,
        env: &mut Environment,
        expr: &Expression,
        location: noirc_errors::Location,
    ) -> Result<Value, RuntimeError> {
        let cond = self.codegen_expression(env, expr)?.unwrap_id();
        let operation = Operation::Constrain(cond, location);
        self.context.new_instruction(operation, ObjectType::NotAnObject)?;
        Ok(Value::dummy())
    }

    /// Bind the given DefinitionId to the given Value. This will flatten the Value as needed,
    /// expanding each field of the value to a new variable.
    fn bind_id(&mut self, id: DefinitionId, value: Value, name: &str) -> Result<(), RuntimeError> {
        match value {
            Value::Single(node_id) => {
                let otype = self.context.get_object_type(node_id);
                let value = self.bind_variable(name.to_owned(), Some(id), otype, node_id)?;
                self.variable_values.insert(id, value);
            }
            value @ Value::Tuple(_) => {
                let value = self.bind_fresh_pattern(name, value)?;
                self.variable_values.insert(id, value);
            }
<<<<<<< HEAD
=======
            (HirPattern::Mutable(pattern, _), value) => self.bind_pattern(pattern, value)?,
            (pattern @ (HirPattern::Tuple(..) | HirPattern::Struct(..)), Value::Struct(exprs)) => {
                assert_eq!(pattern.field_count(), exprs.len());
                for ((pattern_name, pattern), (field_name, value)) in
                    pattern.iter_fields().zip(exprs)
                {
                    assert_eq!(pattern_name, field_name);
                    self.bind_pattern(pattern, value)?;
                }
            }
            (pattern, value) => {
                unreachable!("Unexpected pattern {:?} used with value {:?}", pattern, value)
            }
>>>>>>> 8aa3a073
        }
        Ok(())
    }

    /// This function is a recursive helper for bind_pattern which takes care
    /// of creating fresh variables to expand `ident = (a, b, ...)` to `(i_a, i_b, ...) = (a, b, ...)`
    ///
    /// This function could use a clearer name
    fn bind_fresh_pattern(&mut self, basename: &str, value: Value) -> Result<Value, RuntimeError> {
        match value {
            Value::Single(node_id) => {
                let otype = self.context.get_object_type(node_id);
                self.bind_variable(basename.to_owned(), None, otype, node_id)
            }
            Value::Tuple(field_values) => {
                let values = field_values
                    .into_iter()
                    .enumerate()
                    .map(|(i, value)| {
                        let name = format!("{}.{}", basename, i);
                        self.bind_fresh_pattern(&name, value)
                    })
                    .collect::<Result<Vec<_>, _>>()?;

                Ok(Value::Tuple(values))
            }
        }
    }

    fn bind_variable(
        &mut self,
        variable_name: String,
        definition_id: Option<DefinitionId>,
        obj_type: node::ObjectType,
        value_id: NodeId,
    ) -> Result<Value, RuntimeError> {
        let id = if let node::ObjectType::Pointer(a) = obj_type {
            let len = self.context.mem[a].len;
            let el_type = self.context.mem[a].element_type;
            self.context.new_array(&variable_name, el_type, len, definition_id).0
        } else {
            let new_var =
                Variable::new(obj_type, variable_name, definition_id, self.context.current_block);
            self.context.add_variable(new_var, None)
        };
        //Assign rhs to lhs
        Ok(Value::Single(self.context.handle_assign(id, None, value_id)?))
    }

    //same as update_variable but using the var index instead of var
    pub fn update_variable_id(&mut self, var_id: NodeId, new_var: NodeId, new_value: NodeId) {
        self.context.update_variable_id(var_id, new_var, new_value);
    }

    fn codegen_assign(
        &mut self,
        lvalue: &LValue,
        expression: &Expression,
        env: &mut Environment,
    ) -> Result<Value, RuntimeError> {
        let ident_def = Self::lvalue_ident_def(lvalue);
        let rhs = self.codegen_expression(env, expression)?;

        match lvalue {
            LValue::Ident(_) => {
                let lhs = self.find_variable(ident_def).unwrap();
                // We may be able to avoid cloning here if we change find_variable
                // and assign_pattern to use only fields of self instead of `self` itself.
                let lhs = lhs.clone();
                let result = self.assign_pattern(&lhs, rhs)?;
                self.variable_values.insert(ident_def, result);
            }
            LValue::Index { array, index } => {
                let (_, array_idx) = self.codegen_indexed_value(array.as_ref(), index, env)?;
                let val = self.find_variable(ident_def).unwrap();
                let rhs_id = rhs.unwrap_id();
                let lhs_id = val.unwrap_id();
                self.context.handle_assign(lhs_id, Some(array_idx), rhs_id)?;
            }
            LValue::MemberAccess { object: _, field_index } => {
                // TODO: This is incorrect for nested structs
                let val = self.find_variable(ident_def).unwrap();
                let value = val.get_field_member(*field_index).clone();
                self.assign_pattern(&value, rhs)?;
            }
        }
        Ok(Value::dummy())
    }

    /// Similar to bind_pattern but recursively creates Assignment instructions for
    /// each value rather than defining new variables.
    fn assign_pattern(&mut self, lhs: &Value, rhs: Value) -> Result<Value, RuntimeError> {
        match (lhs, rhs) {
            (Value::Single(lhs_id), Value::Single(rhs_id)) => {
                Ok(Value::Single(self.context.handle_assign(*lhs_id, None, rhs_id)?))
            }
            (Value::Tuple(lhs_fields), Value::Tuple(rhs_fields)) => {
                assert_eq!(lhs_fields.len(), rhs_fields.len());
                let fields = lhs_fields.iter().zip(rhs_fields).map(|(lhs_field, rhs_field)| {
                    self.assign_pattern(lhs_field, rhs_field)
                }).collect::<Result<Vec<_>, _>>()?;

                Ok(Value::Tuple(fields))
            }
            (Value::Single(_), Value::Tuple(_)) => unreachable!("variables with tuple/struct types should already be decomposed into multiple variables"),
            (Value::Tuple(_), Value::Single(_)) => unreachable!("Uncaught type error, tried to assign a single value to a tuple/struct type"),
        }
    }

    // Let statements are used to declare higher level objects
    fn codegen_let(
        &mut self,
        env: &mut Environment,
        let_expr: &Let,
    ) -> Result<Value, RuntimeError> {
        let rhs = self.codegen_expression(env, &let_expr.expression)?;
        self.bind_id(let_expr.id, rhs, &let_expr.name)?;
        Ok(Value::dummy())
    }

    pub(crate) fn codegen_expression(
        &mut self,
        env: &mut Environment,
        expr: &Expression,
    ) -> Result<Value, RuntimeError> {
        match expr {
            Expression::Literal(Literal::Integer(x, typ)) => {
                Ok(Value::Single(self.context.get_or_create_const(*x, typ.into())))
            }
<<<<<<< HEAD
            Expression::Literal(Literal::Array(arr_lit)) => {
                let element_type = ObjectType::from(&arr_lit.element_type);
                let new_var = self.context.new_array("", element_type, arr_lit.length as u32, None);
                let array_id = self.context.mem.last_id();
=======
            HirExpression::Literal(HirLiteral::Array(arr_lit)) => {
                //We create a MemArray
                let arr_type = self.def_interner().id_type(expr_id);
                let element_type = arr_type.into(); //WARNING array type!

                let (new_var, array_id) =
                    self.context.new_array("", element_type, arr_lit.length as u32, None);
>>>>>>> 8aa3a073

                //We parse the array definition
                let elements = self.codegen_expression_list(env, &arr_lit.contents);
                for (pos, object) in elements.into_iter().enumerate() {
                    let lhs_adr = self.context.get_or_create_const(
                        FieldElement::from((pos as u32) as u128),
                        ObjectType::NativeField,
                    );
                    let store = Operation::Store { array_id, index: lhs_adr, value: object };
                    self.context.new_instruction(store, element_type)?;
                }
                Ok(Value::Single(new_var))
            }
            Expression::Ident(ident) => {
                Ok(self.codegen_identifier(ident))
                //n.b this creates a new variable if it does not exist, may be we should delegate this to explicit statements (let) - TODO
            }
            Expression::Binary(binary) => {
                // Note: using .into_id() here disallows structs/tuples in infix expressions.
                // The type checker currently disallows this as well but we may want to allow
                // for e.g. struct == struct in the future
                let lhs = self.codegen_expression(env, &binary.lhs)?.unwrap_id();
                let rhs = self.codegen_expression(env, &binary.rhs)?.unwrap_id();
                Ok(Value::Single(self.codegen_infix_expression(lhs, rhs, binary.operator)?))
            }
            Expression::Cast(cast_expr) => {
                let lhs = self.codegen_expression(env, &cast_expr.lhs)?.unwrap_id();
                let rtype = ObjectType::from(&cast_expr.r#type);

                Ok(Value::Single(self.context.new_instruction(Operation::Cast(lhs), rtype)?))
            }
<<<<<<< HEAD
            Expression::Index(indexed_expr) => {
                // Currently these only happen for arrays
                let collection = match indexed_expr.collection.as_ref() {
                    Expression::Ident(id) => id,
                    other => todo!("Array indexing with an lhs of '{:?}' is unimplemented, you must use an expression in the form `identifier[expression]` for now.", other)
                };

                let arr_def = collection.id;
                let o_type = ObjectType::from(&collection.typ);
                let e_type = o_type.deref(&self.context);

                let array = if let Some(array) = self.context.mem.find_array(arr_def) {
                    array
                } else if let Some(Value::Single(pointer)) = self.find_variable(arr_def) {
                    match self.context.get_object_type(*pointer) {
                        ObjectType::Pointer(array_id) => &self.context.mem[array_id],
                        other => unreachable!("Expected Pointer type, found {:?}", other),
                    }
                } else {
                    let arr = env.get_array(&collection.name).unwrap();
                    self.context.create_array_from_object(&arr, arr_def, o_type, &collection.name);
                    let array_id = self.context.mem.last_id();
                    &self.context.mem[array_id]
=======
            HirExpression::Index(indexed_expr) => {
                // Evaluate the 'array' expression
                let expr_node = self.codegen_expression(env, &indexed_expr.collection)?.unwrap_id();
                let array = match self.context.get_object_type(expr_node) {
                    ObjectType::Pointer(array_id) => &self.context.mem[array_id],
                    other => unreachable!("Expected Pointer type, found {:?}", other),
>>>>>>> 8aa3a073
                };
                let array_id = array.id;
                let e_type = array.element_type;
                // Evaluate the index expression
                let index_as_obj = self.codegen_expression(env, &indexed_expr.index)?.unwrap_id();
                let load = Operation::Load { array_id, index: index_as_obj };
                Ok(Value::Single(self.context.new_instruction(load, e_type)?))
            }
            Expression::Call(call_expr) => {
                if self.context.get_ssafunc(call_expr.func_id).is_none() {
                    let index = self.context.get_function_index();
                    self.create_function(call_expr.func_id, env, index)?;
                }

                let callee = self.context.get_ssafunc(call_expr.func_id).unwrap().idx;
                //generate a call instruction to the function cfg
                if let Some(caller) = self.function_context {
                    function::update_call_graph(&mut self.context.call_graph, caller, callee);
                }
                let results = self.call(call_expr, env)?;

                let function = &self.program[call_expr.func_id];
                Ok(match &function.return_type {
                    Type::Tuple(_) => Value::Tuple(vecmap(results, Value::Single)),
                    _ => {
                        assert_eq!(results.len(), 1);
                        Value::Single(results[0])
                    }
                })
            }
            Expression::CallLowLevel(call) => Ok(Value::Single(self.codegen_lowlevel(env, call)?)),
            Expression::CallBuiltin(_call) => {
                todo!()
                // let attribute = func_meta.attributes.expect("all builtin functions must contain an attribute which contains the function name which it links to");
                // let builtin_name = attribute.builtin().expect("ice: function marked as a builtin, but attribute kind does not match this");
                // builtin::call_builtin(self, env, builtin_name, (call_expr,span))
            }
            Expression::For(for_expr) => self.codegen_for(env, for_expr),
            Expression::Tuple(fields) => self.codegen_tuple(env, fields),
            Expression::If(if_expr) => self.handle_if_expr(env, if_expr),
            Expression::Unary(prefix) => {
                let rhs = self.codegen_expression(env, &prefix.rhs)?.unwrap_id();
                self.codegen_prefix_expression(rhs, prefix.operator).map(Value::Single)
            }
<<<<<<< HEAD
            Expression::Literal(l) => Ok(Value::Single(self.codegen_literal(l))),
            Expression::Block(block) => self.codegen_block(block, env),
            Expression::ExtractTupleField(expr, field) => {
                let tuple = self.codegen_expression(env, expr.as_ref())?;
                Ok(tuple.into_field_member(*field))
            }
            Expression::Let(let_expr) => self.codegen_let(env, let_expr),
            Expression::Constrain(expr, location) => {
                self.codegen_constrain(env, expr.as_ref(), *location)
            }
            Expression::Assign(assign) => {
                self.codegen_assign(&assign.lvalue, assign.expression.as_ref(), env)
            }
            Expression::Semi(expr) => {
                self.codegen_expression(env, expr.as_ref())?;
                Ok(Value::dummy())
=======
            HirExpression::Literal(l) => Ok(Value::Single(self.codegen_literal(&l))),
            HirExpression::Block(block) => self.codegen_block(block.statements(), env),
            HirExpression::Error => todo!(),
            HirExpression::MethodCall(_) => {
                unreachable!("Method calls should be desugared before codegen")
>>>>>>> 8aa3a073
            }
        }
    }

    fn codegen_lowlevel(
        &mut self,
        env: &mut Environment,
        call: &CallLowLevel,
    ) -> Result<NodeId, RuntimeError> {
        match OPCODE::lookup(&call.opcode) {
            Some(func) => self.call_low_level(func, call, env),
            None => {
                unreachable!(
                    "cannot find a low level opcode with the name {} in the IR",
                    &call.opcode
                )
            }
        }
    }

    fn codegen_literal(&mut self, l: &Literal) -> NodeId {
        match l {
            Literal::Bool(b) => {
                if *b {
                    self.context.one()
                } else {
                    self.context.zero()
                }
            }
            Literal::Integer(f, typ) => self.context.get_or_create_const(*f, typ.into()),
            _ => todo!(), //todo: add support for Array(ArrayLiteral), Str(String)
        }
    }

    /// A tuple is much the same as a constructor, we just give it fields with numbered names
    fn codegen_tuple(
        &mut self,
        env: &mut Environment,
        fields: &[Expression],
    ) -> Result<Value, RuntimeError> {
        let fields = fields
            .iter()
            .map(|field| self.codegen_expression(env, field))
            .collect::<Result<Vec<_>, _>>()?;

        Ok(Value::Tuple(fields))
    }

    pub fn codegen_expression_list(
        &mut self,
        env: &mut Environment,
        exprs: &[Expression],
    ) -> Vec<NodeId> {
        let mut result = Vec::with_capacity(exprs.len());
        for expr in exprs {
            let value = self.codegen_expression(env, expr);
            result.extend(value.unwrap().to_node_ids());
        }
        result
    }

    fn codegen_for(
        &mut self,
        env: &mut Environment,
        for_expr: &For,
    ) -> Result<Value, RuntimeError> {
        //we add the 'i = start' instruction (in the block before the join)
        let start_idx = self.codegen_expression(env, &for_expr.start_range).unwrap().unwrap_id();
        let end_idx = self.codegen_expression(env, &for_expr.end_range).unwrap().unwrap_id();

        //We support only const range for now
        //TODO how should we handle scope (cf. start/end_for_loop)?
        let iter_def = for_expr.index_variable;
        let iter_type = ObjectType::from(&for_expr.index_type);
        let index_name = for_expr.index_name.clone();

        let iter_id = self.create_new_variable(index_name, Some(iter_def), iter_type, None);
        let iter_var = self.context.get_mut_variable(iter_id).unwrap();
        iter_var.obj_type = iter_type;

        let assign = Operation::binary(BinaryOp::Assign, iter_id, start_idx);
        let iter_ass = self.context.new_instruction(assign, iter_type)?;

        //We map the iterator to start_idx so that when we seal the join block, we will get the correct value.
        self.update_variable_id(iter_id, iter_ass, start_idx);

        //join block
        let join_idx =
            block::new_unsealed_block(&mut self.context, block::BlockType::ForJoin, true);
        let exit_id = block::new_sealed_block(&mut self.context, block::BlockType::Normal, true);
        self.context.current_block = join_idx;

        //should parse a for_expr.condition statement that should evaluate to bool, but
        //we only supports i=start;i!=end for now
        //we generate the phi for the iterator because the iterator is manually created
        let phi = self.context.generate_empty_phi(join_idx, iter_id);
        self.update_variable_id(iter_id, iter_id, phi); //is it still needed?

        let notequal = Operation::binary(BinaryOp::Ne, phi, end_idx);
        let cond = self.context.new_instruction(notequal, ObjectType::Boolean)?;

        let to_fix = self.context.new_instruction(Operation::Nop, ObjectType::NotAnObject)?;

        //Body
        let body_id = block::new_sealed_block(&mut self.context, block::BlockType::Normal, true);
        self.context.try_get_mut_instruction(to_fix).unwrap().operation =
            Operation::Jeq(cond, body_id);

        let body_block1 = &mut self.context[body_id];
        body_block1.update_variable(iter_id, phi); //TODO try with just a get_current_value(iter)

<<<<<<< HEAD
        self.codegen_expression(env, for_expr.block.as_ref())?;
=======
        self.codegen_block(block.statements(), env)?;
>>>>>>> 8aa3a073

        //increment iter
        let one = self.context.get_or_create_const(FieldElement::one(), iter_type);

        let incr_op = Operation::binary(BinaryOp::Add, phi, one);
        let incr = self.context.new_instruction(incr_op, iter_type)?;

        let cur_block_id = self.context.current_block; //It should be the body block, except if the body has CFG statements
        let cur_block = &mut self.context[cur_block_id];
        cur_block.update_variable(iter_id, incr);

        //body.left = join
        cur_block.left = Some(join_idx);
        let join_mut = &mut self.context[join_idx];
        join_mut.predecessor.push(cur_block_id);

        //jump back to join
        self.context.new_instruction(Operation::Jmp(join_idx), ObjectType::NotAnObject)?;

        //seal join
        ssa_form::seal_block(&mut self.context, join_idx);

        //exit block
        self.context.current_block = exit_id;
        let exit_first = self.context.get_current_block().get_first_instruction();
        block::link_with_target(&mut self.context, join_idx, Some(exit_id), Some(body_id));

        Ok(Value::Single(exit_first)) //TODO what should we return???
    }

    //Parse a block of AST statements into ssa form
    pub fn codegen_block(
        &mut self,
        block: &[Expression],
        env: &mut Environment,
    ) -> Result<Value, RuntimeError> {
        let mut last_value = Value::dummy();
<<<<<<< HEAD
        for expr in block {
            last_value = self.codegen_expression(env, expr)?;
=======
        for stmt in block {
            last_value = self.codegen_statement(env, stmt)?;
>>>>>>> 8aa3a073
        }
        Ok(last_value)
    }

    fn handle_if_expr(
        &mut self,
        env: &mut Environment,
        if_expr: &If,
    ) -> Result<Value, RuntimeError> {
        //jump instruction
        let mut entry_block = self.context.current_block;
        if self.context[entry_block].kind != BlockType::Normal {
            entry_block =
                block::new_sealed_block(&mut self.context, block::BlockType::Normal, true);
        }

        let condition = self.codegen_expression(env, if_expr.condition.as_ref())?.unwrap_id();

        if let Some(cond) = node::NodeEval::from_id(&self.context, condition).into_const_value() {
            if cond.is_zero() {
                if let Some(alt) = &if_expr.alternative {
                    return self.codegen_expression(env, alt);
                } else {
                    return Ok(Value::dummy());
                }
            } else {
                return self.codegen_expression(env, if_expr.consequence.as_ref());
            }
        }

        let jump_op = Operation::Jeq(condition, block::BlockId::dummy());
        let jump_ins = self.context.new_instruction(jump_op, ObjectType::NotAnObject).unwrap();

        //Then block
        block::new_sealed_block(&mut self.context, block::BlockType::Normal, true);

        self.codegen_expression(env, if_expr.consequence.as_ref())?;

        //Exit block
        let exit_block =
            block::new_unsealed_block(&mut self.context, block::BlockType::IfJoin, true);

        self.context[entry_block].dominated.push(exit_block);

        //Else block
        self.context.current_block = entry_block;
        let block2 = block::new_sealed_block(&mut self.context, block::BlockType::Normal, false);
        self.context[entry_block].right = Some(block2);

        //Fixup the jump
        if let node::Instruction { operation: Operation::Jeq(_, target), .. } =
            self.context.get_mut_instruction(jump_ins)
        {
            *target = block2;
        }

        if let Some(alt) = if_expr.alternative.as_ref() {
            self.codegen_expression(env, alt)?;
        }

        //Connect with the exit block
        self.context.get_current_block_mut().left = Some(exit_block);

        //Exit block plumbing
        self.context.current_block = exit_block;
        self.context.get_current_block_mut().predecessor.push(block2);
        ssa_form::seal_block(&mut self.context, exit_block);

        // TODO: This return value is wrong! We should be returning a PHI of the then and else blocks
        Ok(Value::dummy())
    }
}<|MERGE_RESOLUTION|>--- conflicted
+++ resolved
@@ -64,7 +64,6 @@
         }
     }
 
-<<<<<<< HEAD
     pub fn get_field_member(&self, field_index: usize) -> &Value {
         match self {
             Value::Single(_) => {
@@ -72,31 +71,6 @@
             }
             Value::Tuple(fields) => &fields[field_index],
         }
-=======
-////////////////PARSING THE AST////////////////////////////////////////////////
-/// Compiles the AST into the intermediate format by evaluating the main function
-pub fn evaluate_main<'a>(
-    igen: &mut IRGenerator<'a>,
-    env: &mut Environment,
-    main_func_body: HirFunction, //main function
-    location: noirc_errors::Location,
-) -> Result<(), RuntimeError> {
-    let block = main_func_body.block(igen.def_interner());
-    let actual_return = igen.codegen_block(block.statements(), env)?;
-
-    if let Some(expected_return) = igen.find_variable(NodeInterner::main_return_id()) {
-        let expected_return = expected_return.unwrap_id();
-
-        let eq = igen.context.new_binary_instruction(
-            BinaryOp::Eq,
-            expected_return,
-            actual_return.unwrap_id(),
-            node::ObjectType::Boolean,
-        )?;
-
-        igen.context
-            .new_instruction(Operation::Constrain(eq, location), node::ObjectType::NotAnObject)?;
->>>>>>> 8aa3a073
     }
 }
 
@@ -137,7 +111,6 @@
         len: u128,
         witness: Vec<acvm::acir::native_types::Witness>,
     ) {
-<<<<<<< HEAD
         let element_type = match el_type {
             noirc_abi::AbiType::Field(_) => ObjectType::NativeField,
             noirc_abi::AbiType::Integer { sign, width, .. } => match sign {
@@ -146,12 +119,7 @@
             },
             noirc_abi::AbiType::Array { .. } => unreachable!(),
         };
-
-        let v_id = self.new_array(name, element_type, len as u32, Some(ident_def));
-        let array_idx = self.context.mem.last_id();
-=======
-        let (v_id, array_idx) = self.new_array(name, el_type.into(), len as u32, Some(ident_def));
->>>>>>> 8aa3a073
+        let (v_id, array_idx) = self.new_array(name, element_type, len as u32, Some(ident_def));
         self.context.mem[array_idx].values = vecmap(witness, |w| w.into());
         self.context.get_current_block_mut().update_variable(v_id, v_id);
     }
@@ -288,13 +256,8 @@
             Type::Array(len, _) => {
                 //TODO support array of structs
                 let obj_type = node::ObjectType::from(typ);
-<<<<<<< HEAD
                 let len = *len;
-                let v_id = self.new_array(base_name, obj_type, len.try_into().unwrap(), def);
-=======
-                let len = len.array_length().unwrap();
                 let (v_id, _) = self.new_array(base_name, obj_type, len.try_into().unwrap(), def);
->>>>>>> 8aa3a073
                 Value::Single(v_id)
             }
             _ => {
@@ -311,15 +274,9 @@
         name: &str,
         element_type: ObjectType,
         len: u32,
-<<<<<<< HEAD
         def_id: Option<DefinitionId>,
-    ) -> NodeId {
-        let id = self.context.new_array(name, element_type, len, def_id);
-=======
-        def_id: Option<noirc_frontend::node_interner::DefinitionId>,
     ) -> (NodeId, ArrayId) {
         let (id, array_id) = self.context.new_array(name, element_type, len, def_id);
->>>>>>> 8aa3a073
         if let Some(def) = def_id {
             self.variable_values.insert(def, super::code_gen::Value::Single(id));
         }
@@ -352,22 +309,6 @@
                 let value = self.bind_fresh_pattern(name, value)?;
                 self.variable_values.insert(id, value);
             }
-<<<<<<< HEAD
-=======
-            (HirPattern::Mutable(pattern, _), value) => self.bind_pattern(pattern, value)?,
-            (pattern @ (HirPattern::Tuple(..) | HirPattern::Struct(..)), Value::Struct(exprs)) => {
-                assert_eq!(pattern.field_count(), exprs.len());
-                for ((pattern_name, pattern), (field_name, value)) in
-                    pattern.iter_fields().zip(exprs)
-                {
-                    assert_eq!(pattern_name, field_name);
-                    self.bind_pattern(pattern, value)?;
-                }
-            }
-            (pattern, value) => {
-                unreachable!("Unexpected pattern {:?} used with value {:?}", pattern, value)
-            }
->>>>>>> 8aa3a073
         }
         Ok(())
     }
@@ -497,22 +438,12 @@
             Expression::Literal(Literal::Integer(x, typ)) => {
                 Ok(Value::Single(self.context.get_or_create_const(*x, typ.into())))
             }
-<<<<<<< HEAD
             Expression::Literal(Literal::Array(arr_lit)) => {
                 let element_type = ObjectType::from(&arr_lit.element_type);
-                let new_var = self.context.new_array("", element_type, arr_lit.length as u32, None);
-                let array_id = self.context.mem.last_id();
-=======
-            HirExpression::Literal(HirLiteral::Array(arr_lit)) => {
-                //We create a MemArray
-                let arr_type = self.def_interner().id_type(expr_id);
-                let element_type = arr_type.into(); //WARNING array type!
 
                 let (new_var, array_id) =
                     self.context.new_array("", element_type, arr_lit.length as u32, None);
->>>>>>> 8aa3a073
-
-                //We parse the array definition
+
                 let elements = self.codegen_expression_list(env, &arr_lit.contents);
                 for (pos, object) in elements.into_iter().enumerate() {
                     let lhs_adr = self.context.get_or_create_const(
@@ -542,38 +473,12 @@
 
                 Ok(Value::Single(self.context.new_instruction(Operation::Cast(lhs), rtype)?))
             }
-<<<<<<< HEAD
             Expression::Index(indexed_expr) => {
-                // Currently these only happen for arrays
-                let collection = match indexed_expr.collection.as_ref() {
-                    Expression::Ident(id) => id,
-                    other => todo!("Array indexing with an lhs of '{:?}' is unimplemented, you must use an expression in the form `identifier[expression]` for now.", other)
-                };
-
-                let arr_def = collection.id;
-                let o_type = ObjectType::from(&collection.typ);
-                let e_type = o_type.deref(&self.context);
-
-                let array = if let Some(array) = self.context.mem.find_array(arr_def) {
-                    array
-                } else if let Some(Value::Single(pointer)) = self.find_variable(arr_def) {
-                    match self.context.get_object_type(*pointer) {
-                        ObjectType::Pointer(array_id) => &self.context.mem[array_id],
-                        other => unreachable!("Expected Pointer type, found {:?}", other),
-                    }
-                } else {
-                    let arr = env.get_array(&collection.name).unwrap();
-                    self.context.create_array_from_object(&arr, arr_def, o_type, &collection.name);
-                    let array_id = self.context.mem.last_id();
-                    &self.context.mem[array_id]
-=======
-            HirExpression::Index(indexed_expr) => {
                 // Evaluate the 'array' expression
                 let expr_node = self.codegen_expression(env, &indexed_expr.collection)?.unwrap_id();
                 let array = match self.context.get_object_type(expr_node) {
                     ObjectType::Pointer(array_id) => &self.context.mem[array_id],
                     other => unreachable!("Expected Pointer type, found {:?}", other),
->>>>>>> 8aa3a073
                 };
                 let array_id = array.id;
                 let e_type = array.element_type;
@@ -618,7 +523,6 @@
                 let rhs = self.codegen_expression(env, &prefix.rhs)?.unwrap_id();
                 self.codegen_prefix_expression(rhs, prefix.operator).map(Value::Single)
             }
-<<<<<<< HEAD
             Expression::Literal(l) => Ok(Value::Single(self.codegen_literal(l))),
             Expression::Block(block) => self.codegen_block(block, env),
             Expression::ExtractTupleField(expr, field) => {
@@ -635,13 +539,6 @@
             Expression::Semi(expr) => {
                 self.codegen_expression(env, expr.as_ref())?;
                 Ok(Value::dummy())
-=======
-            HirExpression::Literal(l) => Ok(Value::Single(self.codegen_literal(&l))),
-            HirExpression::Block(block) => self.codegen_block(block.statements(), env),
-            HirExpression::Error => todo!(),
-            HirExpression::MethodCall(_) => {
-                unreachable!("Method calls should be desugared before codegen")
->>>>>>> 8aa3a073
             }
         }
     }
@@ -753,11 +650,7 @@
         let body_block1 = &mut self.context[body_id];
         body_block1.update_variable(iter_id, phi); //TODO try with just a get_current_value(iter)
 
-<<<<<<< HEAD
         self.codegen_expression(env, for_expr.block.as_ref())?;
-=======
-        self.codegen_block(block.statements(), env)?;
->>>>>>> 8aa3a073
 
         //increment iter
         let one = self.context.get_or_create_const(FieldElement::one(), iter_type);
@@ -795,13 +688,8 @@
         env: &mut Environment,
     ) -> Result<Value, RuntimeError> {
         let mut last_value = Value::dummy();
-<<<<<<< HEAD
         for expr in block {
             last_value = self.codegen_expression(env, expr)?;
-=======
-        for stmt in block {
-            last_value = self.codegen_statement(env, stmt)?;
->>>>>>> 8aa3a073
         }
         Ok(last_value)
     }
