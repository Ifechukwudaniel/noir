use crate::{
    ssa::{
        acir_gen::{
            constraints::{bound_constraint_with_offset, to_radix_base},
            operations::sort::evaluate_permutation,
            Acir, AcirMem, InternalVar, InternalVarCache,
        },
        builtin,
        context::SsaContext,
        mem::Memory,
        node::{self, Instruction, Node, NodeId, ObjectType},
    },
    Evaluator,
};
use acvm::{
    acir::{
        circuit::{
            directives::{Directive, LogInfo},
            opcodes::{BlackBoxFuncCall, FunctionInput, Opcode as AcirOpcode},
        },
        native_types::{Expression, Witness},
        BlackBoxFunc,
    },
    FieldElement,
};
use iter_extended::vecmap;

// Generate constraints for two types of functions:
// - Builtin functions: These are functions that
// are implemented by the compiler.
// - ACIR black box functions. These are referred
// to as `LowLevel`
pub(crate) fn evaluate(
    args: &[NodeId],
    instruction: &Instruction,
    opcode: builtin::Opcode,
    acir_gen: &mut Acir,
    ctx: &SsaContext,
    evaluator: &mut Evaluator,
) -> Option<InternalVar> {
    use builtin::Opcode;

    let instruction_id = instruction.id;
    let res_type = instruction.res_type;

    let outputs;
    match opcode {
        Opcode::ToBits(endianness) => {
            // TODO: document where `0` and `1` are coming from, for args[0], args[1]
            let bit_size = ctx.get_as_constant(args[1]).unwrap().to_u128() as u32;
            let l_c =
                acir_gen.var_cache.get_or_compute_internal_var_unwrap(args[0], evaluator, ctx);
            outputs = to_radix_base(l_c.expression(), 2, bit_size, endianness, evaluator);
            if let ObjectType::ArrayPointer(a) = res_type {
                acir_gen.memory.map_array(a, &outputs, ctx);
            }
        }
        Opcode::ToRadix(endianness) => {
            // TODO: document where `0`, `1` and `2` are coming from, for args[0],args[1], args[2]
            let radix = ctx.get_as_constant(args[1]).unwrap().to_u128() as u32;
            let limb_size = ctx.get_as_constant(args[2]).unwrap().to_u128() as u32;
            let l_c =
                acir_gen.var_cache.get_or_compute_internal_var_unwrap(args[0], evaluator, ctx);
            outputs = to_radix_base(l_c.expression(), radix, limb_size, endianness, evaluator);
            if let ObjectType::ArrayPointer(a) = res_type {
                acir_gen.memory.map_array(a, &outputs, ctx);
            }
        }
        Opcode::Println(print_info) => {
            outputs = Vec::new(); // print statements do not output anything
            if print_info.show_output {
                evaluate_println(
                    &mut acir_gen.var_cache,
                    &mut acir_gen.memory,
                    print_info.is_string_output,
                    args,
                    ctx,
                    evaluator,
                );
            }
        }
        Opcode::LowLevel(op) => {
            outputs = match op {
                BlackBoxFunc::SHA256 | BlackBoxFunc::Blake2s => {
                    prepare_outputs(&mut acir_gen.memory, instruction_id, 32, ctx, evaluator)
                }
                BlackBoxFunc::Keccak256 => {
                    prepare_outputs(&mut acir_gen.memory, instruction_id, 32, ctx, evaluator)
                }
                BlackBoxFunc::Pedersen | BlackBoxFunc::FixedBaseScalarMul => {
                    prepare_outputs(&mut acir_gen.memory, instruction_id, 2, ctx, evaluator)
                }
                BlackBoxFunc::SchnorrVerify
                | BlackBoxFunc::EcdsaSecp256k1
                | BlackBoxFunc::HashToField128Security => {
                    prepare_outputs(&mut acir_gen.memory, instruction_id, 1, ctx, evaluator)
                }
                _ => panic!("Unsupported low level function {:?}", op),
            };
            let func_call = match op {
                BlackBoxFunc::SHA256 => BlackBoxFuncCall::SHA256 {
                    inputs: resolve_array(&args[0], acir_gen, ctx, evaluator),
                    outputs: outputs.to_vec(),
                },
                BlackBoxFunc::Blake2s => BlackBoxFuncCall::Blake2s {
                    inputs: resolve_array(&args[0], acir_gen, ctx, evaluator),
                    outputs: outputs.to_vec(),
                },
<<<<<<< HEAD
                BlackBoxFunc::Keccak256 => BlackBoxFuncCall::Keccak256 {
                    inputs: resolve_array(&args[0], acir_gen, ctx, evaluator),
                    outputs: outputs.to_vec(),
                },
                BlackBoxFunc::Pedersen => {
                    let separator =
                        ctx.get_as_constant(args[1]).expect("domain separator to be comptime");
                    BlackBoxFuncCall::Pedersen {
                        inputs: resolve_array(&args[0], acir_gen, ctx, evaluator),
                        outputs: outputs.to_vec(),
                        domain_separator: separator.to_u128() as u32,
                    }
                }
=======
                BlackBoxFunc::Keccak256 => {
                    let msg_size = acir_gen
                        .var_cache
                        .get_or_compute_internal_var(args[1], evaluator, ctx)
                        .expect("ICE - could not get an expression for keccak message size");
                    let witness =
                        acir_gen.var_cache.get_or_compute_witness_unwrap(msg_size, evaluator, ctx);
                    let var_message_size = FunctionInput { witness, num_bits: 32 };
                    BlackBoxFuncCall::Keccak256VariableLength {
                        inputs: resolve_array(&args[0], acir_gen, ctx, evaluator),
                        var_message_size,
                        outputs: outputs.to_vec(),
                    }
                }
                BlackBoxFunc::Pedersen => BlackBoxFuncCall::Pedersen {
                    inputs: resolve_array(&args[0], acir_gen, ctx, evaluator),
                    outputs: outputs.to_vec(),
                    domain_separator: 0,
                },
>>>>>>> 9ed10682
                BlackBoxFunc::FixedBaseScalarMul => BlackBoxFuncCall::FixedBaseScalarMul {
                    input: resolve_variable(&args[0], acir_gen, ctx, evaluator).unwrap(),
                    outputs: outputs.to_vec(),
                },
                BlackBoxFunc::SchnorrVerify => BlackBoxFuncCall::SchnorrVerify {
                    public_key_x: resolve_variable(&args[0], acir_gen, ctx, evaluator).unwrap(),
                    public_key_y: resolve_variable(&args[1], acir_gen, ctx, evaluator).unwrap(),
                    signature: resolve_array(&args[2], acir_gen, ctx, evaluator),
                    message: resolve_array(&args[3], acir_gen, ctx, evaluator),
                    output: outputs[0],
                },
                BlackBoxFunc::EcdsaSecp256k1 => BlackBoxFuncCall::EcdsaSecp256k1 {
                    public_key_x: resolve_array(&args[0], acir_gen, ctx, evaluator),
                    public_key_y: resolve_array(&args[1], acir_gen, ctx, evaluator),
                    signature: resolve_array(&args[2], acir_gen, ctx, evaluator),
                    hashed_message: resolve_array(&args[3], acir_gen, ctx, evaluator),
                    output: outputs[0],
                },
                BlackBoxFunc::HashToField128Security => BlackBoxFuncCall::HashToField128Security {
                    inputs: resolve_array(&args[0], acir_gen, ctx, evaluator),
                    output: outputs[0],
                },
                _ => panic!("Unsupported low level function {:?}", op),
            };
            evaluator.opcodes.push(AcirOpcode::BlackBoxFuncCall(func_call));
        }
        Opcode::Sort => {
            let mut in_expr = Vec::new();
            let array_id = Memory::deref(ctx, args[0]).unwrap();
            let array = &ctx.mem[array_id];
            let num_bits = array.element_type.bits();
            for i in 0..array.len {
                in_expr.push(
                    acir_gen
                        .memory
                        .load_array_element_constant_index(array, i)
                        .unwrap()
                        .to_expression(),
                );
            }
            outputs =
                prepare_outputs(&mut acir_gen.memory, instruction_id, array.len, ctx, evaluator);
            let out_expr: Vec<Expression> = outputs.iter().map(|w| (*w).into()).collect();
            for i in 0..(out_expr.len() - 1) {
                bound_constraint_with_offset(
                    &out_expr[i],
                    &out_expr[i + 1],
                    &Expression::zero(),
                    num_bits,
                    evaluator,
                );
            }
            let bits = evaluate_permutation(&in_expr, &out_expr, evaluator);
            let inputs = in_expr.iter().map(|a| vec![a.clone()]).collect();
            evaluator.push_opcode(AcirOpcode::Directive(Directive::PermutationSort {
                inputs,
                tuple: 1,
                bits,
                sort_by: vec![0],
            }));
            if let node::ObjectType::ArrayPointer(a) = res_type {
                acir_gen.memory.map_array(a, &outputs, ctx);
            } else {
                unreachable!();
            }
        }
    }

    // If more than witness is returned,
    // the result is inside the result type of `Instruction`
    // as a pointer to an array
    (outputs.len() == 1).then(|| InternalVar::from(outputs[0]))
}

fn resolve_variable(
    node_id: &NodeId,
    acir_gen: &mut Acir,
    cfg: &SsaContext,
    evaluator: &mut Evaluator,
) -> Option<FunctionInput> {
    let node_object = cfg.try_get_node(*node_id).expect("could not find node for {node_id}");
    match node_object {
        node::NodeObject::Variable(v) => {
            Some(FunctionInput { witness: v.witness?, num_bits: v.size_in_bits() })
        }
        _ => {
            // Upon the case that the `NodeObject` is not a `Variable`,
            // we attempt to fetch an associated `InternalVar`.
            // Otherwise, this is a internal compiler error.
            let internal_var = acir_gen.var_cache.get(node_id).expect("invalid input").clone();
            let witness = acir_gen.var_cache.get_or_compute_witness(internal_var, evaluator)?;
            Some(FunctionInput { witness, num_bits: node_object.size_in_bits() })
        }
    }
}

fn resolve_array(
    node_id: &NodeId,
    acir_gen: &mut Acir,
    cfg: &SsaContext,
    evaluator: &mut Evaluator,
) -> Vec<FunctionInput> {
    let node_object = cfg.try_get_node(*node_id).expect("could not find node for {node_id}");
    let array_id = match node_object {
        node::NodeObject::Variable(_) => {
            let node_obj_type = node_object.get_type();
            match node_obj_type {
                node::ObjectType::ArrayPointer(a) => a,
                _ => unreachable!(),
            }
        }
        _ => todo!("generate a witness"),
    };
    let mut inputs = Vec::new();

    let array = &cfg.mem[array_id];
    let num_bits = array.element_type.bits();
    for i in 0..array.len {
        let mut arr_element = acir_gen
            .memory
            .load_array_element_constant_index(array, i)
            .expect("array index out of bounds");
        let witness =
            acir_gen.var_cache.get_or_compute_witness_unwrap(arr_element.clone(), evaluator, cfg);
        let func_input = FunctionInput { witness, num_bits };
        arr_element.set_witness(witness);
        acir_gen.memory.insert(array.id, i, arr_element);

        inputs.push(func_input);
    }

    inputs
}

fn prepare_outputs(
    memory_map: &mut AcirMem,
    pointer: NodeId,
    output_nb: u32,
    ctx: &SsaContext,
    evaluator: &mut Evaluator,
) -> Vec<Witness> {
    // Create fresh variables that will link to the output
    let outputs = vecmap(0..output_nb, |_| evaluator.add_witness_to_cs());

    let l_obj = ctx.try_get_node(pointer).unwrap();
    if let node::ObjectType::ArrayPointer(a) = l_obj.get_type() {
        memory_map.map_array(a, &outputs, ctx);
    }
    outputs
}

fn evaluate_println(
    var_cache: &mut InternalVarCache,
    memory_map: &mut AcirMem,
    is_string_output: bool,
    args: &[NodeId],
    ctx: &SsaContext,
    evaluator: &mut Evaluator,
) {
    assert_eq!(args.len(), 1, "print statements can only support one argument");
    let node_id = args[0];

    let mut log_string = "".to_owned();
    let mut log_witnesses = Vec::new();

    let obj_type = ctx.object_type(node_id);
    match obj_type {
        ObjectType::ArrayPointer(array_id) => {
            let mem_array = &ctx.mem[array_id];
            let mut field_elements = Vec::new();
            for idx in 0..mem_array.len {
                let var = memory_map
                    .load_array_element_constant_index(mem_array, idx)
                    .expect("array element being logged does not exist in memory");
                let array_elem_expr = var.expression();
                if array_elem_expr.is_const() {
                    field_elements.push(array_elem_expr.q_c);
                } else {
                    let var = match var_cache.get(&node_id) {
                        Some(var) => var.clone(),
                        _ => InternalVar::from(array_elem_expr.clone()),
                    };
                    let w = var
                        .cached_witness()
                        .expect("array element to be logged is missing a witness");
                    log_witnesses.push(w);
                }
            }

            if is_string_output {
                let final_string = noirc_abi::decode_string_value(&field_elements);
                log_string.push_str(&final_string);
            } else if !field_elements.is_empty() {
                let fields = vecmap(field_elements, format_field_string);
                log_string = format!("[{}]", fields.join(", "));
            }
        }
        _ => match ctx.get_as_constant(node_id) {
            Some(field) => {
                log_string = format_field_string(field);
            }
            None => {
                let var = var_cache
                    .get(&node_id)
                    .unwrap_or_else(|| {
                        panic!(
                            "invalid input for print statement: {:?}",
                            ctx.try_get_node(node_id).expect("node is missing from SSA")
                        )
                    })
                    .clone();
                if let Some(field) = var.to_const() {
                    log_string = format_field_string(field);
                } else if let Some(w) = var_cache.get_or_compute_witness(var, evaluator) {
                    // We check whether there has already been a cached witness for this node. If not, we generate a new witness and include it in the logs
                    // TODO we need a witness because of the directive, but we should use an expression
                    log_witnesses.push(w);
                } else {
                    unreachable!(
                        "a witness should have been computed for the non-constant expression"
                    );
                }
            }
        },
    };

    // Only one of the witness vector or the output string should be non-empty
    assert!(log_witnesses.is_empty() ^ log_string.is_empty());

    let log_directive = if !log_string.is_empty() {
        Directive::Log(LogInfo::FinalizedOutput(log_string))
    } else {
        Directive::Log(LogInfo::WitnessOutput(log_witnesses))
    };

    evaluator.opcodes.push(AcirOpcode::Directive(log_directive));
}

/// This trims any leading zeroes.
/// A singular '0' will be prepended as well if the trimmed string has an odd length.
/// A hex string's length needs to be even to decode into bytes, as two digits correspond to
/// one byte.
fn format_field_string(field: FieldElement) -> String {
    let mut trimmed_field = field.to_hex().trim_start_matches('0').to_owned();
    if trimmed_field.len() % 2 != 0 {
        trimmed_field = "0".to_owned() + &trimmed_field;
    };
    "0x".to_owned() + &trimmed_field
}<|MERGE_RESOLUTION|>--- conflicted
+++ resolved
@@ -106,21 +106,6 @@
                     inputs: resolve_array(&args[0], acir_gen, ctx, evaluator),
                     outputs: outputs.to_vec(),
                 },
-<<<<<<< HEAD
-                BlackBoxFunc::Keccak256 => BlackBoxFuncCall::Keccak256 {
-                    inputs: resolve_array(&args[0], acir_gen, ctx, evaluator),
-                    outputs: outputs.to_vec(),
-                },
-                BlackBoxFunc::Pedersen => {
-                    let separator =
-                        ctx.get_as_constant(args[1]).expect("domain separator to be comptime");
-                    BlackBoxFuncCall::Pedersen {
-                        inputs: resolve_array(&args[0], acir_gen, ctx, evaluator),
-                        outputs: outputs.to_vec(),
-                        domain_separator: separator.to_u128() as u32,
-                    }
-                }
-=======
                 BlackBoxFunc::Keccak256 => {
                     let msg_size = acir_gen
                         .var_cache
@@ -135,12 +120,15 @@
                         outputs: outputs.to_vec(),
                     }
                 }
-                BlackBoxFunc::Pedersen => BlackBoxFuncCall::Pedersen {
-                    inputs: resolve_array(&args[0], acir_gen, ctx, evaluator),
-                    outputs: outputs.to_vec(),
-                    domain_separator: 0,
-                },
->>>>>>> 9ed10682
+                BlackBoxFunc::Pedersen => {
+                    let separator =
+                        ctx.get_as_constant(args[1]).expect("domain separator to be comptime");
+                    BlackBoxFuncCall::Pedersen {
+                        inputs: resolve_array(&args[0], acir_gen, ctx, evaluator),
+                        outputs: outputs.to_vec(),
+                        domain_separator: separator.to_u128() as u32,
+                    }
+                }
                 BlackBoxFunc::FixedBaseScalarMul => BlackBoxFuncCall::FixedBaseScalarMul {
                     input: resolve_variable(&args[0], acir_gen, ctx, evaluator).unwrap(),
                     outputs: outputs.to_vec(),
