--- conflicted
+++ resolved
@@ -296,11 +296,8 @@
             _ => unreachable!("ICE: Program must have a singular return"),
         };
 
-<<<<<<< HEAD
-=======
         // Check if the program returns the `Unit/None` type.
         // This type signifies that the program returns nothing.
->>>>>>> f078188b
         let is_return_unit_type =
             return_values.len() == 1 && dfg.type_of_value(return_values[0]) == Type::Unit;
         if is_return_unit_type {
