--- conflicted
+++ resolved
@@ -13,11 +13,7 @@
 use crate::{
     AssignStatement, BinaryOp, BinaryOpKind, BlockExpression, ConstrainStatement, ForExpression,
     FunctionDefinition, Ident, IfExpression, ImportStatement, InfixExpression, NoirStruct, Path,
-<<<<<<< HEAD
-    PathKind, Recoverable, UnaryOp,
-=======
-    PathKind, Pattern, UnaryOp,
->>>>>>> 65288086
+    PathKind, Recoverable, Pattern, UnaryOp,
 };
 
 use chumsky::prelude::*;
