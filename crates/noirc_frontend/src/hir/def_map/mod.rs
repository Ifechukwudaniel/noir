use crate::graph::CrateId;
use crate::hir::def_collector::dc_crate::DefCollector;
use crate::hir::Context;
use crate::node_interner::{FuncId, NodeInterner};
use crate::parser::{parse_program, ParsedModule};
use crate::token::{Attribute, TestScope};
use arena::{Arena, Index};
use fm::{FileId, FileManager};
use noirc_errors::{FileDiagnostic, Location};
use std::collections::HashMap;

mod module_def;
pub use module_def::*;
mod item_scope;
pub use item_scope::*;
mod module_data;
pub use module_data::*;
mod namespace;
pub use namespace::*;

/// The name that is used for a non-contract program's entry-point function.
pub const MAIN_FUNCTION: &str = "main";

// XXX: Ultimately, we want to constrain an index to be of a certain type just like in RA
/// Lets first check if this is offered by any external crate
/// XXX: RA has made this a crate on crates.io
#[derive(Debug, PartialEq, Eq, Copy, Clone, Hash)]
pub struct LocalModuleId(pub Index);

impl LocalModuleId {
    pub fn dummy_id() -> LocalModuleId {
        LocalModuleId(Index::from_raw_parts(std::usize::MAX, std::u64::MAX))
    }
}

#[derive(Debug, Copy, Clone, PartialEq, Eq, Hash)]
pub struct ModuleId {
    pub krate: CrateId,
    pub local_id: LocalModuleId,
}

impl ModuleId {
    pub fn dummy_id() -> ModuleId {
        ModuleId { krate: CrateId::dummy_id(), local_id: LocalModuleId::dummy_id() }
    }
}

impl ModuleId {
    pub fn module(self, def_maps: &HashMap<CrateId, CrateDefMap>) -> &ModuleData {
        &def_maps[&self.krate].modules()[self.local_id.0]
    }
}

/// Map of all modules and scopes defined within a crate.
///
/// The definitions of the crate are accessible indirectly via the scopes of each module.
#[derive(Debug)]
pub struct CrateDefMap {
    pub(crate) root: LocalModuleId,

    pub(crate) modules: Arena<ModuleData>,

    pub(crate) krate: CrateId,

    pub(crate) extern_prelude: HashMap<String, ModuleId>,
}

impl CrateDefMap {
    /// Collect all definitions in the crate
    pub fn collect_defs(
        crate_id: CrateId,
        context: &mut Context,
        errors: &mut Vec<FileDiagnostic>,
    ) {
        // Check if this Crate has already been compiled
        // XXX: There is probably a better alternative for this.
        // Without this check, the compiler will panic as it does not
        // expect the same crate to be processed twice. It would not
        // make the implementation wrong, if the same crate was processed twice, it just makes it slow.
        if context.def_map(&crate_id).is_some() {
            return;
        }

        // First parse the root file.
        let root_file_id = context.crate_graph[crate_id].root_file_id;
        let ast = parse_file(&mut context.file_manager, root_file_id, errors);

        // Allocate a default Module for the root, giving it a ModuleId
        let mut modules: Arena<ModuleData> = Arena::default();
        let location = Location::new(Default::default(), root_file_id);
        let root = modules.insert(ModuleData::new(None, location, false));

        let def_map = CrateDefMap {
            root: LocalModuleId(root),
            modules,
            krate: crate_id,
            extern_prelude: HashMap::new(),
        };

        // Now we want to populate the CrateDefMap using the DefCollector
        DefCollector::collect(def_map, context, ast, root_file_id, errors);
    }

    pub fn root(&self) -> LocalModuleId {
        self.root
    }
    pub fn modules(&self) -> &Arena<ModuleData> {
        &self.modules
    }
    pub fn krate(&self) -> CrateId {
        self.krate
    }

    /// Find the main function for this crate
    pub fn main_function(&self) -> Option<FuncId> {
        let root_module = &self.modules()[self.root.0];

        // This function accepts an Ident, so we attach a dummy span to
        // "main". Equality is implemented only on the contents.
        root_module.find_func_with_name(&MAIN_FUNCTION.into())
    }

    pub fn file_id(&self, module_id: LocalModuleId) -> FileId {
        self.modules[module_id.0].location.file
    }

    /// Go through all modules in this crate, and find all functions in
    /// each module with the #[test] attribute
    pub fn get_all_test_functions<'a>(
        &'a self,
        interner: &'a NodeInterner,
    ) -> impl Iterator<Item = TestFunction> + 'a {
        self.modules.iter().flat_map(|(_, module)| {
            module.value_definitions().filter_map(|id| {
<<<<<<< HEAD
                if id.as_function().is_none() {
                    None
                } else {
                    match interner.function_meta(&id.as_function().unwrap()).attributes {
                        Some(Attribute::Test { scope }) => {
                            Some(TestFunction::new(id.as_function().unwrap(), scope))
=======
                if let Some(func_id) = id.as_function() {
                    match interner.function_meta(&func_id).attributes {
                        Some(Attribute::Test { expect_failure }) => {
                            Some(TestFunction::new(func_id, expect_failure))
>>>>>>> 9d55fbfa
                        }
                        _ => None,
                    }
                } else {
                    None
                }
            })
        })
    }

    /// Go through all modules in this crate, find all `contract ... { ... }` declarations,
    /// and collect them all into a Vec.
    pub fn get_all_contracts(&self) -> Vec<Contract> {
        self.modules
            .iter()
            .filter_map(|(id, module)| {
                if module.is_contract {
                    let functions =
                        module.value_definitions().filter_map(|id| id.as_function()).collect();
                    let name = self.get_module_path(id, module.parent);
                    Some(Contract { name, location: module.location, functions })
                } else {
                    None
                }
            })
            .collect()
    }

    /// Find a child module's name by inspecting its parent.
    /// Currently required as modules do not store their own names.
    pub fn get_module_path(&self, child_id: Index, parent: Option<LocalModuleId>) -> String {
        self.get_module_path_with_separator(child_id, parent, ".")
    }

    pub fn get_module_path_with_separator(
        &self,
        child_id: Index,
        parent: Option<LocalModuleId>,
        separator: &str,
    ) -> String {
        if let Some(id) = parent {
            let parent = &self.modules[id.0];
            let name = parent
                .children
                .iter()
                .find(|(_, id)| id.0 == child_id)
                .map(|(name, _)| &name.0.contents)
                .expect("Child module was not a child of the given parent module");

            let parent_name = self.get_module_path_with_separator(id.0, parent.parent, separator);
            if parent_name.is_empty() {
                name.to_string()
            } else {
                format!("{parent_name}{separator}{name}")
            }
        } else {
            String::new()
        }
    }
}

/// A 'contract' in Noir source code with the given name and functions.
/// This is not an AST node, it is just a convenient form to return for CrateDefMap::get_all_contracts.
pub struct Contract {
    /// To keep `name` semi-unique, it is prefixed with the names of parent modules via CrateDefMap::get_module_path
    pub name: String,
    pub location: Location,
    pub functions: Vec<FuncId>,
}

/// Given a FileId, fetch the File, from the FileManager and parse it's content
pub fn parse_file(
    fm: &mut FileManager,
    file_id: FileId,
    all_errors: &mut Vec<FileDiagnostic>,
) -> ParsedModule {
    let file = fm.fetch_file(file_id);
    let (program, errors) = parse_program(file.source());
    all_errors.extend(errors.into_iter().map(|error| error.in_file(file_id)));
    program
}

impl std::ops::Index<LocalModuleId> for CrateDefMap {
    type Output = ModuleData;
    fn index(&self, local_module_id: LocalModuleId) -> &ModuleData {
        &self.modules[local_module_id.0]
    }
}
impl std::ops::IndexMut<LocalModuleId> for CrateDefMap {
    fn index_mut(&mut self, local_module_id: LocalModuleId) -> &mut ModuleData {
        &mut self.modules[local_module_id.0]
    }
}

pub struct TestFunction {
    id: FuncId,
    scope: TestScope,
}

impl TestFunction {
    fn new(id: FuncId, scope: TestScope) -> Self {
        TestFunction { id, scope }
    }

    pub fn get_id(&self) -> FuncId {
        self.id
    }

    pub fn get_expect_failure_flag(&self) -> bool {
        match self.scope {
            TestScope::ShouldFail => true,
            TestScope::None => false,
        }
    }
}<|MERGE_RESOLUTION|>--- conflicted
+++ resolved
@@ -132,20 +132,9 @@
     ) -> impl Iterator<Item = TestFunction> + 'a {
         self.modules.iter().flat_map(|(_, module)| {
             module.value_definitions().filter_map(|id| {
-<<<<<<< HEAD
-                if id.as_function().is_none() {
-                    None
-                } else {
-                    match interner.function_meta(&id.as_function().unwrap()).attributes {
-                        Some(Attribute::Test { scope }) => {
-                            Some(TestFunction::new(id.as_function().unwrap(), scope))
-=======
                 if let Some(func_id) = id.as_function() {
                     match interner.function_meta(&func_id).attributes {
-                        Some(Attribute::Test { expect_failure }) => {
-                            Some(TestFunction::new(func_id, expect_failure))
->>>>>>> 9d55fbfa
-                        }
+                        Some(Attribute::Test(scope)) => Some(TestFunction::new(func_id, scope)),
                         _ => None,
                     }
                 } else {
