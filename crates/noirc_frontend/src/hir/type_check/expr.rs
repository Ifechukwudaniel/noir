--- conflicted
+++ resolved
@@ -357,16 +357,10 @@
         (Integer(..), typ) | (typ,Integer(..)) => {
             Err(format!("Integer cannot be used with type {}", typ))
         }
-<<<<<<< HEAD
-        // Currently, arrays and structs are not supported in binary operations
+        // These types are not supported in binary operations
         (Array(..), _) | (_, Array(..)) => Err("Arrays cannot be used in an infix operation".to_string()),
         (Struct(..), _) | (_, Struct(..)) => Err("Structs cannot be used in an infix operation".to_string()),
-=======
-        // These types are not supported in binary operations
-        (Array(_,_,_), _) | (_, Array(_,_,_)) => Err("Arrays cannot be used in an infix operation".to_string()),
-        (Struct(_), _) | (_, Struct(_)) => Err("Structs cannot be used in an infix operation".to_string()),
         (Tuple(_), _) | (_, Tuple(_)) => Err("Tuples cannot be used in an infix operation".to_string()),
->>>>>>> 62d4019b
 
         // An error type on either side will always return an error
         (Error, _) | (_,Error) => Ok(Error),
